--- conflicted
+++ resolved
@@ -93,12 +93,8 @@
 				field: column.column_name,
 				defaultValue: getDefaultValue(column) ?? null,
 				nullable: column.is_nullable ?? true,
-<<<<<<< HEAD
 				type: column ? getLocalType(column).type : ('alias' as const),
-=======
-				type: getLocalType(column) || 'alias',
 				dbType: column.data_type,
->>>>>>> 477c36d8
 				precision: column.numeric_precision || null,
 				scale: column.numeric_scale || null,
 				special: [],
@@ -133,16 +129,8 @@
 			field: field.field,
 			defaultValue: existing?.defaultValue ?? null,
 			nullable: existing?.nullable ?? true,
-<<<<<<< HEAD
 			type: type,
-=======
-			type: existing
-				? getLocalType(schemaOverview[field.collection].columns[field.field], {
-						special: field.special ? toArray(field.special) : [],
-				  })
-				: 'alias',
 			dbType: existing?.dbType || null,
->>>>>>> 477c36d8
 			precision: existing?.precision || null,
 			scale: existing?.scale || null,
 			special: special,
