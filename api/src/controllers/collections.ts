import { Router } from 'express';
import Busboy from 'busboy';
import asyncHandler from '../utils/async-handler';
import { CollectionsService, MetaService, XliffService } from '../services';
import { ForbiddenException, InvalidPayloadException } from '../exceptions';
import { respond } from '../middleware/respond';
<<<<<<< HEAD
import logger from '../logger';
=======
import { validateBatch } from '../middleware/validate-batch';
import { Item } from '../types';
>>>>>>> 5acde209

const router = Router();

const multipartHandler = asyncHandler(async (req, res, next) => {
	if (req.is('multipart/form-data') === false) return next();
	const busboy = new Busboy({ headers: req.headers });
	let fileCount = 0;
	res.locals.fields = {};
	busboy.on('field', (fieldname: keyof File, val) => {
		res.locals.fields[fieldname] = val;
	});
	busboy.on('file', async (fieldname, fileStream, filename, encoding, mimetype) => {
		fileCount++;
		const { format } = res.locals.fields;
		if (['xliff', 'xliff2'].includes(format)) {
			if (fileCount > 1) {
				busboy.emit('error', new InvalidPayloadException(`Only one import file can be used for XLIFF format.`));
			}
			let content = '';
			fileStream.on('data', (d) => (content += d)).on('end', () => (res.locals.data = content));
		} else {
			busboy.emit(
				'error',
				new InvalidPayloadException(`Only XLIFF 1.2/2.0 formats are available for import right now.`)
			);
		}
	});
	busboy.on('error', (error: Error) => {
		next(error);
	});

	busboy.on('finish', () => {
		next();
	});
	req.pipe(busboy);
});

router.post(
	'/',
	asyncHandler(async (req, res, next) => {
		const collectionsService = new CollectionsService({
			accountability: req.accountability,
			schema: req.schema,
		});

		if (Array.isArray(req.body)) {
			const collectionKey = await collectionsService.createMany(req.body);
			const records = await collectionsService.readMany(collectionKey);
			res.locals.payload = { data: records || null };
		} else {
			const collectionKey = await collectionsService.createOne(req.body);
			const record = await collectionsService.readOne(collectionKey);
			res.locals.payload = { data: record || null };
		}

		return next();
	}),
	respond
);

const readHandler = asyncHandler(async (req, res, next) => {
	const collectionsService = new CollectionsService({
		accountability: req.accountability,
		schema: req.schema,
	});

	const metaService = new MetaService({
		accountability: req.accountability,
		schema: req.schema,
	});

	let result: Item[] = [];

	if (req.body.keys) {
		result = await collectionsService.readMany(req.body.keys);
	} else {
		result = await collectionsService.readByQuery();
	}

	const meta = await metaService.getMetaForQuery('directus_collections', {});

	res.locals.payload = { data: result, meta };
	return next();
});

router.get('/', validateBatch('read'), readHandler, respond);
router.search('/', validateBatch('read'), readHandler, respond);

router.get(
	'/:collection',
	asyncHandler(async (req, res, next) => {
		const collectionsService = new CollectionsService({
			accountability: req.accountability,
			schema: req.schema,
		});

		const collection = await collectionsService.readOne(req.params.collection);
		res.locals.payload = { data: collection || null };

		return next();
	}),
	respond
);

router.patch(
	'/:collection',
	asyncHandler(async (req, res, next) => {
		const collectionsService = new CollectionsService({
			accountability: req.accountability,
			schema: req.schema,
		});
		await collectionsService.updateOne(req.params.collection, req.body);

		try {
			const collection = await collectionsService.readOne(req.params.collection);
			res.locals.payload = { data: collection || null };
		} catch (error) {
			if (error instanceof ForbiddenException) {
				return next();
			}

			throw error;
		}

		return next();
	}),
	respond
);

router.post(
	'/:collection',
	multipartHandler,
	asyncHandler(async (req, res, next) => {
		if (req.is('multipart/form-data')) {
			const { format, language, field } = res.locals.fields;
			if (['xliff', 'xliff2'].includes(format) && res.locals.data) {
				const collectionKey = req.params.collection;
				const xliffService = new XliffService({
					accountability: req.accountability,
					schema: req.schema,
					language,
					format,
				});
				try {
					const savedKeys = await xliffService.fromXliff(collectionKey, field, res.locals.data);
					res.locals.payload = { data: savedKeys || null };
				} catch (error) {
					if (error instanceof ForbiddenException) {
						return next();
					}
					logger.error(error);
					throw error;
				}
			}
			return next();
		}
	}),
	respond
);

router.delete(
	'/:collection',
	asyncHandler(async (req, res, next) => {
		const collectionsService = new CollectionsService({
			accountability: req.accountability,
			schema: req.schema,
		});

		await collectionsService.deleteOne(req.params.collection);

		return next();
	}),
	respond
);

export default router;<|MERGE_RESOLUTION|>--- conflicted
+++ resolved
@@ -4,12 +4,9 @@
 import { CollectionsService, MetaService, XliffService } from '../services';
 import { ForbiddenException, InvalidPayloadException } from '../exceptions';
 import { respond } from '../middleware/respond';
-<<<<<<< HEAD
-import logger from '../logger';
-=======
 import { validateBatch } from '../middleware/validate-batch';
 import { Item } from '../types';
->>>>>>> 5acde209
+import logger from '../logger';
 
 const router = Router();
 
