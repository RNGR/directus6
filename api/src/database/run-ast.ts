import { Knex } from 'knex';
import { clone, cloneDeep, pick, uniq } from 'lodash';
import { PayloadService } from '../services/payload';
import { Item, Query, SchemaOverview } from '../types';
import { AST, FieldNode, NestedCollectionNode } from '../types/ast';
import applyQuery from '../utils/apply-query';
import { toArray } from '../utils/to-array';
<<<<<<< HEAD
import database from './index';
import { isNativeGeometry, queryGeometryAsText } from '../utils/geometry';
=======
import getDatabase from './index';
>>>>>>> d4a367dd

type RunASTOptions = {
	/**
	 * Query override for the current level
	 */
	query?: AST['query'];

	/**
	 * Knex instance
	 */
	knex?: Knex;

	/**
	 * Whether or not the current execution is a nested dataset in another AST
	 */
	nested?: boolean;

	/**
	 * Whether or not to strip out non-requested required fields automatically (eg IDs / FKs)
	 */
	stripNonRequested?: boolean;
};

/**
 * Execute a given AST using Knex. Returns array of items based on requested AST.
 */
export default async function runAST(
	originalAST: AST | NestedCollectionNode,
	schema: SchemaOverview,
	options?: RunASTOptions
): Promise<null | Item | Item[]> {
	const ast = cloneDeep(originalAST);

	const knex = options?.knex || getDatabase();

	if (ast.type === 'm2a') {
		const results: { [collection: string]: null | Item | Item[] } = {};

		for (const collection of ast.names) {
			results[collection] = await run(collection, ast.children[collection], ast.query[collection]);
		}

		return results;
	} else {
		return await run(ast.name, ast.children, options?.query || ast.query);
	}

	async function run(collection: string, children: (NestedCollectionNode | FieldNode)[], query: Query) {
		// Retrieve the database columns to select in the current AST
		const { columnsToSelect, primaryKeyField, nestedCollectionNodes } = await parseCurrentLevel(
			schema,
			collection,
			children
		);

		// The actual knex query builder instance. This is a promise that resolves with the raw items from the db
		const dbQuery = await getDBQuery(schema, knex, collection, columnsToSelect, query, options?.nested);

		const rawItems: Item | Item[] = await dbQuery;

		if (!rawItems) return null;

		// Run the items through the special transforms
		const payloadService = new PayloadService(collection, { knex, schema });
		let items: null | Item | Item[] = await payloadService.processValues('read', rawItems);

		if (!items || items.length === 0) return items;

		// Apply the `_in` filters to the nested collection batches
		const nestedNodes = applyParentFilters(schema, nestedCollectionNodes, items);

		for (const nestedNode of nestedNodes) {
			const nestedItems = await runAST(nestedNode, schema, { knex, nested: true });

			if (nestedItems) {
				// Merge all fetched nested records with the parent items
				items = mergeWithParentItems(schema, nestedItems, items, nestedNode, true);
			}
		}

		// During the fetching of data, we have to inject a couple of required fields for the child nesting
		// to work (primary / foreign keys) even if they're not explicitly requested. After all fetching
		// and nesting is done, we parse through the output structure, and filter out all non-requested
		// fields
		if (options?.nested !== true && options?.stripNonRequested !== false) {
			items = removeTemporaryFields(schema, items, originalAST, primaryKeyField);
		}

		return items;
	}
}

async function parseCurrentLevel(
	schema: SchemaOverview,
	collection: string,
	children: (NestedCollectionNode | FieldNode)[]
) {
	const primaryKeyField = schema.collections[collection].primary;
	const columnsInCollection = Object.keys(schema.collections[collection].fields);

	const columnsToSelectInternal: string[] = [];
	const nestedCollectionNodes: NestedCollectionNode[] = [];

	for (const child of children) {
		if (child.type === 'field') {
			if (columnsInCollection.includes(child.name) || child.name === '*') {
				columnsToSelectInternal.push(child.name);
			}

			continue;
		}

		if (!child.relation) continue;

		if (child.type === 'm2o') {
			columnsToSelectInternal.push(child.relation.field);
		}

		if (child.type === 'm2a') {
			columnsToSelectInternal.push(child.relation.field);
			columnsToSelectInternal.push(child.relation.meta!.one_collection_field!);
		}

		nestedCollectionNodes.push(child);
	}

	/** Always fetch primary key in case there's a nested relation that needs it */
	if (columnsToSelectInternal.includes(primaryKeyField) === false) {
		columnsToSelectInternal.push(primaryKeyField);
	}

	/** Make sure select list has unique values */
	const columnsToSelect = [...new Set(columnsToSelectInternal)];

	return { columnsToSelect, nestedCollectionNodes, primaryKeyField };
}

function getColumnPreprocessor(knex: Knex, schema: SchemaOverview, table: string) {
	return function (column: string): Knex.Raw<string> {
		const field = schema.collections[table].fields[column];
		if (isNativeGeometry(field)) {
			return queryGeometryAsText(knex, table, column);
		}
		return knex.raw('??.??', [table, column]);
	};
}

function getDBQuery(
	schema: SchemaOverview,
	knex: Knex,
	table: string,
	columns: string[],
	query: Query,
	nested?: boolean
): Knex.QueryBuilder {
	const preProcess = getColumnPreprocessor(knex, schema, table);
	const dbQuery = knex.select(columns.map(preProcess)).from(table);
	const queryCopy = clone(query);

	queryCopy.limit = typeof queryCopy.limit === 'number' ? queryCopy.limit : 100;

	// Nested collection sets are retrieved as a batch request (select w/ a filter)
	// "in", so we shouldn't limit that query, as it's a single request for all
	// nested items, instead of a query per row
	if (queryCopy.limit === -1 || nested) {
		delete queryCopy.limit;
	}

	applyQuery(table, dbQuery, queryCopy, schema);

	return dbQuery;
}

function applyParentFilters(
	schema: SchemaOverview,
	nestedCollectionNodes: NestedCollectionNode[],
	parentItem: Item | Item[]
) {
	const parentItems = toArray(parentItem);

	for (const nestedNode of nestedCollectionNodes) {
		if (!nestedNode.relation) continue;

		if (nestedNode.type === 'm2o') {
			nestedNode.query = {
				...nestedNode.query,
				filter: {
					...(nestedNode.query.filter || {}),
					[schema.collections[nestedNode.relation.related_collection!].primary]: {
						_in: uniq(parentItems.map((res) => res[nestedNode.relation.field])).filter((id) => id),
					},
				},
			};
		} else if (nestedNode.type === 'o2m') {
			const relatedM2OisFetched = !!nestedNode.children.find((child) => {
				return child.type === 'field' && child.name === nestedNode.relation.field;
			});

			if (relatedM2OisFetched === false) {
				nestedNode.children.push({ type: 'field', name: nestedNode.relation.field });
			}

			if (nestedNode.relation.meta?.sort_field) {
				nestedNode.children.push({ type: 'field', name: nestedNode.relation.meta.sort_field });
			}

			nestedNode.query = {
				...nestedNode.query,
				filter: {
					...(nestedNode.query.filter || {}),
					[nestedNode.relation.field]: {
						_in: uniq(parentItems.map((res) => res[nestedNode.parentKey])).filter((id) => id),
					},
				},
			};
		} else if (nestedNode.type === 'm2a') {
			const keysPerCollection: { [collection: string]: (string | number)[] } = {};

			for (const parentItem of parentItems) {
				const collection = parentItem[nestedNode.relation.meta!.one_collection_field!];
				if (!keysPerCollection[collection]) keysPerCollection[collection] = [];
				keysPerCollection[collection].push(parentItem[nestedNode.relation.field]);
			}

			for (const relatedCollection of nestedNode.names) {
				nestedNode.query[relatedCollection] = {
					...nestedNode.query[relatedCollection],
					filter: {
						_and: [
							nestedNode.query[relatedCollection].filter,
							{
								[nestedNode.relatedKey[relatedCollection]]: {
									_in: uniq(keysPerCollection[relatedCollection]),
								},
							},
						].filter((f) => f),
					},
				};
			}
		}
	}

	return nestedCollectionNodes;
}

function mergeWithParentItems(
	schema: SchemaOverview,
	nestedItem: Item | Item[],
	parentItem: Item | Item[],
	nestedNode: NestedCollectionNode,
	nested?: boolean
) {
	const nestedItems = toArray(nestedItem);
	const parentItems = clone(toArray(parentItem));

	if (nestedNode.type === 'm2o') {
		for (const parentItem of parentItems) {
			const itemChild = nestedItems.find((nestedItem) => {
				return (
					nestedItem[schema.collections[nestedNode.relation.related_collection!].primary] ==
					parentItem[nestedNode.fieldKey]
				);
			});

			parentItem[nestedNode.fieldKey] = itemChild || null;
		}
	} else if (nestedNode.type === 'o2m') {
		for (const parentItem of parentItems) {
			let itemChildren = nestedItems
				.filter((nestedItem) => {
					if (nestedItem === null) return false;
					if (Array.isArray(nestedItem[nestedNode.relation.field])) return true;

					return (
						nestedItem[nestedNode.relation.field] ==
							parentItem[schema.collections[nestedNode.relation.related_collection!].primary] ||
						nestedItem[nestedNode.relation.field]?.[
							schema.collections[nestedNode.relation.related_collection!].primary
						] == parentItem[schema.collections[nestedNode.relation.related_collection!].primary]
					);
				})
				.sort((a, b) => {
					// This is pre-filled in get-ast-from-query
					const { column, order } = nestedNode.query.sort![0]!;

					if (a[column] === b[column]) return 0;
					if (a[column] === null) return 1;
					if (b[column] === null) return -1;
					if (order === 'asc') {
						return a[column] < b[column] ? -1 : 1;
					} else {
						return a[column] < b[column] ? 1 : -1;
					}
				});

			// We re-apply the requested limit here. This forces the _n_ nested items per parent concept
			if (nested) {
				itemChildren = itemChildren.slice(0, nestedNode.query.limit ?? 100);
			}

			parentItem[nestedNode.fieldKey] = itemChildren.length > 0 ? itemChildren : [];
		}
	} else if (nestedNode.type === 'm2a') {
		for (const parentItem of parentItems) {
			if (!nestedNode.relation.meta?.one_collection_field) {
				parentItem[nestedNode.fieldKey] = null;
				continue;
			}

			const relatedCollection = parentItem[nestedNode.relation.meta.one_collection_field];

			if (!(nestedItem as Record<string, any[]>)[relatedCollection]) {
				parentItem[nestedNode.fieldKey] = null;
				continue;
			}

			const itemChild = (nestedItem as Record<string, any[]>)[relatedCollection].find((nestedItem) => {
				return nestedItem[nestedNode.relatedKey[relatedCollection]] == parentItem[nestedNode.fieldKey];
			});

			parentItem[nestedNode.fieldKey] = itemChild || null;
		}
	}

	return Array.isArray(parentItem) ? parentItems : parentItems[0];
}

function removeTemporaryFields(
	schema: SchemaOverview,
	rawItem: Item | Item[],
	ast: AST | NestedCollectionNode,
	primaryKeyField: string,
	parentItem?: Item
): null | Item | Item[] {
	const rawItems = cloneDeep(toArray(rawItem));
	const items: Item[] = [];

	if (ast.type === 'm2a') {
		const fields: Record<string, string[]> = {};
		const nestedCollectionNodes: Record<string, NestedCollectionNode[]> = {};

		for (const relatedCollection of ast.names) {
			if (!fields[relatedCollection]) fields[relatedCollection] = [];
			if (!nestedCollectionNodes[relatedCollection]) nestedCollectionNodes[relatedCollection] = [];

			for (const child of ast.children[relatedCollection]) {
				if (child.type === 'field') {
					fields[relatedCollection].push(child.name);
				} else {
					fields[relatedCollection].push(child.fieldKey);
					nestedCollectionNodes[relatedCollection].push(child);
				}
			}
		}

		for (const rawItem of rawItems) {
			const relatedCollection: string = parentItem?.[ast.relation.meta!.one_collection_field!];

			if (rawItem === null || rawItem === undefined) return rawItem;

			let item = rawItem;

			for (const nestedNode of nestedCollectionNodes[relatedCollection]) {
				item[nestedNode.fieldKey] = removeTemporaryFields(
					schema,
					item[nestedNode.fieldKey],
					nestedNode,
					schema.collections[nestedNode.relation.collection].primary,
					item
				);
			}

			item = fields[relatedCollection].length > 0 ? pick(rawItem, fields[relatedCollection]) : rawItem[primaryKeyField];

			items.push(item);
		}
	} else {
		const fields: string[] = [];
		const nestedCollectionNodes: NestedCollectionNode[] = [];

		for (const child of ast.children) {
			if (child.type === 'field') {
				fields.push(child.name);
			} else {
				fields.push(child.fieldKey);
				nestedCollectionNodes.push(child);
			}
		}

		for (const rawItem of rawItems) {
			if (rawItem === null || rawItem === undefined) return rawItem;

			let item = rawItem;

			for (const nestedNode of nestedCollectionNodes) {
				item[nestedNode.fieldKey] = removeTemporaryFields(
					schema,
					item[nestedNode.fieldKey],
					nestedNode,
					nestedNode.type === 'm2o'
						? schema.collections[nestedNode.relation.related_collection!].primary
						: schema.collections[nestedNode.relation.collection].primary,
					item
				);
			}

			item = fields.length > 0 ? pick(rawItem, fields) : rawItem[primaryKeyField];

			items.push(item);
		}
	}

	return Array.isArray(rawItem) ? items : items[0];
}<|MERGE_RESOLUTION|>--- conflicted
+++ resolved
@@ -5,12 +5,8 @@
 import { AST, FieldNode, NestedCollectionNode } from '../types/ast';
 import applyQuery from '../utils/apply-query';
 import { toArray } from '../utils/to-array';
-<<<<<<< HEAD
-import database from './index';
+import getDatabase from './index';
 import { isNativeGeometry, queryGeometryAsText } from '../utils/geometry';
-=======
-import getDatabase from './index';
->>>>>>> d4a367dd
 
 type RunASTOptions = {
 	/**
