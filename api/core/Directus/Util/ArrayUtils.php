--- conflicted
+++ resolved
@@ -24,17 +24,9 @@
 
     /**
      * Return a copy of the object, filtered to only have values for the whitelisted keys (or array of valid keys).
-<<<<<<< HEAD
-     *
-     * @param  AssocArray  $array
-     * @param  Array       $keys
-     *
-     * @return AssocArray
-=======
      * @param  array  $array
      * @param  array  $keys
      * @return array
->>>>>>> 292c7f3f
      */
     public static function pick($array, $keys)
     {
