<?php

/*
CREATE TABLE `directus_files` (
  `id` int(10) NOT NULL AUTO_INCREMENT,
  `active` tinyint(1) DEFAULT '1',
  `name` varchar(255) DEFAULT NULL,
  `url` varchar(2000) DEFAULT NULL,
  `title` varchar(255) DEFAULT '',
  `location` varchar(200) DEFAULT NULL,
  `caption` text,
  `type` varchar(100) DEFAULT '',
  `charset` varchar(50) DEFAULT '',
  `tags` varchar(255) DEFAULT '',
  `width` int(5) DEFAULT '0',
  `height` int(5) DEFAULT '0',
  `size` int(20) DEFAULT '0',
  `embed_id` varchar(200) DEFAULT NULL,
  `user` int(11) NOT NULL,
  `date_uploaded` datetime DEFAULT NULL,
  `storage_adapter` int(11) unsigned DEFAULT NULL COMMENT 'FK `directus_storage_adapters`.`id`',
  PRIMARY KEY (`id`)
) ENGINE=InnoDB DEFAULT CHARSET=utf8 COMMENT='Directus Files Storage';
*/

use Ruckusing\Migration\Base as Ruckusing_Migration_Base;

class CreateDirectusFilesTable extends Ruckusing_Migration_Base
{
    public function up()
    {
        $t = $this->create_table('directus_files', [
            'id' => false,
            //'options' => 'COMMENT="Directus Files Storage"'
        ]);

        //columns
        $t->column('id', 'integer', [
            'unsigned' => true,
            'null' => false,
            'auto_increment' => true,
            'primary_key' => true
        ]);
        $t->column('active', 'tinyinteger', [
            'limit' => 1,
            'default' => 1
        ]);
        $t->column('name', 'string', [
            'limit' => 255,
            'default' => NULL
        ]);
        $t->column('title', 'string', [
            'limit' => 255,
            'default' => ''
        ]);
        $t->column('location', 'string', [
            'limit' => 200,
            'default' => NULL
        ]);
        $t->column('caption', 'text');
        $t->column('type', 'string', [
<<<<<<< HEAD
            'limit' => 100,
=======
            'limit' => 255,
>>>>>>> 0c988bc2
            'default' => ''
        ]);
        $t->column('charset', 'string', [
            'limit' => 50,
            'default' => ''
        ]);
        $t->column('tags', 'string', [
            'limit' => 255,
            'default' => ''
        ]);
        $t->column('width', 'integer', [
            'unsigned' => true,
            'default' => 0
        ]);
        $t->column('height', 'integer', [
            'unsigned' => true,
            'default' => 0
        ]);
        $t->column('size', 'integer', [
            'unsigned' => true,
            'default' => 0
        ]);
        $t->column('embed_id', 'string', [
            'limit' => 200,
            'default' => NULL
        ]);
        $t->column('user', 'integer', [
            'unsigned' => true,
            'null' => false
        ]);
        $t->column('date_uploaded', 'datetime', [
            'default' => NULL
        ]);
        $t->column('storage_adapter', 'string', [
            'limit' => 50,
            'default' => NULL
        ]);

        $t->finish();
    }//up()

    public function down()
    {
        $this->drop_table('directus_files');
    }//down()
}<|MERGE_RESOLUTION|>--- conflicted
+++ resolved
@@ -59,11 +59,7 @@
         ]);
         $t->column('caption', 'text');
         $t->column('type', 'string', [
-<<<<<<< HEAD
-            'limit' => 100,
-=======
             'limit' => 255,
->>>>>>> 0c988bc2
             'default' => ''
         ]);
         $t->column('charset', 'string', [
