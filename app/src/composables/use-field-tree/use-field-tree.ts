<<<<<<< HEAD
import { Ref, computed } from 'vue';
=======
import { Ref, computed, ComputedRef } from '@vue/composition-api';
>>>>>>> acd41eb0
import { useFieldsStore, useRelationsStore } from '@/stores/';
import { Field, Relation } from '@/types';
import { cloneDeep } from 'lodash';
import { getRelationType } from '@/utils/get-relation-type';

type FieldOption = { name: string; field: string; key: string; children?: FieldOption[] };

export default function useFieldTree(
	collection: Ref<string>,
	/** Only allow m2o relations to be nested */
	strict: boolean = false,
	inject?: Ref<{ fields: Field[]; relations: Relation[] } | null>,
	filter: (field: Field) => boolean = () => true
): Record<string, ComputedRef> {
	const fieldsStore = useFieldsStore();
	const relationsStore = useRelationsStore();

	const tree = computed(() => parseLevel(collection.value, null));

	return { tree };

	function parseLevel(collection: string, parentPath: string | null, level = 0) {
		const fieldsInLevel = [
			...cloneDeep(fieldsStore.getFieldsForCollectionAlphabetical(collection)),
			...(inject?.value?.fields.filter((field) => field.collection === collection) || []),
		]
			.filter((field: Field) => {
				const shown =
					field.meta?.special?.includes('alias') !== true && field.meta?.special?.includes('no-data') !== true;
				return shown;
			})
			.filter(filter)
			.map((field: Field) => ({
				name: field.name,
				field: field.field,
				key: parentPath ? `${parentPath}.${field.field}` : field.field,
			})) as FieldOption[];

		if (level >= 3) return fieldsInLevel;

		for (const field of fieldsInLevel) {
			const relations = [
				...relationsStore.getRelationsForField(collection, field.field),
				...(inject?.value?.relations.filter((relation: Relation) => {
					return (
						(relation.many_collection === collection && relation.many_field === field.field) ||
						(relation.one_collection === collection && relation.one_field === field.field)
					);
				}) || []),
			];

			const relation = relations.find(
				(relation: Relation) =>
					(relation.many_collection === collection && relation.many_field === field.field) ||
					(relation.one_collection === collection && relation.one_field === field.field)
			);

			if (!relation) continue;

			const relationType = getRelationType({ relation, collection, field: field.field });

			if (relationType === 'm2o') {
				field.children = parseLevel(
					relation.one_collection,
					parentPath ? `${parentPath}.${field.field}` : field.field,
					level + 1
				);
			} else if (strict === false) {
				field.children = parseLevel(
					relation.many_collection,
					parentPath ? `${parentPath}.${field.field}` : field.field,
					level + 1
				);
			}
		}

		return fieldsInLevel;
	}
}<|MERGE_RESOLUTION|>--- conflicted
+++ resolved
@@ -1,8 +1,4 @@
-<<<<<<< HEAD
-import { Ref, computed } from 'vue';
-=======
-import { Ref, computed, ComputedRef } from '@vue/composition-api';
->>>>>>> acd41eb0
+import { Ref, computed, ComputedRef } from 'vue';
 import { useFieldsStore, useRelationsStore } from '@/stores/';
 import { Field, Relation } from '@/types';
 import { cloneDeep } from 'lodash';
