--- conflicted
+++ resolved
@@ -1,12 +1,8 @@
-<<<<<<< HEAD
-import { Ref, computed, ComputedRef } from 'vue';
-=======
->>>>>>> 99fcf12e
 import { useFieldsStore, useRelationsStore } from '@/stores/';
 import { Field, Relation } from '@/types';
 import { getRelationType } from '@/utils/get-relation-type';
-import { computed, ComputedRef, Ref } from '@vue/composition-api';
 import { cloneDeep } from 'lodash';
+import { computed, ComputedRef, Ref } from 'vue';
 
 type FieldOption = { name: string; field: string; key: string; children?: FieldOption[] };
 
