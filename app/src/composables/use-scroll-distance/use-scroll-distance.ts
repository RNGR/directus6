--- conflicted
+++ resolved
@@ -1,11 +1,9 @@
-<<<<<<< HEAD
-import { ref, onMounted, onUnmounted, Ref, isRef, computed, ComponentPublicInstance } from 'vue';
-=======
-import { computed, isRef, onMounted, onUnmounted, ref, Ref } from '@vue/composition-api';
->>>>>>> 99fcf12e
 import { throttle } from 'lodash';
+import { ComponentPublicInstance, computed, isRef, onMounted, onUnmounted, ref, Ref } from 'vue';
 
-export default function useScrollDistance<T extends Element>(t: T | Ref<T | null | ComponentPublicInstance>): Record<string, Ref> {
+export default function useScrollDistance<T extends Element>(
+	t: T | Ref<T | null | ComponentPublicInstance>
+): Record<string, Ref> {
 	const top = ref<number>();
 	const left = ref<number>();
 
@@ -22,13 +20,8 @@
 			return null;
 		}
 
-<<<<<<< HEAD
 		if (target.hasOwnProperty('$el')) {
 			return (target as ComponentPublicInstance).$el as Element;
-=======
-		if ('$el' in target) {
-			return (target as Vue).$el as Element;
->>>>>>> 99fcf12e
 		}
 
 		return target as Element;
