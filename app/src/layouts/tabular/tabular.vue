<template>
	<div class="layout-tabular">
		<portal to="layout-options">
			<div class="field">
				<div class="type-label">{{ $t('layouts.tabular.spacing') }}</div>
				<v-select
					v-model="tableSpacing"
					:items="[
						{
							text: $t('layouts.tabular.compact'),
							value: 'compact',
						},
						{
							text: $t('layouts.tabular.cozy'),
							value: 'cozy',
						},
						{
							text: $t('layouts.tabular.comfortable'),
							value: 'comfortable',
						},
					]"
				/>
			</div>

			<div class="field">
				<div class="type-label">{{ $t('layouts.tabular.fields') }}</div>
				<draggable v-model="activeFields" handle=".drag-handle" :set-data="hideDragImage" :force-fallback="true">
					<v-checkbox
						v-for="field in activeFields"
						v-model="fields"
						:key="field.field"
						:value="field.field"
						:label="field.name"
					>
						<template #append>
							<div class="spacer" />
							<v-icon @click.stop name="drag_handle" class="drag-handle" />
						</template>
					</v-checkbox>
				</draggable>

				<v-field-select :collection="collection" v-model="fields" hide-value class="add-field" addable-parent />
			</div>
		</portal>

		<portal to="sidebar">
			<filter-sidebar-detail v-model="_filters" :collection="collection" :loading="loading" />
		</portal>

		<portal to="actions:prepend">
			<transition name="fade">
				<span class="item-count" v-if="itemCount">
					{{ showingCount }}
				</span>
			</transition>
		</portal>

		<v-table
			v-model="_selection"
			v-if="loading || itemCount > 0"
			class="table"
			ref="table"
			fixed-header
			:show-select="readonly ? false : selection !== undefined"
			show-resize
			must-sort
			:sort="tableSort"
			:items="items"
			:loading="loading"
			:headers.sync="tableHeaders"
			:row-height="tableRowHeight"
			:server-sort="itemCount === limit || totalPages > 1"
			:item-key="primaryKeyField.field"
			:show-manual-sort="sortField !== null"
			:manual-sort-key="sortField"
			selection-use-keys
			@click:row="onRowClick"
			@update:sort="onSortChange"
			@manual-sort="changeManualSort"
		>
			<template v-for="header in tableHeaders" v-slot:[`item.${header.value}`]="{ item }">
				<render-display
					:key="header.value"
					:value="get(item, header.value, collection)"
					:display="header.field.display"
					:options="header.field.displayOptions"
					:interface="header.field.interface"
					:interface-options="header.field.interfaceOptions"
					:type="header.field.type"
					:collection="collection"
					:field="header.field.field"
				/>
			</template>

			<template #footer>
				<div class="footer">
					<div class="pagination">
						<v-pagination
							v-if="totalPages > 1"
							:length="totalPages"
							:total-visible="7"
							show-first-last
							:value="page"
							@input="toPage"
						/>
					</div>

					<div v-if="loading === false && items.length >= 25" class="per-page">
						<span>{{ $t('per_page') }}</span>
						<v-select
							@input="limit = +$event"
							:value="`${limit}`"
							:items="['25', '50', '100', '250', '500', ' 1000']"
							inline
						/>
					</div>
				</div>
			</template>
		</v-table>

		<v-info v-else-if="error" type="danger" :title="$t('unexpected_error')" icon="error" center>
			{{ $t('unexpected_error_copy') }}

			<template #append>
				<v-error :error="error" />

				<v-button small @click="resetPresetAndRefresh" class="reset-preset">
					{{ $t('reset_page_preferences') }}
				</v-button>
			</template>
		</v-info>

		<slot v-else-if="itemCount === 0 && activeFilterCount > 0" name="no-results" />
		<slot v-else-if="itemCount === 0" name="no-items" />
	</div>
</template>

<script lang="ts">
import Vue from 'vue';
import { defineComponent, PropType, ref, computed, inject, toRefs, Ref, watch } from '@vue/composition-api';

import { HeaderRaw, Item } from '@/components/v-table/types';
import { Field, Filter, FieldMeta } from '@/types';
import router from '@/router';
import useSync from '@/composables/use-sync';
import { debounce, clone } from 'lodash';
import Draggable from 'vuedraggable';
import useCollection from '@/composables/use-collection';
import useItems from '@/composables/use-items';
import i18n from '@/lang';
import adjustFieldsForDisplays from '@/utils/adjust-fields-for-displays';
import hideDragImage from '@/utils/hide-drag-image';
import useShortcut from '@/composables/use-shortcut';
import get from '@/utils/get-nested-field';
import useFieldTree from '@/composables/use-field-tree';
import { TranslateResult } from 'vue-i18n';

type FieldTree = Field & {
	key: string;
	children?: FieldTree[];
};

type layoutOptions = {
	widths?: {
		[field: string]: number;
	};
	limit?: number;
	spacing?: 'comfortable' | 'cozy' | 'compact';
};

type layoutQuery = {
	fields?: string[];
	sort?: string;
};

export default defineComponent({
	components: { Draggable },
	props: {
		collection: {
			type: String,
			required: true,
		},
		selection: {
			type: Array as PropType<Item[]>,
			default: undefined,
		},
		layoutOptions: {
			type: Object as PropType<layoutOptions>,
			default: () => ({}),
		},
		layoutQuery: {
			type: Object as PropType<layoutQuery>,
			default: () => ({}),
		},
		filters: {
			type: Array as PropType<Filter[]>,
			default: () => [],
		},
		searchQuery: {
			type: String as PropType<string | null>,
			default: null,
		},
		selectMode: {
			type: Boolean,
			default: false,
		},
		readonly: {
			type: Boolean,
			default: false,
		},
		resetPreset: {
			type: Function as PropType<() => Promise<void>>,
			default: null,
		},
	},
	setup(props, { emit }) {
		const table = ref<Vue>();
		const mainElement = inject('main-element', ref<Element | null>(null));

		const _selection = useSync(props, 'selection', emit);
		const _layoutOptions: Ref<any> = useSync(props, 'layoutOptions', emit);
		const _layoutQuery: Ref<any> = useSync(props, 'layoutQuery', emit);
		const _filters = useSync(props, 'filters', emit);
		const _searchQuery = useSync(props, 'searchQuery', emit);

		const { collection, searchQuery } = toRefs(props);
		const { info, primaryKeyField, sortField } = useCollection(collection);

		const { tree } = useFieldTree(collection);

		function flatten(tree: FieldTree[]) {
			const flat: FieldTree[] = [];
			function walk(tree: FieldTree[], baseName: string | undefined = undefined) {
				tree.forEach((item) => {
					flat.push({ ...item, field: item.key, name: baseName ? `${baseName} ${item.name}` : item.name });
					if (item.children) {
						walk(item.children, baseName ? `${baseName} ${item.name}` : `${item.name}`);
					}
				});
			}
			walk(tree);
			return flat;
		}

		const fieldsInCollection = computed(() => {
			return flatten(tree.value as FieldTree[]);
		});

		const { sort, limit, page, fields, fieldsWithRelational } = useItemOptions();

		const { items, loading, error, totalPages, itemCount, totalCount, changeManualSort, getItems } = useItems(
			collection,
			{
				sort,
				limit,
				page,
				fields: fieldsWithRelational,
				filters: _filters,
				searchQuery: _searchQuery,
			}
		);

		const {
			tableSort,
			tableHeaders,
			tableRowHeight,
			onRowClick,
			onSortChange,
			activeFields,
			tableSpacing,
		} = useTable();

		const showingCount = computed(() => {
			if ((itemCount.value || 0) < (totalCount.value || 0)) {
				if (itemCount.value === 1) {
					return i18n.t('one_filtered_item');
				}
				return i18n.t('start_end_of_count_filtered_items', {
					start: i18n.n((+page.value - 1) * limit.value + 1),
					end: i18n.n(Math.min(page.value * limit.value, itemCount.value || 0)),
					count: i18n.n(itemCount.value || 0),
				});
			}
			if (itemCount.value === 1) {
				return i18n.t('one_item');
			}
			return i18n.t('start_end_of_count_items', {
				start: i18n.n((+page.value - 1) * limit.value + 1),
				end: i18n.n(Math.min(page.value * limit.value, itemCount.value || 0)),
				count: i18n.n(itemCount.value || 0),
			});
		});

		const activeFilterCount = computed(() => {
			let count = _filters.value.filter((filter) => !filter.locked).length;

			if (searchQuery.value && searchQuery.value.length > 0) count++;

			return count;
		});

		const availableFields = computed(() => {
			return fieldsInCollection.value.filter((field: Field) => field.meta?.special?.includes('no-data') !== true);
		});

		useShortcut(
			'meta+a',
			() => {
				_selection.value = clone(items.value).map((item: any) => item[primaryKeyField.value.field]);
			},
			table
		);

		return {
			_selection,
			table,
			tableHeaders,
			items,
			loading,
			error,
			totalPages,
			tableSort,
			onRowClick,
			onSortChange,
			tableRowHeight,
			page,
			toPage,
			itemCount,
			totalCount,
			fieldsInCollection,
			fields,
			limit,
			activeFields,
			tableSpacing,
			primaryKeyField,
			_filters,
			info,
			showingCount,
			sortField,
			changeManualSort,
			hideDragImage,
			activeFilterCount,
			refresh,
			resetPresetAndRefresh,
			availableFields,
			get,
		};

		async function resetPresetAndRefresh() {
			await props?.resetPreset?.();
			refresh();
		}

		function refresh() {
			getItems();
		}

		function toPage(newPage: number) {
			page.value = newPage;
			mainElement.value?.scrollTo({
				top: 0,
				behavior: 'smooth',
			});
		}

		function useItemOptions() {
			const page = computed({
				get() {
					return _layoutQuery.value?.page || 1;
				},
				set(newPage: number) {
					_layoutQuery.value = {
						...(_layoutQuery.value || {}),
						page: newPage,
					};
				},
			});

			const sort = computed({
				get() {
					return _layoutQuery.value?.sort || primaryKeyField.value?.field;
				},
				set(newSort: string) {
					_layoutQuery.value = {
						...(_layoutQuery.value || {}),
						page: 1,
						sort: newSort,
					};
				},
			});

			const limit = computed({
				get() {
					return _layoutQuery.value?.limit || 25;
				},
				set(newLimit: number) {
					_layoutQuery.value = {
						...(_layoutQuery.value || {}),
						page: 1,
						limit: newLimit,
					};
				},
			});

			const fields = computed({
				get() {
					if (_layoutQuery.value?.fields) {
						// This shouldn't be the case, but double check just in case it's stored
						// differently in the DB from previous versions
						if (typeof _layoutQuery.value.fields === 'string') {
							return (_layoutQuery.value.fields as string).split(',');
						}

						if (Array.isArray(_layoutQuery.value.fields)) return _layoutQuery.value.fields;
					}

					const fields =
						_layoutQuery.value?.fields ||
						fieldsInCollection.value
							.filter((field: Field) => !!field.meta?.hidden === false)
							.slice(0, 4)
							.sort((a: Field, b: Field) => {
								if (a.field < b.field) return -1;
								else if (a.field > b.field) return 1;
								else return 1;
							})
							.map(({ field }: Field) => field);

					return fields;
				},
				set(newFields: string[]) {
					_layoutQuery.value = {
						...(_layoutQuery.value || {}),
						fields: newFields,
					};
				},
			});

			const fieldsWithRelational = computed(() => adjustFieldsForDisplays(fields.value, props.collection));

			return { sort, limit, page, fields, fieldsWithRelational };
		}

		function useTable() {
			const tableSort = computed(() => {
				if (sort.value?.startsWith('-')) {
					return { by: sort.value.substring(1), desc: true };
				} else {
					return { by: sort.value, desc: false };
				}
			});

			const localWidths = ref<{ [field: string]: number }>({});

			watch(
				() => _layoutOptions.value,
				() => {
					localWidths.value = {};
				}
			);

			const saveWidthsTolayoutOptions = debounce(() => {
				_layoutOptions.value = {
					...(_layoutOptions.value || {}),
					widths: localWidths.value,
				};
			}, 350);

			const activeFields = computed<FieldTree[]>({
				get() {
					return fields.value
<<<<<<< HEAD
						.map((key) => fieldsInCollection.value.find((field) => field.key === key))
						.filter((f) => f) as FieldTree[];
=======
						.map((key) => fieldsInCollection.value.find((field: Field) => field.field === key))
						.filter((f) => f) as Field[];
>>>>>>> c653b167
				},
				set(val) {
					fields.value = val.map((field) => field.field);
				},
			});

			const tableHeaders = computed<HeaderRaw[]>({
				get() {
					return activeFields.value.map((field) => ({
						text: field.name,
						value: field.key,
						width: localWidths.value[field.field] || _layoutOptions.value?.widths?.[field.field] || null,
						field: {
							display: field.meta?.display,
							displayOptions: field.meta?.display_options,
							interface: field.meta?.interface,
							interfaceOptions: field.meta?.options,
							type: field.type,
							field: field.field,
						},
						sortable:
							['json', 'o2m', 'm2o', 'm2m', 'm2a', 'file', 'files', 'alias', 'presentation', 'translations'].includes(
								field.type
							) === false && !field.key.includes('.'),
					}));
				},
				set(val) {
					const widths = {} as { [field: string]: number };

					val.forEach((header) => {
						if (header.width) {
							widths[header.value] = header.width;
						}
					});

					localWidths.value = widths;

					saveWidthsTolayoutOptions();
				},
			});

			const tableSpacing = computed({
				get() {
					return _layoutOptions.value?.spacing || 'cozy';
				},
				set(newSpacing: 'compact' | 'cozy' | 'comfortable') {
					_layoutOptions.value = {
						...(_layoutOptions.value || {}),
						spacing: newSpacing,
					};
				},
			});

			const tableRowHeight = computed<number>(() => {
				switch (tableSpacing.value) {
					case 'compact':
						return 32;
					case 'cozy':
					default:
						return 48;
					case 'comfortable':
						return 64;
				}
			});

			return {
				tableSort,
				tableHeaders,
				tableSpacing,
				tableRowHeight,
				onRowClick,
				onSortChange,
				activeFields,
				getFieldDisplay,
			};

			function onRowClick(item: Item) {
				if (props.readonly === true) return;

				if (props.selectMode || _selection.value?.length > 0) {
					(table.value as any).onItemSelected({
						item,
						value: _selection.value?.includes(item[primaryKeyField.value.field]) === false,
					});
				} else {
					// eslint-disable-next-line @typescript-eslint/no-non-null-assertion
					const primaryKey = item[primaryKeyField.value!.field];

					// eslint-disable-next-line @typescript-eslint/no-empty-function
					router.push(`/collections/${collection.value}/${encodeURIComponent(primaryKey)}`, () => {});
				}
			}

			function onSortChange(newSort: { by: string; desc: boolean }) {
				let sortString = newSort.by;
				if (newSort.desc === true) sortString = '-' + sortString;

				sort.value = sortString;
			}

			function getFieldDisplay(fieldKey: string) {
				const field = fieldsInCollection.value.find((field: Field) => field.field === fieldKey);

				if (field === undefined) return null;
				if (!field.meta?.display) return null;

				return {
					display: field.meta?.display,
					options: field.meta?.display_options,
				};
			}
		}
	},
});
</script>

<style lang="scss" scoped>
@import '@/styles/mixins/breakpoint';

.layout-tabular {
	display: contents;
	margin: var(--content-padding);
	margin-bottom: var(--content-padding-bottom);
}

.v-table {
	--v-table-sticky-offset-top: var(--layout-offset-top);

	display: contents;

	::v-deep > table {
		min-width: calc(100% - var(--content-padding)) !important;
		margin-left: var(--content-padding);

		tr {
			margin-right: var(--content-padding);
		}
	}
}

.footer {
	position: sticky;
	left: 0;
	display: flex;
	align-items: center;
	justify-content: space-between;
	width: 100%;
	padding: 32px var(--content-padding);

	.pagination {
		display: inline-block;
	}

	.per-page {
		display: flex;
		align-items: center;
		justify-content: flex-end;
		width: 240px;
		color: var(--foreground-subdued);

		span {
			width: auto;
			margin-right: 4px;
		}

		.v-select {
			color: var(--foreground-normal);
		}
	}
}

.v-checkbox {
	width: 100%;

	.spacer {
		flex-grow: 1;
	}
}

.drag-handle {
	--v-icon-color: var(--foreground-subdued);

	cursor: ns-resize;

	&:hover {
		--v-icon-color: var(--foreground-normal);
	}
}

.item-count {
	position: relative;
	display: none;
	margin: 0 8px;
	color: var(--foreground-subdued);
	white-space: nowrap;

	@include breakpoint(small) {
		display: inline;
	}
}

.fade-enter-active,
.fade-leave-active {
	transition: opacity var(--medium) var(--transition);
}

.fade-enter,
.fade-leave-to {
	opacity: 0;
}

.reset-preset {
	margin-top: 24px;
}

.add-field {
	margin-top: 8px;
	::v-deep .v-button {
		margin: auto;
	}
}
</style><|MERGE_RESOLUTION|>--- conflicted
+++ resolved
@@ -469,13 +469,8 @@
 			const activeFields = computed<FieldTree[]>({
 				get() {
 					return fields.value
-<<<<<<< HEAD
-						.map((key) => fieldsInCollection.value.find((field) => field.key === key))
-						.filter((f) => f) as FieldTree[];
-=======
 						.map((key) => fieldsInCollection.value.find((field: Field) => field.field === key))
 						.filter((f) => f) as Field[];
->>>>>>> c653b167
 				},
 				set(val) {
 					fields.value = val.map((field) => field.field);
