<template>
	<div class="layout-cards" :style="{ '--size': size * 40 + 'px' }" ref="layoutElement">
		<portal to="layout-options">
			<div class="field">
				<div class="type-label">{{ $t('layouts.cards.image_source') }}</div>
				<v-select v-model="imageSource" show-deselect item-value="field" item-text="name" :items="fileFields" />
			</div>

			<div class="field">
				<div class="type-label">{{ $t('layouts.cards.title') }}</div>
				<v-field-template :collection="collection" v-model="title" />
			</div>

			<div class="field">
				<div class="type-label">{{ $t('layouts.cards.subtitle') }}</div>
				<v-field-template :collection="collection" v-model="subtitle" />
			</div>

			<v-detail class="field">
				<template #title>{{ $t('layout_setup') }}</template>

				<div class="nested-options">
					<div class="field">
						<div class="type-label">{{ $t('layouts.cards.image_fit') }}</div>
						<v-select
							v-model="imageFit"
							:disabled="imageSource === null"
							:items="[
								{
									text: $t('layouts.cards.crop'),
									value: 'crop',
								},
								{
									text: $t('layouts.cards.contain'),
									value: 'contain',
								},
							]"
						/>
					</div>

					<div class="field">
						<div class="type-label">{{ $t('fallback_icon') }}</div>
						<interface-icon v-model="icon" />
					</div>
				</div>
			</v-detail>
		</portal>

		<portal to="sidebar">
			<filter-sidebar-detail v-model="_filters" :collection="collection" :loading="loading" />
		</portal>

		<portal to="actions:prepend">
			<transition name="fade">
				<span class="item-count" v-if="itemCount">{{ showingCount }}</span>
			</transition>
		</portal>

		<template v-if="loading || itemCount > 0">
			<cards-header
				@select-all="selectAll"
				:fields="fieldsInCollection"
				:size.sync="size"
				:selection.sync="_selection"
				:sort.sync="sort"
			/>

			<div class="grid" :class="{ 'single-row': isSingleRow }">
				<template v-if="loading">
					<card v-for="n in 6" :key="`loader-${n}`" item-key="loading" loading />
				</template>

				<card
					v-else
					v-for="item in items"
					:item-key="primaryKeyField.field"
					:key="item[primaryKeyField.field]"
					:crop="imageFit === 'crop'"
					:icon="icon"
					:file="imageSource ? item[imageSource] : null"
					:item="item"
					:select-mode="selectMode || (_selection && _selection.length > 0)"
					:to="getLinkForItem(item)"
					:readonly="readonly"
					v-model="_selection"
				>
					<template #title v-if="title">
						<render-template :collection="collection" :item="item" :template="title" />
					</template>
					<template #subtitle v-if="subtitle">
						<render-template :collection="collection" :item="item" :template="subtitle" />
					</template>
				</card>
			</div>

			<div class="footer">
				<div class="pagination">
					<v-pagination
						v-if="totalPages > 1"
						:length="totalPages"
						:total-visible="7"
						show-first-last
						:value="page"
						@input="toPage"
					/>
				</div>

				<div v-if="loading === false && items.length >= 25" class="per-page">
					<span>{{ $t('per_page') }}</span>
					<v-select
						@input="limit = +$event"
						:value="`${limit}`"
						:items="['25', '50', '100', '250', '500', '1000']"
						inline
					/>
				</div>
			</div>
		</template>

		<v-info v-else-if="error" type="danger" :title="$t('unexpected_error')" icon="error" center>
			{{ $t('unexpected_error_copy') }}

			<template #append>
				<v-error :error="error" />

				<v-button small @click="resetPresetAndRefresh" class="reset-preset">
					{{ $t('reset_page_preferences') }}
				</v-button>
			</template>
		</v-info>

		<slot v-else-if="itemCount === 0 && activeFilterCount > 0" name="no-results" />
		<slot v-else-if="itemCount === 0" name="no-items" />
	</div>
</template>

<script lang="ts">
import { defineComponent, PropType, toRefs, inject, computed, ref } from '@vue/composition-api';
import { FieldMeta, Filter } from '@/types';
import useSync from '@/composables/use-sync/';
import useCollection from '@/composables/use-collection/';
import useItems from '@/composables/use-items';
import Card from './components/card.vue';
import { getFieldsFromTemplate } from '@/utils/get-fields-from-template';
import { useRelationsStore } from '@/stores/';

import CardsHeader from './components/header.vue';
import i18n from '@/lang';
import adjustFieldsForDisplays from '@/utils/adjust-fields-for-displays';
import useElementSize from '@/composables/use-element-size';
import { clone } from 'lodash';

type Item = Record<string, any>;

type layoutOptions = {
	size?: number;
	icon?: string;
	imageSource?: string;
	title?: string;
	subtitle?: string;
	imageFit?: 'crop' | 'contain';
};

type layoutQuery = {
	fields?: string[];
	sort?: string;
	limit?: number;
	page?: number;
};

export default defineComponent({
	components: { Card, CardsHeader },
	props: {
		collection: {
			type: String,
			required: true,
		},
		selection: {
			type: Array as PropType<Item[]>,
			default: undefined,
		},
		layoutOptions: {
			type: Object as PropType<layoutOptions>,
			default: null,
		},
		layoutQuery: {
			type: Object as PropType<layoutQuery>,
			default: null,
		},
		filters: {
			type: Array as PropType<Filter[]>,
			default: () => [],
		},
		selectMode: {
			type: Boolean,
			default: false,
		},
		file: {
			type: Object as PropType<File>,
			default: null,
		},
		searchQuery: {
			type: String as PropType<string | null>,
			default: null,
		},
		readonly: {
			type: Boolean,
			default: false,
		},
		resetPreset: {
			type: Function as PropType<() => Promise<void>>,
			default: null,
		},
	},
	setup(props, { emit }) {
		const relationsStore = useRelationsStore();

		const layoutElement = ref<HTMLElement>();
		const mainElement = inject('main-element', ref<Element | null>(null));

		const _selection = useSync(props, 'selection', emit);
		const _layoutOptions = useSync(props, 'layoutOptions', emit);
		const _layoutQuery = useSync(props, 'layoutQuery', emit);
		const _filters = useSync(props, 'filters', emit);
		const _searchQuery = useSync(props, 'searchQuery', emit);

		const { collection } = toRefs(props);
		const { info, primaryKeyField, fields: fieldsInCollection } = useCollection(collection);

		const fileFields = computed(() => {
<<<<<<< HEAD
			return fieldsInCollection.value.filter((field) => {
=======
			return fieldsInCollection.value.filter((field: FieldMeta) => {
>>>>>>> 4c04eba4
				if (field.field === '$thumbnail') return true;

				const relation = relationsStore.state.relations.find((relation) => {
					return (
						relation.many_collection === props.collection &&
						relation.many_field === field.field &&
						relation.one_collection === 'directus_files'
					);
				});

				return !!relation;
			});
		});

		const { size, icon, imageSource, title, subtitle, imageFit } = uselayoutOptions();
		const { sort, limit, page, fields } = uselayoutQuery();

		const { items, loading, error, totalPages, itemCount, totalCount, getItems } = useItems(collection, {
			sort,
			limit,
			page,
			fields: fields,
			filters: _filters,
			searchQuery: _searchQuery as any,
		});

		const newLink = computed(() => {
			return `/collections/${collection.value}/+`;
		});

		const showingCount = computed(() => {
			if ((itemCount.value || 0) < (totalCount.value || 0)) {
				if (itemCount.value === 1) {
					return i18n.t('one_filtered_item');
				}
				return i18n.t('start_end_of_count_filtered_items', {
					start: i18n.n((+page.value - 1) * limit.value + 1),
					end: i18n.n(Math.min(page.value * limit.value, itemCount.value || 0)),
					count: i18n.n(itemCount.value || 0),
				});
			}
			if (itemCount.value === 1) {
				return i18n.t('one_item');
			}
			return i18n.t('start_end_of_count_items', {
				start: i18n.n((+page.value - 1) * limit.value + 1),
				end: i18n.n(Math.min(page.value * limit.value, itemCount.value || 0)),
				count: i18n.n(itemCount.value || 0),
			});
		});

		const { width } = useElementSize(layoutElement);

		const isSingleRow = computed(() => {
			const cardsWidth = items.value.length * (size.value * 40) + (items.value.length - 1) * 24;
			return cardsWidth <= width.value;
		});

		const activeFilterCount = computed(() => {
			return _filters.value.filter((filter) => !filter.locked).length;
		});

		return {
			_selection,
			items,
			loading,
			error,
			totalPages,
			page,
			toPage,
			itemCount,
			totalCount,
			fieldsInCollection,
			limit,
			size,
			primaryKeyField,
			icon,
			fileFields,
			imageSource,
			title,
			subtitle,
			getLinkForItem,
			imageFit,
			sort,
			_filters,
			newLink,
			info,
			showingCount,
			isSingleRow,
			width,
			layoutElement,
			activeFilterCount,
			refresh,
			selectAll,
			resetPresetAndRefresh,
		};

		async function resetPresetAndRefresh() {
			await props?.resetPreset?.();
			refresh();
		}

		function refresh() {
			getItems();
		}

		function toPage(newPage: number) {
			page.value = newPage;
			mainElement.value?.scrollTo({
				top: 0,
				behavior: 'smooth',
			});
		}

		function uselayoutOptions() {
			const size = createViewOption<number>('size', 4);
			const icon = createViewOption('icon', 'box');
			const title = createViewOption<string>('title', null);
			const subtitle = createViewOption<string>('subtitle', null);
			const imageSource = createViewOption<string>('imageSource', fileFields.value[0]?.field ?? null);
			const imageFit = createViewOption<string>('imageFit', 'crop');

			return { size, icon, imageSource, title, subtitle, imageFit };

			function createViewOption<T>(key: keyof layoutOptions, defaultValue: any) {
				return computed<T>({
					get() {
						return _layoutOptions.value?.[key] !== undefined ? _layoutOptions.value?.[key] : defaultValue;
					},
					set(newValue: T) {
						_layoutOptions.value = {
							..._layoutOptions.value,
							[key]: newValue,
						};
					},
				});
			}
		}

		function uselayoutQuery() {
			const page = computed({
				get() {
					return _layoutQuery.value?.page || 1;
				},
				set(newPage: number) {
					_layoutQuery.value = {
						...(_layoutQuery.value || {}),
						page: newPage,
					};
				},
			});

			const sort = computed({
				get() {
					return _layoutQuery.value?.sort || primaryKeyField.value.field;
				},
				set(newSort: string) {
					_layoutQuery.value = {
						...(_layoutQuery.value || {}),
						page: 1,
						sort: newSort,
					};
				},
			});

			const limit = computed({
				get() {
					return _layoutQuery.value?.limit || 25;
				},
				set(newLimit: number) {
					_layoutQuery.value = {
						...(_layoutQuery.value || {}),
						page: 1,
						limit: newLimit,
					};
				},
			});

			const fields = computed<string[]>(() => {
				if (!primaryKeyField.value) return [];
				const fields = [primaryKeyField.value.field];

				if (imageSource.value) {
					fields.push(`${imageSource.value}.modified_on`);
					fields.push(`${imageSource.value}.type`);
					fields.push(`${imageSource.value}.filename_disk`);
					fields.push(`${imageSource.value}.storage`);
					fields.push(`${imageSource.value}.id`);
				}

				if (props.collection === 'directus_files' && imageSource.value === '$thumbnail') {
					fields.push('modified_on');
					fields.push('type');
				}

				if (sort.value) {
					const sortField = sort.value.startsWith('-') ? sort.value.substring(1) : sort.value;

					if (fields.includes(sortField) === false) {
						fields.push(sortField);
					}
				}

				const titleSubtitleFields: string[] = [];

				if (title.value) {
					titleSubtitleFields.push(...getFieldsFromTemplate(title.value));
				}

				if (subtitle.value) {
					titleSubtitleFields.push(...getFieldsFromTemplate(subtitle.value));
				}

				return [...fields, ...adjustFieldsForDisplays(titleSubtitleFields, props.collection)];
			});

			return { sort, limit, page, fields };
		}

		function getLinkForItem(item: Record<string, any>) {
			if (!primaryKeyField.value) return;
			return `/collections/${props.collection}/${encodeURIComponent(item[primaryKeyField.value!.field])}`;
		}

		function selectAll() {
			if (!primaryKeyField.value) return;
			emit(
				'update:selection',
				clone(items.value).map((item: any) => item[primaryKeyField.value.field])
			);
		}
	},
});
</script>

<style lang="scss" scoped>
@import '@/styles/mixins/breakpoint';
@import '@/styles/mixins/form-grid';

.layout-cards {
	padding: var(--content-padding);
	padding-top: 0;
}

.grid {
	display: grid;
	grid-template-columns: repeat(auto-fit, minmax(var(--size), 1fr));
	gap: 32px 24px;

	&.single-row {
		grid-template-columns: repeat(auto-fit, var(--size));
	}
}

.footer {
	display: flex;
	align-items: center;
	justify-content: space-between;
	padding-top: 40px;

	.pagination {
		display: inline-block;
	}

	.per-page {
		display: flex;
		align-items: center;
		justify-content: flex-end;
		width: 240px;
		color: var(--foreground-subdued);

		span {
			width: auto;
			margin-right: 4px;
		}

		.v-select {
			color: var(--foreground-normal);
		}
	}
}

.item-count {
	position: relative;
	display: none;
	margin: 0 8px;
	color: var(--foreground-subdued);
	white-space: nowrap;

	@include breakpoint(small) {
		display: inline;
	}
}

.fade-enter-active,
.fade-leave-active {
	transition: opacity var(--medium) var(--transition);
}

.fade-enter,
.fade-leave-to {
	opacity: 0;
}

.nested-options {
	@include form-grid;
}

.reset-preset {
	margin-top: 24px;
}
</style><|MERGE_RESOLUTION|>--- conflicted
+++ resolved
@@ -228,11 +228,7 @@
 		const { info, primaryKeyField, fields: fieldsInCollection } = useCollection(collection);
 
 		const fileFields = computed(() => {
-<<<<<<< HEAD
-			return fieldsInCollection.value.filter((field) => {
-=======
 			return fieldsInCollection.value.filter((field: FieldMeta) => {
->>>>>>> 4c04eba4
 				if (field.field === '$thumbnail') return true;
 
 				const relation = relationsStore.state.relations.find((relation) => {
