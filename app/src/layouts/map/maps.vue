<template>
	<div class="layout-map" ref="layoutElement">
		<portal to="layout-options">
			<div class="field">
				<div class="type-label">Background</div>
				<v-select v-model="backgroundLayer" :items="mapStyleOptions" item-icon="icon" />
			</div>
			<div class="field">
				<div class="type-label">{{ $t('layouts.map.format') }}</div>
				<v-select
					v-model="geometryFormat"
					:items="[
						{ value: 'lnglat', text: $t('layouts.map.lnglat') },
						{ value: 'geojson', text: 'GeoJSON' },
						{ value: 'wkt', text: '(E)WKT' },
						{ value: 'wkb', text: '(E)WKB' },
						{ value: 'twkb', text: 'TWKB' },
						{ value: 'csv', text: 'CSV' },
					]"
				/>
			</div>
			<template v-if="availableFieldsForFormat.length == 0">
				<div class="field">
					<v-input type="text" disabled :prefix="'No compatible fields'"></v-input>
				</div>
			</template>
			<template v-else>
				<template v-if="geometryFormat !== 'lnglat'">
					<div class="field">
						<div class="type-label">{{ $t('layouts.map.field') }}</div>
						<v-select
							v-model="geometryField"
							:items="
								availableFieldsForFormat.map((field) => ({
									text: field.name,
									value: field.field,
								}))
							"
						/>
					</div>
				</template>
				<template v-else>
					<div class="field">
						<div class="type-label">{{ $t('layouts.map.longitude') }}</div>
						<v-select
							v-model="longitudeField"
							:items="
								availableFieldsForFormat.map((field) => ({
									text: field.name,
									value: field.field,
								}))
							"
						/>
					</div>
					<div class="field">
						<div class="type-label">{{ $t('layouts.map.latitude') }}</div>
						<v-select
							v-model="latitudeField"
							:items="
								availableFieldsForFormat.map((field) => ({
									text: field.name,
									value: field.field,
								}))
							"
						/>
					</div>
				</template>
			</template>

			<div class="field">
				<v-checkbox v-model="fitDataBounds" :label="$t('layouts.map.fit_auto')" />
			</div>
			<div class="field">
				<v-checkbox v-model="clusterActive" :label="$t('layouts.map.cluster')" />
			</div>
			<template v-if="clusterActive">
				<div class="field">
					<div class="type-label">{{ $t('layouts.map.cluster_radius') }}</div>
					<v-input v-model="clusterRadius" type="number" :min="0" />
				</div>
				<div class="field">
					<div class="type-label">{{ $t('layouts.map.cluster_minpoints') }}</div>
					<v-input v-model="clusterMinPoints" type="number" :min="0" />
				</div>
				<div class="field">
					<div class="type-label">{{ $t('layouts.map.cluster_maxzoom') }}</div>
					<v-input v-model="clusterMaxZoom" type="number" :min="0" />
					<v-divider></v-divider>
				</div>
			</template>
			<div class="field">
				<v-checkbox v-model="fitBoundsAnimate" :label="$t('layouts.map.fit_animate')" />
			</div>
			<div class="field">
				<div class="type-label">{{ $t('layouts.map.fit_speed') }}</div>
				<v-input v-model="fitBoundsSpeed" type="number" :step="0.1" :min="0" />
			</div>
			<div class="field">
				<div class="type-label">{{ $t('layouts.map.fit_padding') }}</div>
				<v-input v-model="fitBoundsPadding" type="number" />
			</div>
			<div class="field">
				<div class="type-label">{{ $t('layouts.map.simplify') }}</div>
				<v-input v-model="simplification" type="number" :step="0.05" :min="0" :max="1" />
			</div>
			<v-detail class="field">
				<template #title>Style</template>
				<div class="nested-options">
					<div class="field">
						<interface-code v-model="customLayers" language="json" type="json" :lineNumber="false" />
						<div class="form">
							<v-button x-small outlined class="set" @click="updateLayers">Set</v-button>
							<v-button x-small outlined class="reset" @click="resetLayers">Reset</v-button>
						</div>
					</div>
				</div>
			</v-detail>
		</portal>

		<portal to="sidebar">
			<filter-sidebar-detail v-model="_filters" :collection="collection" :loading="loading" />
		</portal>

		<portal to="actions:prepend">
			<transition name="fade">
				<span class="item-count" v-if="itemCount">
					{{ showingCount }}
				</span>
			</transition>
		</portal>

		<map-component
			ref="map"
			class="mapboxgl-map"
			:class="{ loading, error: error || geojsonError || missingOptions || itemCount === 0 }"
			:data="geojson"
			:bounds="geojsonBounds"
			:onClick="gotoEdit"
			:rootStyle="rootStyle"
			:source="userSource"
			:layers="userLayers"
			:camera="cameraOptions"
<<<<<<< HEAD
			:autoFit="fitDataBounds"
=======
>>>>>>> 6759b990
			@moveend="cameraOptions = $event"
			:backgroundLayer="backgroundLayer"
			:animateOptions="{
				animate: fitBoundsAnimate,
				padding: fitBoundsPadding,
				speed: fitBoundsSpeed,
			}"
		/>

		<transition name="fade">
			<v-info v-if="error" type="danger" :title="$t('unexpected_error')" icon="error" center>
				{{ $t('unexpected_error_copy') }}
				<template #append>
					<v-error :error="error" />
					<v-button small @click="resetPresetAndRefresh" class="reset-preset">
						{{ $t('reset_page_preferences') }}
					</v-button>
				</template>
			</v-info>
			<v-info
				v-else-if="missingOptions"
				icon="not_listed_location"
				center
				:title="$t('layouts.map.missing_option')"
			></v-info>
			<v-info
				v-else-if="geojsonError"
				type="warning"
				icon="wrong_location"
				center
				:title="$t('layouts.map.wrong_geometry')"
			>
				{{ geojsonError }}
			</v-info>
			<v-progress-circular v-else-if="loading" indeterminate x-large class="center" />
			<v-progress-circular
				v-else-if="geojsonLoading"
				x-large
				class="center"
				:value="geojsonProgress * 100"
				:indeterminate="geojsonProgress == 1"
			/>
			<slot v-else-if="itemCount === 0 && (_searchQuery || activeFilterCount > 0)" name="no-results" />
			<slot v-else-if="itemCount === 0" name="no-items" />
		</transition>

		<template v-if="loading || itemCount > 0">
			<div class="footer">
				<div class="pagination">
					<v-pagination
						v-if="totalPages > 1"
						:length="totalPages"
						:total-visible="7"
						show-first-last
						:value="page"
						@input="toPage"
					/>
				</div>
				<div class="per-page">
					<span>{{ $t('per_page') }}</span>
					<v-select
						@input="limit = +$event"
						:value="`${limit}`"
						:items="['1e2', '1e3', '1e4', '1e5', '1e6', '1e7']"
						inline
					/>
				</div>
			</div>
		</template>
	</div>
</template>

<script lang="ts">
import MapComponent from './components/map.vue';
<<<<<<< HEAD
import type { CameraOptions, Style, AnyLayer, MapLayerMouseEvent } from 'maplibre-gl';
=======
import { CameraOptions, Style, AnyLayer, MapLayerMouseEvent, LngLatBoundsLike } from 'maplibre-gl';
>>>>>>> 6759b990
import { basemapNames, rootStyle, dataStyle } from './styles';
import type { GeoJSONSerializer } from './worker';

import { defineComponent, toRefs, inject, computed, ref, watch, watchEffect, onMounted } from '@vue/composition-api';
import type { PropType, Ref, ComputedRef } from '@vue/composition-api';

import adjustFieldsForDisplays from '../../utils/adjust-fields-for-displays';
import router from '../../router';
import { Filter } from '../../types';
import useCollection from '../../composables/use-collection/';
import useSync from '../../composables/use-sync/';
import useItems from '../../composables/use-items';
import { useRelationsStore } from '../../stores/';

import i18n from '../../lang';
import { AnyCnameRecord } from 'dns';

import { assert } from 'joi';
import { wrap, proxy, releaseProxy, Remote } from 'comlink';
import { update } from 'lodash';

function isObject(obj: any): boolean {
	return typeof obj == 'object' && obj != null;
}
function isArray(obj: any): boolean {
	return Array.isArray(obj);
}

function clone<A>(a: A): A {
	// @ts-ignore
	return !isObject(a)
		? a
		: isArray(a)
		? // @ts-ignore
		  [...a].map(clone)
		: // @ts-ignore
		  Object.keys(a).reduce((r, k) => ({ ...r, [k]: clone(a[k]) }), {});
}
function assign(a: any, b: any): any {
	if (![a, b].every(isObject)) return (a = b);
	if ([a, b].every(isArray)) return a.concat(b);
	for (const key in b) a[key] = assign(a[key], b[key]);
	return a;
}

type Item = Record<string, any>;

type LayoutQuery = {
	fields: string[];
	sort: string;
	limit: number;
	page: number;
};

<<<<<<< HEAD
type layoutOptions = {
	cameraOptions?: CameraOptions;
	customLayers?: Array<Style>;
	backgroundLayer?: Record<string, any>;
=======
type LayoutOptions = {
	cameraOptions?: CameraOptions;
	customLayers?: Array<AnyLayer>;
	backgroundLayer?: string;
>>>>>>> 6759b990
	geometryFormat?: GeometryFormat;
	geometryField?: string;
	longitudeField?: string;
	latitudeField?: string;
	geometrySRID?: string;
	simplification?: number;
	fitDataBounds?: boolean;
	fitBoundsAnimate?: boolean;
	fitBoundsPadding?: number;
	fitBoundsSpeed?: number;
	clusterActive?: boolean;
	clusterRadius?: number;
	clusterMaxZoom?: number;
	clusterMinPoints?: number;
	animateOptions?: any;
};

type GeometryFormat = 'geojson' | 'csv' | 'wkt' | 'wkb' | 'twkb' | 'lnglat' | undefined;

function valueOr<T>(a: T, b: T): T {
	return a == undefined ? b : a;
}

export default defineComponent({
	components: { MapComponent },
	props: {
		collection: {
			type: String,
			required: true,
		},
		selection: {
			type: Array as PropType<Item[]>,
			default: undefined,
		},
		layoutOptions: {
			type: Object as PropType<LayoutOptions>,
			default: () => ({}),
		},
		layoutQuery: {
			type: Object as PropType<LayoutQuery>,
			default: () => ({}),
		},
		filters: {
			type: Array as PropType<Filter[]>,
			default: () => [],
		},
		selectMode: {
			type: Boolean,
			default: false,
		},
		searchQuery: {
			type: String as PropType<string | null>,
			default: null,
		},
		readonly: {
			type: Boolean,
			default: false,
		},
		resetPreset: {
			type: Function as PropType<() => Promise<void>>,
			default: null,
		},
	},
	setup(props, { emit }) {
		const relationsStore = useRelationsStore();
		const layoutElement = ref<HTMLElement | null>(null);
		const mainElement = inject('main-element', ref<Element | null>(null));
		const _filters = useSync(props, 'filters', emit);
		const _selection = useSync(props, 'selection', emit);
		const _searchQuery = useSync(props, 'searchQuery', emit);
		const _layoutQuery: Ref<LayoutQuery> = useSync(props, 'layoutQuery', emit) as Ref<LayoutQuery>;
		const _layoutOptions: Ref<LayoutOptions> = useSync(props, 'layoutOptions', emit);
		const { collection, searchQuery } = toRefs(props);
		const { info, primaryKeyField, fields: fieldsInCollection } = useCollection(collection);
<<<<<<< HEAD
		const { sort, limit, page } = uselayoutQuery();
		const {
			cameraOptions,
			customLayers,
			backgroundLayer,
			geometrySRID,
			geometryFormat,
			geometryField,
			longitudeField,
			latitudeField,
			simplification,
			fitDataBounds,
			fitBoundsAnimate,
			fitBoundsPadding,
			fitBoundsSpeed,
			clusterActive,
			clusterRadius,
			clusterMaxZoom,
			clusterMinPoints,
		} = uselayoutOptions();
=======

		const page = syncOption(_layoutQuery, 'page', 1);
		const sort = syncOption(_layoutQuery, 'sort', fieldsInCollection.value[0].field);
		const limit = syncOption(_layoutQuery, 'limit', 1000);

		const cameraOptions = syncOption(_layoutOptions, 'cameraOptions', undefined);
		const customLayers = syncOption(_layoutOptions, 'customLayers', dataStyle.layers);
		const backgroundLayer = syncOption(_layoutOptions, 'backgroundLayer', 'CartoDB_PositronNoLabels');
		const simplification = syncOption(_layoutOptions, 'simplification', 0.375);
		const fitDataBounds = syncOption(_layoutOptions, 'fitDataBounds', true);
		const fitBoundsAnimate = syncOption(_layoutOptions, 'fitBoundsAnimate', true);
		const fitBoundsPadding = syncOption(_layoutOptions, 'fitBoundsPadding', 100);
		const fitBoundsSpeed = syncOption(_layoutOptions, 'fitBoundsSpeed', 1.4);
		const clusterActive = syncOption(_layoutOptions, 'clusterActive', true);
		const clusterRadius = syncOption(_layoutOptions, 'clusterRadius', 50);
		const clusterMaxZoom = syncOption(_layoutOptions, 'clusterMaxZoom', 12);
		const clusterMinPoints = syncOption(_layoutOptions, 'clusterMinPoints', 2);
		const geometrySRID = syncOption(_layoutOptions, 'geometrySRID', '2154');
		const longitudeField = syncOption(_layoutOptions, 'longitudeField', undefined);
		const latitudeField = syncOption(_layoutOptions, 'latitudeField', undefined);
		const geometryField = syncOption(_layoutOptions, 'geometryField', undefined);
		const geometryFormat = computed<GeometryFormat>({
			get: () => valueOr(_layoutOptions.value?.geometryFormat, undefined),
			set(newValue: GeometryFormat) {
				_layoutOptions.value = {
					...(_layoutOptions.value || {}),
					geometryFormat: newValue,
					geometryField: undefined,
					longitudeField: undefined,
					latitudeField: undefined,
				};
			},
		});
>>>>>>> 6759b990

		const queryFields = computed(() => {
			return [geometryField, latitudeField, longitudeField]
				.map((ref) => ref.value)
				.concat(primaryKeyField.value?.field)
<<<<<<< HEAD
				.filter((e) => !!e);
=======
				.filter((e) => !!e) as string[];
>>>>>>> 6759b990
		});

		const { items, loading, error, totalPages, itemCount, getItems } = useItems(collection, {
			sort,
			limit,
			page,
			fields: queryFields,
			filters: _filters,
			searchQuery: _searchQuery,
		});

<<<<<<< HEAD
		function onQueryChange(next: any, prev: any) {
			resetWorker();
			page.value = 1;
		}

		const geojson = ref<GeoJSON.FeatureCollection>({ type: 'FeatureCollection', features: [] });
		const missingOptions = ref<boolean>(false);
		const geojsonError = ref<string | null>();
		const geojsonLoading = ref<boolean>(false);
		const geojsonProgress = ref<number>(0);
=======
		let queryChanged = false;
		function onQueryChange(next: any, prev: any) {
			resetWorker();
			page.value = 1;
			queryChanged = true;
		}

		const geojson = ref<GeoJSON.FeatureCollection>({ type: 'FeatureCollection', features: [] });
		const geojsonBounds = ref<GeoJSON.BBox>();
		const geojsonError = ref<string | null>();
		const geojsonLoading = ref<boolean>(false);
		const geojsonProgress = ref<number>(0);
		const missingOptions = ref<boolean>(false);
>>>>>>> 6759b990
		let geojsonWorker: Worker;
		let workerProxy: Remote<GeoJSONSerializer>;

		resetWorker();
		watch(() => searchQuery.value, onQueryChange);
		watch(() => collection.value, onQueryChange);
		watch(() => limit.value, onQueryChange);
		watch(() => sort.value, onQueryChange);
		watch(() => page.value, resetWorker);
		watch(() => geometrySRID.value, updateGeojson);
		watch(() => items.value, updateGeojson);

		function resetWorker() {
			geojsonLoading.value && geojsonWorker && geojsonWorker.terminate();
			geojsonLoading.value = false;
			geojsonWorker = new Worker('./worker', { name: 'geojson-converter', type: 'module' });
			workerProxy = wrap(geojsonWorker);
		}

		function validateGeometryOptions() {
			if (geometryFormat.value === 'lnglat' && longitudeField.value && latitudeField.value) {
				return true;
			} else if (geometryFormat.value && geometryField.value) {
				return true;
			} else {
				return false;
			}
<<<<<<< HEAD
=======
		}

		function onProgress(progress: number) {
			geojsonProgress.value = progress;
>>>>>>> 6759b990
		}

		function onProgress(progress: number) {
			geojsonProgress.value = progress;
		}
		const first = true;
		async function updateGeojson() {
			const validate = validateGeometryOptions();
			if (validate) {
				missingOptions.value = false;
				try {
					geojson.value = { type: 'FeatureCollection', features: [] };
					geojsonLoading.value = true;
					geojsonProgress.value = 0;
					geojsonError.value = null;
					geojson.value = await workerProxy(items.value, _layoutOptions.value, proxy(onProgress));
					console.log(geojson.value.bbox);
					geojsonLoading.value = false;
					if (!cameraOptions.value || (queryChanged && fitDataBounds.value)) {
						geojsonBounds.value = geojson.value.bbox;
					}
				} catch (error) {
					geojsonLoading.value = false;
					geojsonError.value = error;
					geojson.value = { type: 'FeatureCollection', features: [] };
				}
			} else {
				missingOptions.value = true;
				geojson.value = { type: 'FeatureCollection', features: [] };
			}
		}

		const userStyle = clone(dataStyle);
		const userSource = ref(userStyle.sources);
		const userLayers = ref(userStyle.layers);
		updateSource();
		watch(() => clusterActive.value, updateSource);
		watch(() => clusterRadius.value, updateSource);
		watch(() => clusterMinPoints.value, updateSource);
		watch(() => clusterMaxZoom.value, updateSource);
		watch(() => simplification.value, updateSource);

		function updateLayers() {
			userLayers.value = customLayers.value;
		}

		function resetLayers() {
			userLayers.value = clone(dataStyle.layers);
		}

		function updateSource() {
			assign(userSource.value, {
				__directus: {
					cluster: clusterActive.value,
					clusterRadius: clusterRadius.value,
					clusterMinPoints: clusterMinPoints.value,
					clusterMaxZoom: clusterMaxZoom.value,
					tolerance: simplification.value,
				},
			});
			userSource.value = { ...userSource.value };
		}

		function gotoEdit(e: MapLayerMouseEvent) {
			const pkf: string = primaryKeyField.value?.field;
			if (!pkf || props.readonly) return;
			const key = e.features?.[0].properties?.[pkf];
			if (!key) return;
			const url = `/collections/${collection.value}/${key}`;
			router.push(url);
		}

		const showingCount = computed(() => {
			return i18n.t('start_end_of_count_items', {
				start: i18n.n((+page.value - 1) * limit.value + 1),
				end: i18n.n(Math.min(page.value * limit.value, itemCount.value || 0)),
				count: i18n.n(itemCount.value || 0),
			});
		});

		const activeFilterCount = computed(() => {
			return _filters.value.filter((filter) => !filter.locked).length;
		});

		const availableFields = computed(() => {
			return fieldsInCollection.value.filter((field) => field.meta?.special?.includes('no-data') !== true);
		});
		const availableFieldsForFormat = computed(() => {
			const types = availableTypesForFormat(geometryFormat.value);
			return availableFields.value.filter(({ type }) => types.includes(type));
		});

		function availableTypesForFormat(format: GeometryFormat) {
			switch (format) {
				case 'lnglat':
					return ['decimal', 'float'];
				case 'geojson':
					return ['json'];
				case 'csv':
					return ['csv'];
				case 'wkt':
					return ['string', 'text'];
				case 'wkb':
				case 'twkb':
					return ['string', 'text', 'binary', 'unknown'];
				default:
					return [];
			}
		}
		const mapStyleOptions = basemapNames;

		return {
			cameraOptions,
			geojson,
			rootStyle,
			userSource,
			userLayers,
			customLayers,
			updateLayers,
			resetLayers,
			mapStyleOptions,
			backgroundLayer,
<<<<<<< HEAD
			missingOptions,
=======
			geojsonBounds,
>>>>>>> 6759b990
			geojsonLoading,
			geojsonProgress,
			geojsonError,
			missingOptions,
			gotoEdit,
			geometrySRID,
			geometryFormat,
			geometryField,
			longitudeField,
			latitudeField,
			cameraOptions,
			simplification,
			fitDataBounds,
			fitBoundsAnimate,
			fitBoundsPadding,
			fitBoundsSpeed,
			clusterActive,
			clusterRadius,
			clusterMaxZoom,
			clusterMinPoints,
			_selection,
			items,
			loading,
			error,
			totalPages,
			page,
			toPage,
			itemCount,
			fieldsInCollection,
			limit,
			primaryKeyField,
			sort,
			_filters,
			_searchQuery,
			info,
			showingCount,
			layoutElement,
			activeFilterCount,
			refresh,
			resetPresetAndRefresh,
			availableFields,
			availableFieldsForFormat,
		};

		async function resetPresetAndRefresh() {
			await props?.resetPreset?.();
			refresh();
		}

		function refresh() {
			getItems();
		}

		function toPage(newPage: number) {
			page.value = newPage;
		}

<<<<<<< HEAD
		function uselayoutOptions() {
			const createOption = refOptionGenerator(_layoutOptions);

			const cameraOptions = createOption<CameraOptions>('cameraOptions', null);
			const customLayers = createOption<Array<AnyLayer>>('layers', dataStyle.layers);
			const backgroundLayer = createOption<string>('backgroundLayer', 'CartoDB_PositronNoLabels');
			const geometrySRID = createOption<string>('geometrySRID', '2154');
			const longitudeField = createOption<string>('longitudeField', null);
			const latitudeField = createOption<string>('latitudeField', null);
			const geometryField = createOption<string>('geometryField', null);
			const geometryFormat = computed<GeometryFormat>({
				get: () => valueOr(_layoutOptions.value?.geometryFormat, null),
				set(newValue: GeometryFormat) {
					_layoutOptions.value = {
						...(_layoutOptions.value || {}),
						geometryFormat: newValue,
						geometryField: null,
						longitudeField: null,
						latitudeField: null,
					};
				},
			});

			const simplification = createOption<number>('simplification', 0.375);
			const fitDataBounds = createOption<boolean>('fitDataBounds', true);
			const fitBoundsAnimate = createOption<boolean>('fitBoundsAnimate', true);
			const fitBoundsPadding = createOption<number>('fitBoundsPadding', 100);
			const fitBoundsSpeed = createOption<number>('fitBoundsSpeed', 1.4);
			const clusterActive = createOption<boolean>('clusterActive', true);
			const clusterRadius = createOption<number>('clusterRadius', 50);
			const clusterMaxZoom = createOption<number>('clusterMaxZoom', 12);
			const clusterMinPoints = createOption<number>('clusterMinPoints', 2);

			return {
				cameraOptions,
				customLayers,
				backgroundLayer,

				geometrySRID,
				geometryFormat,
				geometryField,
				longitudeField,
				latitudeField,

				simplification,
				fitDataBounds,
				fitBoundsAnimate,
				fitBoundsPadding,
				fitBoundsSpeed,
				clusterActive,
				clusterRadius,
				clusterMaxZoom,
				clusterMinPoints,
			};
		}

		function uselayoutQuery() {
			const createOption = refOptionGenerator(_layoutQuery);
			const page = ref(1);
			const sort = createOption<string>('sort', fieldsInCollection.value[0].field);
			const limit = createOption<number>('limit', 1000);
			return { sort, limit, page };
		}

		function refOptionGenerator<R>(ref: Ref<R>) {
			return function <T>(key: keyof R, defaultValue: any) {
				return computed<T>({
					get: () => valueOr(ref.value?.[key], defaultValue),
					set: (value: T) => {
						ref.value = { ...valueOr(ref.value, {}), [key]: value } as R;
					},
				});
			};
=======
		function syncOption<R, T extends keyof R>(ref: Ref<R>, key: T, defaultValue: NonNullable<R>[T]) {
			return computed<NonNullable<R>[T]>({
				get: () => valueOr(ref.value?.[key], defaultValue) as NonNullable<R>[T],
				set: (value: R[T]) => {
					ref.value = { ...valueOr(ref.value, {}), [key]: value } as R;
				},
			});
>>>>>>> 6759b990
		}
	},
});
</script>

<style lang="scss">
.layout-map .CodeMirror.cm-s-default {
	height: 500px;
}
</style>
<style lang="scss" scoped>
@import '../../styles/mixins/breakpoint';
@import '../../styles/mixins/form-grid';

.layout-map {
	width: 100%;
	height: calc(100% - (2 * 24px + 65px));
}
.layout-map::v-deep .mapboxgl-map .mapboxgl-canvas-container {
	transition: opacity 0.2s;
}
.layout-map::v-deep .mapboxgl-map.loading .mapboxgl-canvas-container {
	opacity: 0.8;
}
.layout-map::v-deep .mapboxgl-map.error .mapboxgl-canvas-container {
	opacity: 0.15;
	pointer-events: none;
}
.center {
	position: absolute;
	top: 50%;
	left: 50%;
	-webkit-transform: translate(-50%, -50%);
	transform: translate(-50%, -50%);
}

.layout-map::v-deep .CodeMirror.cm-s-default {
	height: 300px !important;
	max-height: 300px !important;
}

.form .v-button {
	--v-button-background-color: var(--foreground-subdued);
	--v-button-background-color-hover: var(--foreground-normal);
}

.v-progress-circular {
	--v-progress-circular-background-color: var(--primary-25);
	--v-progress-circular-color: var(--primary-75);
}

.item-count {
	position: relative;
	display: none;
	margin: 0 8px;
	color: var(--foreground-subdued);
	white-space: nowrap;

	@include breakpoint(small) {
		display: inline;
	}
}

.fade-enter-active,
.fade-leave-active {
	transition: opacity var(--medium) var(--transition);
}

.fade-enter,
.fade-leave-to {
	opacity: 0;
}

.nested-options {
	@include form-grid;
}

.reset-preset {
	margin-top: 24px;
}

.footer {
	position: absolute;
	right: 10px;
	bottom: 10px;
	left: 10px;
	display: flex;
	align-items: center;
	justify-content: space-between;
	box-sizing: border-box;
	padding-top: 40px;
	overflow: hidden;

	.pagination {
		--v-button-height: 28px;

		display: inline-block;

		button {
			box-shadow: 0 0 2px 1px rgba(0, 0, 0, 0.2);
		}
	}

	.per-page {
		display: flex;
		align-items: center;
		justify-content: space-between;
		height: 36px;
		padding: 10px;
		color: var(--foreground-subdued);
		background-color: var(--background-subdued);
		border: var(--border-width) solid var(--background-subdued);
		border-radius: var(--border-radius);

		span {
			width: auto;
			margin-right: 4px;
		}

		.v-select {
			color: var(--foreground-normal);
		}
	}
}
</style><|MERGE_RESOLUTION|>--- conflicted
+++ resolved
@@ -140,10 +140,6 @@
 			:source="userSource"
 			:layers="userLayers"
 			:camera="cameraOptions"
-<<<<<<< HEAD
-			:autoFit="fitDataBounds"
-=======
->>>>>>> 6759b990
 			@moveend="cameraOptions = $event"
 			:backgroundLayer="backgroundLayer"
 			:animateOptions="{
@@ -218,11 +214,7 @@
 
 <script lang="ts">
 import MapComponent from './components/map.vue';
-<<<<<<< HEAD
-import type { CameraOptions, Style, AnyLayer, MapLayerMouseEvent } from 'maplibre-gl';
-=======
 import { CameraOptions, Style, AnyLayer, MapLayerMouseEvent, LngLatBoundsLike } from 'maplibre-gl';
->>>>>>> 6759b990
 import { basemapNames, rootStyle, dataStyle } from './styles';
 import type { GeoJSONSerializer } from './worker';
 
@@ -277,17 +269,10 @@
 	page: number;
 };
 
-<<<<<<< HEAD
-type layoutOptions = {
-	cameraOptions?: CameraOptions;
-	customLayers?: Array<Style>;
-	backgroundLayer?: Record<string, any>;
-=======
 type LayoutOptions = {
 	cameraOptions?: CameraOptions;
 	customLayers?: Array<AnyLayer>;
 	backgroundLayer?: string;
->>>>>>> 6759b990
 	geometryFormat?: GeometryFormat;
 	geometryField?: string;
 	longitudeField?: string;
@@ -362,28 +347,6 @@
 		const _layoutOptions: Ref<LayoutOptions> = useSync(props, 'layoutOptions', emit);
 		const { collection, searchQuery } = toRefs(props);
 		const { info, primaryKeyField, fields: fieldsInCollection } = useCollection(collection);
-<<<<<<< HEAD
-		const { sort, limit, page } = uselayoutQuery();
-		const {
-			cameraOptions,
-			customLayers,
-			backgroundLayer,
-			geometrySRID,
-			geometryFormat,
-			geometryField,
-			longitudeField,
-			latitudeField,
-			simplification,
-			fitDataBounds,
-			fitBoundsAnimate,
-			fitBoundsPadding,
-			fitBoundsSpeed,
-			clusterActive,
-			clusterRadius,
-			clusterMaxZoom,
-			clusterMinPoints,
-		} = uselayoutOptions();
-=======
 
 		const page = syncOption(_layoutQuery, 'page', 1);
 		const sort = syncOption(_layoutQuery, 'sort', fieldsInCollection.value[0].field);
@@ -417,17 +380,12 @@
 				};
 			},
 		});
->>>>>>> 6759b990
 
 		const queryFields = computed(() => {
 			return [geometryField, latitudeField, longitudeField]
 				.map((ref) => ref.value)
 				.concat(primaryKeyField.value?.field)
-<<<<<<< HEAD
-				.filter((e) => !!e);
-=======
 				.filter((e) => !!e) as string[];
->>>>>>> 6759b990
 		});
 
 		const { items, loading, error, totalPages, itemCount, getItems } = useItems(collection, {
@@ -439,18 +397,6 @@
 			searchQuery: _searchQuery,
 		});
 
-<<<<<<< HEAD
-		function onQueryChange(next: any, prev: any) {
-			resetWorker();
-			page.value = 1;
-		}
-
-		const geojson = ref<GeoJSON.FeatureCollection>({ type: 'FeatureCollection', features: [] });
-		const missingOptions = ref<boolean>(false);
-		const geojsonError = ref<string | null>();
-		const geojsonLoading = ref<boolean>(false);
-		const geojsonProgress = ref<number>(0);
-=======
 		let queryChanged = false;
 		function onQueryChange(next: any, prev: any) {
 			resetWorker();
@@ -464,7 +410,6 @@
 		const geojsonLoading = ref<boolean>(false);
 		const geojsonProgress = ref<number>(0);
 		const missingOptions = ref<boolean>(false);
->>>>>>> 6759b990
 		let geojsonWorker: Worker;
 		let workerProxy: Remote<GeoJSONSerializer>;
 
@@ -492,13 +437,10 @@
 			} else {
 				return false;
 			}
-<<<<<<< HEAD
-=======
 		}
 
 		function onProgress(progress: number) {
 			geojsonProgress.value = progress;
->>>>>>> 6759b990
 		}
 
 		function onProgress(progress: number) {
@@ -621,11 +563,7 @@
 			resetLayers,
 			mapStyleOptions,
 			backgroundLayer,
-<<<<<<< HEAD
-			missingOptions,
-=======
 			geojsonBounds,
->>>>>>> 6759b990
 			geojsonLoading,
 			geojsonProgress,
 			geojsonError,
@@ -683,81 +621,6 @@
 			page.value = newPage;
 		}
 
-<<<<<<< HEAD
-		function uselayoutOptions() {
-			const createOption = refOptionGenerator(_layoutOptions);
-
-			const cameraOptions = createOption<CameraOptions>('cameraOptions', null);
-			const customLayers = createOption<Array<AnyLayer>>('layers', dataStyle.layers);
-			const backgroundLayer = createOption<string>('backgroundLayer', 'CartoDB_PositronNoLabels');
-			const geometrySRID = createOption<string>('geometrySRID', '2154');
-			const longitudeField = createOption<string>('longitudeField', null);
-			const latitudeField = createOption<string>('latitudeField', null);
-			const geometryField = createOption<string>('geometryField', null);
-			const geometryFormat = computed<GeometryFormat>({
-				get: () => valueOr(_layoutOptions.value?.geometryFormat, null),
-				set(newValue: GeometryFormat) {
-					_layoutOptions.value = {
-						...(_layoutOptions.value || {}),
-						geometryFormat: newValue,
-						geometryField: null,
-						longitudeField: null,
-						latitudeField: null,
-					};
-				},
-			});
-
-			const simplification = createOption<number>('simplification', 0.375);
-			const fitDataBounds = createOption<boolean>('fitDataBounds', true);
-			const fitBoundsAnimate = createOption<boolean>('fitBoundsAnimate', true);
-			const fitBoundsPadding = createOption<number>('fitBoundsPadding', 100);
-			const fitBoundsSpeed = createOption<number>('fitBoundsSpeed', 1.4);
-			const clusterActive = createOption<boolean>('clusterActive', true);
-			const clusterRadius = createOption<number>('clusterRadius', 50);
-			const clusterMaxZoom = createOption<number>('clusterMaxZoom', 12);
-			const clusterMinPoints = createOption<number>('clusterMinPoints', 2);
-
-			return {
-				cameraOptions,
-				customLayers,
-				backgroundLayer,
-
-				geometrySRID,
-				geometryFormat,
-				geometryField,
-				longitudeField,
-				latitudeField,
-
-				simplification,
-				fitDataBounds,
-				fitBoundsAnimate,
-				fitBoundsPadding,
-				fitBoundsSpeed,
-				clusterActive,
-				clusterRadius,
-				clusterMaxZoom,
-				clusterMinPoints,
-			};
-		}
-
-		function uselayoutQuery() {
-			const createOption = refOptionGenerator(_layoutQuery);
-			const page = ref(1);
-			const sort = createOption<string>('sort', fieldsInCollection.value[0].field);
-			const limit = createOption<number>('limit', 1000);
-			return { sort, limit, page };
-		}
-
-		function refOptionGenerator<R>(ref: Ref<R>) {
-			return function <T>(key: keyof R, defaultValue: any) {
-				return computed<T>({
-					get: () => valueOr(ref.value?.[key], defaultValue),
-					set: (value: T) => {
-						ref.value = { ...valueOr(ref.value, {}), [key]: value } as R;
-					},
-				});
-			};
-=======
 		function syncOption<R, T extends keyof R>(ref: Ref<R>, key: T, defaultValue: NonNullable<R>[T]) {
 			return computed<NonNullable<R>[T]>({
 				get: () => valueOr(ref.value?.[key], defaultValue) as NonNullable<R>[T],
@@ -765,7 +628,6 @@
 					ref.value = { ...valueOr(ref.value, {}), [key]: value } as R;
 				},
 			});
->>>>>>> 6759b990
 		}
 	},
 });
