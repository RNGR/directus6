--- conflicted
+++ resolved
@@ -77,11 +77,7 @@
 			);
 		});
 
-<<<<<<< HEAD
-		return { template, sortField, junctionCollection, junctionCollectionExists };
-=======
-		return { fields, junctionCollection, junctionCollectionExists };
->>>>>>> 22535bf5
+		return { template, junctionCollection, junctionCollectionExists };
 	},
 });
 </script>
