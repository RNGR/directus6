--- conflicted
+++ resolved
@@ -1,10 +1,5 @@
-<<<<<<< HEAD
+import { get, has, isEqual } from 'lodash';
 import { Ref } from 'vue';
-import { RelationInfo } from './use-relation';
-=======
-import { Ref } from '@vue/composition-api';
->>>>>>> 99fcf12e
-import { get, has, isEqual } from 'lodash';
 import { RelationInfo } from './use-relation';
 
 export default function useActions(
