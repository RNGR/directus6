<<<<<<< HEAD
import { Ref, computed } from 'vue';
import { useCollectionsStore, useRelationsStore } from '@/stores/';
=======
>>>>>>> 99fcf12e
import useCollection from '@/composables/use-collection';
import { useCollectionsStore, useRelationsStore } from '@/stores/';
import { Relation } from '@/types';
import { computed, Ref } from '@vue/composition-api';

export type RelationInfo = {
	junctionPkField: string;
	relationPkField: string;
	junctionField: string;
	sortField: string;
	junctionCollection: string;
	relationCollection: string;
};

export default function useRelation(collection: Ref<string>, field: Ref<string>): Record<string, any> {
	const relationsStore = useRelationsStore();
	const collectionsStore = useCollectionsStore();

	const relations = computed(() => {
		return relationsStore.getRelationsForField(collection.value, field.value) as Relation[];
	});

	const junction = computed(() => {
		return relations.value.find(
			(relation) => relation.one_collection === collection.value && relation.one_field === field.value
		) as Relation;
	});

	const relation = computed(() => {
		return relations.value.find(
			(relation) =>
				relation.many_collection === junction.value.many_collection &&
				relation.many_field !== junction.value.many_field &&
				relation.many_field === junction.value.junction_field
		) as Relation;
	});

	const junctionCollection = computed(() => {
		return collectionsStore.getCollection(junction.value.many_collection)!;
	});

	const relationCollection = computed(() => {
		return collectionsStore.getCollection(relation.value.one_collection)!;
	});

	const { primaryKeyField: junctionPrimaryKeyField } = useCollection(junctionCollection.value.collection);
	const { primaryKeyField: relationPrimaryKeyField } = useCollection(relationCollection.value.collection);

	const relationInfo = computed(() => {
		return {
			junctionPkField: junctionPrimaryKeyField.value.field,
			relationPkField: relationPrimaryKeyField.value.field,
			junctionField: junction.value.junction_field as string,
			sortField: junction.value.sort_field as string,
			junctionCollection: junctionCollection.value.collection,
			relationCollection: relationCollection.value.collection,
		} as RelationInfo;
	});

	return {
		junction,
		junctionCollection,
		relation,
		relationCollection,
		relationInfo,
		junctionPrimaryKeyField,
		relationPrimaryKeyField,
	};
}<|MERGE_RESOLUTION|>--- conflicted
+++ resolved
@@ -1,12 +1,7 @@
-<<<<<<< HEAD
-import { Ref, computed } from 'vue';
-import { useCollectionsStore, useRelationsStore } from '@/stores/';
-=======
->>>>>>> 99fcf12e
 import useCollection from '@/composables/use-collection';
 import { useCollectionsStore, useRelationsStore } from '@/stores/';
 import { Relation } from '@/types';
-import { computed, Ref } from '@vue/composition-api';
+import { computed, Ref } from 'vue';
 
 export type RelationInfo = {
 	junctionPkField: string;
