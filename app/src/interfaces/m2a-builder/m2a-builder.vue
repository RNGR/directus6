<template>
	<div class="m2a-builder">
		<div v-if="previewLoading && !previewValues" class="loader">
			<v-skeleton-loader v-for="n in (value || []).length" :key="n" />
		</div>

<<<<<<< HEAD
		<v-list v-else>
			<draggable
				:value="previewValues"
				handle=".drag-handle"
				@input="onSort"
				:set-data="hideDragImage"
				:disabled="!sortField"
			>
				<v-list-item
					class="m2a-row"
					v-for="item of previewValues"
					:key="item.$index"
					block
					@click="editExisting((value || [])[item.$index])"
				>
					<v-icon class="drag-handle" left name="drag_handle" @click.stop v-if="sortField" />
=======
		<draggable
			v-else
			:force-fallback="true"
			:value="previewValues"
			handle=".drag-handle"
			@input="onSort"
			:set-data="hideDragImage"
			:disabled="!o2mRelation.sort_field"
		>
			<template v-for="item of previewValues">
				<div
					:key="item.$index"
					v-if="allowedCollections.includes(item[anyRelation.one_collection_field])"
					class="m2a-row"
					@click="editExisting((value || [])[item.$index])"
				>
					<v-icon class="drag-handle" name="drag_handle" @click.stop v-if="o2mRelation.sort_field" />
>>>>>>> 22535bf5
					<span class="collection">{{ collections[item[anyRelation.one_collection_field]].name }}:</span>
					<span
						v-if="typeof item[anyRelation.many_field] === 'number' || typeof item[anyRelation.many_field] === 'string'"
					>
						{{ item[anyRelation.many_field] }}
					</span>
					<render-template
						v-else
						:collection="item[anyRelation.one_collection_field]"
						:template="templates[item[anyRelation.one_collection_field]]"
						:item="item[anyRelation.many_field]"
					/>
					<div class="spacer" />
					<v-icon class="clear-icon" name="clear" @click.stop="deselect((value || [])[item.$index])" />
					<v-icon class="launch-icon" name="launch" />
<<<<<<< HEAD
				</v-list-item>
			</draggable>
		</v-list>
=======
				</div>

				<div v-else class="m2a-row invalid" :key="item.$index">
					<v-icon class="invalid-icon" name="warning" left />
					<span>{{ $t('invalid_item') }}</span>
					<div class="spacer" />
					<v-icon class="clear-icon" name="clear" @click.stop="deselect((value || [])[item.$index])" />
				</div>
			</template>
		</draggable>
>>>>>>> 22535bf5

		<div class="buttons">
			<v-menu attached>
				<template #activator="{ toggle }">
					<v-button outlined full-width @click="toggle">
						{{ $t('create_new') }}
					</v-button>
				</template>

				<v-list>
					<v-list-item
						@click="createNew(collection.collection)"
						v-for="collection of collections"
						:key="collection.collection"
					>
						<v-list-item-icon><v-icon :name="collection.icon" /></v-list-item-icon>
						<v-text-overflow :text="collection.name" />
					</v-list-item>
				</v-list>
			</v-menu>

			<v-menu attached>
				<template #activator="{ toggle }">
					<v-button outlined full-width @click="toggle">
						{{ $t('add_existing') }}
					</v-button>
				</template>

				<v-list>
					<v-list-item
						@click="selectingFrom = collection.collection"
						v-for="collection of collections"
						:key="collection.collection"
					>
						<v-list-item-icon><v-icon :name="collection.icon" /></v-list-item-icon>
						<v-text-overflow :text="collection.name" />
					</v-list-item>
				</v-list>
			</v-menu>
		</div>

		<drawer-collection
			multiple
			v-if="!disabled && !!selectingFrom"
			:active="!!selectingFrom"
			:collection="selectingFrom"
			:selection="[]"
			@input="stageSelection"
			@update:active="selectingFrom = null"
		/>

		<drawer-item
			v-if="!disabled"
			:active="!!currentlyEditing"
			:collection="o2mRelation.many_collection"
			:primary-key="currentlyEditing || '+'"
			:related-primary-key="relatedPrimaryKey || '+'"
			:junction-field="o2mRelation.junction_field"
			:edits="editsAtStart"
			:circular-field="o2mRelation.many_field"
			@input="stageEdits"
			@update:active="cancelEdit"
		/>
	</div>
</template>

<script lang="ts">
import { defineComponent, computed, PropType, ref, watch } from '@vue/composition-api';
import { useRelationsStore, useCollectionsStore, useFieldsStore } from '@/stores';
import { Relation, Collection } from '@/types/';
import DrawerCollection from '@/views/private/components/drawer-collection/';
import DrawerItem from '@/views/private/components/drawer-item/';
import api from '@/api';
import { unexpectedError } from '@/utils/unexpected-error';
import { getFieldsFromTemplate } from '@/utils/render-template';
import { isPlainObject, cloneDeep } from 'lodash';
import { getEndpoint } from '@/utils/get-endpoint';
import { hideDragImage } from '@/utils/hide-drag-image';
import Draggable from 'vuedraggable';

export default defineComponent({
	components: { DrawerCollection, DrawerItem, Draggable },
	props: {
		collection: {
			type: String,
			required: true,
		},
		field: {
			type: String,
			required: true,
		},
		value: {
			type: Array as PropType<any[]>,
			default: null,
		},
		disabled: {
			type: Boolean,
			default: false,
		},
		primaryKey: {
			type: [String, Number] as PropType<string | number>,
			required: true,
		},
	},
	setup(props, { emit }) {
		const relationsStore = useRelationsStore();
		const fieldsStore = useFieldsStore();
		const collectionsStore = useCollectionsStore();

		const { o2mRelation, anyRelation, allowedCollections } = useRelations();
		const { fetchValues, previewValues, loading: previewLoading, junctionRowMap, relatedItemValues } = useValues();
		const { collections, templates, primaryKeys } = useCollections();
		const { selectingFrom, stageSelection, deselect } = useSelection();
		const {
			currentlyEditing,
			relatedPrimaryKey,
			editsAtStart,
			stageEdits,
			cancelEdit,
			editExisting,
			createNew,
		} = useEdits();
		const { onSort } = useManualSort();

		watch(props, fetchValues, { immediate: true, deep: true });

		return {
			previewValues,
			collections,
			selectingFrom,
			stageSelection,
			templates,
			o2mRelation,
			anyRelation,
			currentlyEditing,
			relatedPrimaryKey,
			editsAtStart,
			stageEdits,
			cancelEdit,
			editExisting,
			createNew,
			previewLoading,
			deselect,
			relatedItemValues,
			hideDragImage,
			onSort,
			allowedCollections,
		};

		function useRelations() {
			const relationsForField = computed<Relation[]>(() => {
				return relationsStore.getRelationsForField(props.collection, props.field);
			});

			const o2mRelation = computed(() => relationsForField.value.find((relation) => relation.one_collection !== null)!);
			const anyRelation = computed(() => relationsForField.value.find((relation) => relation.one_collection === null)!);

			const allowedCollections = computed(() => anyRelation.value.one_allowed_collections!);

			return { relationsForField, o2mRelation, anyRelation, allowedCollections };
		}

		function useCollections() {
			const collections = computed<Record<string, Collection>>(() => {
				const collections: Record<string, Collection> = {};

				const collectionInfo = allowedCollections.value
					.map((collection: string) => collectionsStore.getCollection(collection))
					.filter((c) => c) as Collection[];

				for (const collection of collectionInfo) {
					collections[collection.collection] = collection;
				}

				return collections;
			});

			const primaryKeys = computed(() => {
				const keys: Record<string, string> = {};

				for (const collection of Object.values(collections.value)) {
					keys[collection.collection] = fieldsStore.getPrimaryKeyFieldForCollection(collection.collection).field!;
				}

				return keys;
			});

			const templates = computed(() => {
				const templates: Record<string, string> = {};

				for (const collection of Object.values(collections.value)) {
					const primaryKeyField = fieldsStore.getPrimaryKeyFieldForCollection(collection.collection);
					templates[collection.collection] = collection.meta?.display_template || `{{${primaryKeyField.field}}}`;
				}

				return templates;
			});

			return { collections, primaryKeys, templates };
		}

		function useValues() {
			const loading = ref(false);
			const relatedItemValues = ref<Record<string, any[]>>({});

			// Holds "expanded" junction rows so we can lookup what "raw" junction row ID in props.value goes with
			// what related item for pre-saved-unchanged-items
			const junctionRowMap = ref<any[]>();

			const previewValues = computed(() => {
				// Need to wait until junctionRowMap got properly populated
				if (junctionRowMap.value === undefined) {
					return [];
				}

				// Convert all string/number junction rows into junction row records from the map so we can inject the
				// related values
				const values = cloneDeep(props.value || [])
					.map((val, index) => {
						const junctionKey = isPlainObject(val) ? val[o2mRelation.value.many_primary] : val;

						const savedValues = (junctionRowMap.value || []).find(
							(junctionRow) => junctionRow[o2mRelation.value.many_primary] === junctionKey
						);

						if (isPlainObject(val)) {
							return {
								...savedValues,
								...val,
								$index: index,
							};
						} else {
							if (savedValues === undefined) {
								return null;
							}

							return {
								...savedValues,
								$index: index,
							};
						}
					})
					.filter((val) => val)
					.map((val) => {
						// Find and nest the related item values for use in the preview
						const collection = val[anyRelation.value.one_collection_field!];

						const key = isPlainObject(val[anyRelation.value.many_field])
							? val[anyRelation.value.many_field][primaryKeys.value[collection]]
							: val[anyRelation.value.many_field];

						const item = relatedItemValues.value[collection]?.find(
							(item) => item[primaryKeys.value[collection]] == key
						);

						// When this item is created new and it has a uuid / auto increment id, there's no key to lookup
						if (key && item) {
							if (isPlainObject(val[anyRelation.value.many_field])) {
								val[anyRelation.value.many_field] = {
									...item,
									...val[anyRelation.value.many_field],
								};
							} else {
								val[anyRelation.value.many_field] = cloneDeep(item);
							}
						} else {
						}

						return val;
					});

				if (o2mRelation.value?.sort_field) {
					return [
						...values
							.filter((val) => val.hasOwnProperty(o2mRelation.value.sort_field!))
							.sort((a, b) => a[o2mRelation.value.sort_field!] - b[o2mRelation.value.sort_field!]), // sort by sort field if it exists
						...values
							.filter((val) => !val.hasOwnProperty(o2mRelation.value.sort_field!))
							.sort((a, b) => a.$index - b.$index), // sort the rest with $index
					];
				} else {
					return [...values.sort((a, b) => a.$index - b.$index)];
				}
			});

			return {
				fetchValues,
				previewValues,
				loading,
				junctionRowMap,
				relatedItemValues,
			};

			async function fetchValues() {
				if (props.value === null) return;

				loading.value = true;

				try {
					// When we only know the ID of the junction row, we'll have to retrieve those rows to get to the related
					// item primary key
					const junctionRowsToInspect: (string | number)[] = [];

					// We want to fetch the minimal data needed to render the preview rows from the source collections
					// These will be the IDs per related collection in the m2a that have to be read
					const itemsToFetchPerCollection: Record<string, (string | number)[]> = {};

					for (const collection of Object.values(collections.value)) {
						itemsToFetchPerCollection[collection.collection] = [];
					}

					// Reminder: props.value holds junction table rows/ids
					for (const stagedValue of props.value || []) {
						// If the staged value is a primitive string or number, it's the ID of the junction row
						// In that case, we have to fetch the row in order to get the info we need on the related item
						if (typeof stagedValue === 'string' || typeof stagedValue === 'number') {
							junctionRowsToInspect.push(stagedValue);
						}

						// There's a case where you sort with no other changes where the one_collection_field doesn't exist
						// and there's no further changes nested in the many field
						else if (anyRelation.value.one_collection_field! in stagedValue === false) {
							junctionRowsToInspect.push(stagedValue[o2mRelation.value.many_primary]);
						}

						// Otherwise, it's an object with the edits on an existing item, or a newly added item
						// In both cases, it'll have the "one_collection_field" set. Both theoretically can have a primary key
						// though the primary key could be a newly created one
						else {
							const relatedCollection = stagedValue[anyRelation.value.one_collection_field!];
							const relatedCollectionPrimaryKey = primaryKeys.value[relatedCollection];

							// stagedValue could contain the primary key as a primitive in many_field or nested as primaryKeyField
							// in an object
							const relatedKey = isPlainObject(stagedValue[anyRelation.value.many_field])
								? stagedValue[anyRelation.value.many_field][relatedCollectionPrimaryKey]
								: stagedValue[anyRelation.value.many_field];

							// Could be that the key doesn't exist (add new item without manual primary key)
							if (relatedKey) {
								itemsToFetchPerCollection[relatedCollection].push(relatedKey);
							}
						}
					}

					// If there's junction row IDs, we'll have to fetch the related collection / key from them in order to fetch
					// the correct data from those related collections
					if (junctionRowsToInspect.length > 0) {
						const junctionInfoResponse = await api.get(`/items/${o2mRelation.value.many_collection}`, {
							params: {
								filter: {
									[o2mRelation.value.many_primary]: {
										_in: junctionRowsToInspect,
									},
								},
								fields: [
									o2mRelation.value.many_primary,
									anyRelation.value.many_field,
									anyRelation.value.one_collection_field!,
									o2mRelation.value.sort_field,
								],
							},
						});

						for (const junctionRow of junctionInfoResponse.data.data) {
							const relatedCollection = junctionRow[anyRelation.value.one_collection_field!];

							// When the collection exists in the setup
							if (relatedCollection in itemsToFetchPerCollection) {
								itemsToFetchPerCollection[relatedCollection].push(junctionRow[anyRelation.value.many_field]);
							}
						}

						junctionRowMap.value = junctionInfoResponse.data.data;
					} else {
						junctionRowMap.value = [];
					}

					// Fetch all related items from their individual endpoints using the fields from their templates
					const responses = await Promise.all(
						Object.entries(itemsToFetchPerCollection).map(([collection, relatedKeys]) => {
							// Don't attempt fetching anything if there's no keys to fetch
							if (relatedKeys.length === 0) return Promise.resolve({ data: { data: [] } } as any);

							const fields = getFieldsFromTemplate(templates.value[collection]);

							// Make sure to always fetch the primary key, so we can match that with the value
							if (fields.includes(primaryKeys.value[collection]) === false) fields.push(primaryKeys.value[collection]);

							return api.get(getEndpoint(collection), {
								params: {
									filter: {
										[primaryKeys.value[collection]]: {
											_in: relatedKeys,
										},
									},
									fields,
								},
							});
						})
					);

					if (!relatedItemValues.value) relatedItemValues.value = {};

					for (let i = 0; i < Object.keys(itemsToFetchPerCollection).length; i++) {
						const collection = Object.keys(itemsToFetchPerCollection)[i];

						relatedItemValues.value = {
							...relatedItemValues.value,
							[collection]: responses[i].data.data,
						};
					}
				} catch (err) {
					unexpectedError(err);
				} finally {
					loading.value = false;
				}
			}
		}

		function useSelection() {
			const selectingFrom = ref<string | null>(null);

			return { selectingFrom, stageSelection, deselect };

			function stageSelection(selection: (number | string)[]) {
				const { one_collection_field, many_field } = anyRelation.value;

				const currentValue = props.value || [];

				const selectionAsJunctionRows = selection.map((key) => {
					return {
						[one_collection_field!]: selectingFrom.value,
						[many_field]: key,
					};
				});

				emit('input', [...currentValue, ...selectionAsJunctionRows]);
			}

			function deselect(item: any) {
				emit(
					'input',
					(props.value || []).filter((current) => current !== item)
				);
			}
		}

		function useEdits() {
			const currentlyEditing = ref<string | number | null>(null);
			const relatedPrimaryKey = ref<string | number | null>(null);
			const editsAtStart = ref<Record<string, any>>({});

			return {
				currentlyEditing,
				relatedPrimaryKey,
				editsAtStart,
				stageEdits,
				cancelEdit,
				editExisting,
				createNew,
			};

			function stageEdits(edits: Record<string, any>) {
				const currentValue = props.value || [];

				// Whether or not the currently-being-edited item exists in the staged values
				const hasBeenStaged =
					currentValue.includes(editsAtStart.value) || currentValue.includes(currentlyEditing.value);

				// Whether or not the currently-being-edited item has been saved to the database
				const isNew = currentlyEditing.value === '+' && relatedPrimaryKey.value === '+';

				if (isNew && hasBeenStaged === false) {
					emit('input', [...currentValue, edits]);
				} else {
					emit(
						'input',
						currentValue.map((val) => {
							if (val === editsAtStart.value || val == currentlyEditing.value) {
								return edits;
							}
							return val;
						})
					);
				}
			}

			function cancelEdit() {
				currentlyEditing.value = null;
				relatedPrimaryKey.value = null;
				editsAtStart.value = {};
			}

			function editExisting(item: Record<string, any>) {
				// Edit a saved item
				if (typeof item === 'string' || typeof item === 'number') {
					const junctionRow = (junctionRowMap.value || []).find((row) => {
						return row[o2mRelation.value.many_primary] == item;
					});

					const collection = junctionRow[anyRelation.value.one_collection_field!];
					const relatedKey = isPlainObject(junctionRow[anyRelation.value.many_field])
						? junctionRow[anyRelation.value.many_field][primaryKeys.value[collection]]
						: junctionRow[anyRelation.value.many_field];

					editsAtStart.value = {
						[o2mRelation.value.many_primary]: item,
						[anyRelation.value.one_collection_field!]: collection,
						[anyRelation.value.many_field]: {
							[primaryKeys.value[collection]]: relatedKey,
						},
					};

					if (o2mRelation.value.sort_field) {
						editsAtStart.value[o2mRelation.value.sort_field] = junctionRow[o2mRelation.value.sort_field];
					}

					relatedPrimaryKey.value = relatedKey || '+';
					currentlyEditing.value = item;
					return;
				}

				const junctionPrimaryKey = item[o2mRelation.value.many_primary];
				const relatedCollectiom = item[anyRelation.value.one_collection_field!];
				let relatedKey = item[anyRelation.value.many_field];

				if (isPlainObject(relatedKey)) {
					relatedKey = item[anyRelation.value.many_field][primaryKeys.value[relatedCollectiom]];
				}

				editsAtStart.value = item;
				relatedPrimaryKey.value = relatedKey || '+';
				currentlyEditing.value = junctionPrimaryKey || '+';
			}

			function createNew(collection: string) {
				const newItem = {
					[anyRelation.value.one_collection_field!]: collection,
					[anyRelation.value.many_field]: {},
				};

				if (previewValues.value && o2mRelation.value?.sort_field) {
					const maxSort = Math.max(-1, ...previewValues.value.map((val) => val[o2mRelation.value.sort_field!]));
					newItem[o2mRelation.value.sort_field!] = maxSort + 1;
				}

				editsAtStart.value = newItem;
				relatedPrimaryKey.value = '+';
				currentlyEditing.value = '+';
			}
		}

		function useManualSort() {
			return { onSort };

			function onSort(sortedItems: any[]) {
				emit(
					'input',
					props.value.map((rawValue, index) => {
						if (!o2mRelation.value.sort_field) return rawValue;

						const sortedItemIndex = sortedItems.findIndex((sortedItem) => {
							return sortedItem.$index === index;
						});

						if (isPlainObject(rawValue)) {
							return {
								...rawValue,
								[o2mRelation.value.sort_field]: sortedItemIndex + 1,
							};
						} else {
							return {
								...sortedItems[sortedItemIndex],
								[o2mRelation.value.many_primary]: rawValue,
								[o2mRelation.value.sort_field]: sortedItemIndex + 1,
							};
						}
					})
				);
			}
		}
	},
});
</script>

<style lang="scss" scoped>
.v-list-item {
	.collection {
		margin-right: 1ch;
		color: var(--primary);
	}
}

.loader {
	.v-skeleton-loader {
		height: 52px;
	}

	.v-skeleton-loader + .v-skeleton-loader {
		margin-top: 12px;
	}
}

.buttons {
	display: grid;
	grid-gap: var(--form-horizontal-gap);
	grid-template-columns: 1fr 1fr;
	margin-top: 12px;
}

.drag-handle {
	cursor: grab;
}

.invalid {
	cursor: default;

	.invalid-icon {
		--v-icon-color: var(--danger);
	}
}

.clear-icon {
	--v-icon-color: var(--foreground-subdued);
	--v-icon-color-hover: var(--danger);

	margin-right: 8px;
	color: var(--foreground-subdued);
	transition: color var(--fast) var(--transition);

	&:hover {
		color: var(--danger);
	}
}

.launch-icon {
	color: var(--foreground-subdued);
}
</style><|MERGE_RESOLUTION|>--- conflicted
+++ resolved
@@ -4,7 +4,6 @@
 			<v-skeleton-loader v-for="n in (value || []).length" :key="n" />
 		</div>
 
-<<<<<<< HEAD
 		<v-list v-else>
 			<draggable
 				:value="previewValues"
@@ -21,25 +20,6 @@
 					@click="editExisting((value || [])[item.$index])"
 				>
 					<v-icon class="drag-handle" left name="drag_handle" @click.stop v-if="sortField" />
-=======
-		<draggable
-			v-else
-			:force-fallback="true"
-			:value="previewValues"
-			handle=".drag-handle"
-			@input="onSort"
-			:set-data="hideDragImage"
-			:disabled="!o2mRelation.sort_field"
-		>
-			<template v-for="item of previewValues">
-				<div
-					:key="item.$index"
-					v-if="allowedCollections.includes(item[anyRelation.one_collection_field])"
-					class="m2a-row"
-					@click="editExisting((value || [])[item.$index])"
-				>
-					<v-icon class="drag-handle" name="drag_handle" @click.stop v-if="o2mRelation.sort_field" />
->>>>>>> 22535bf5
 					<span class="collection">{{ collections[item[anyRelation.one_collection_field]].name }}:</span>
 					<span
 						v-if="typeof item[anyRelation.many_field] === 'number' || typeof item[anyRelation.many_field] === 'string'"
@@ -55,22 +35,9 @@
 					<div class="spacer" />
 					<v-icon class="clear-icon" name="clear" @click.stop="deselect((value || [])[item.$index])" />
 					<v-icon class="launch-icon" name="launch" />
-<<<<<<< HEAD
 				</v-list-item>
 			</draggable>
 		</v-list>
-=======
-				</div>
-
-				<div v-else class="m2a-row invalid" :key="item.$index">
-					<v-icon class="invalid-icon" name="warning" left />
-					<span>{{ $t('invalid_item') }}</span>
-					<div class="spacer" />
-					<v-icon class="clear-icon" name="clear" @click.stop="deselect((value || [])[item.$index])" />
-				</div>
-			</template>
-		</draggable>
->>>>>>> 22535bf5
 
 		<div class="buttons">
 			<v-menu attached>
