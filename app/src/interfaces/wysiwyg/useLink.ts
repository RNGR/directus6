--- conflicted
+++ resolved
@@ -1,10 +1,5 @@
-<<<<<<< HEAD
+import { i18n } from '@/lang';
 import { Ref, ref } from 'vue';
-import { i18n } from '@/lang';
-=======
-import i18n from '@/lang';
-import { Ref, ref } from '@vue/composition-api';
->>>>>>> 99fcf12e
 
 type LinkSelection = {
 	url: string | null;
