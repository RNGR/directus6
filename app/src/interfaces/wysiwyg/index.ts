<<<<<<< HEAD
import { defineAsyncComponent } from 'vue';
=======
>>>>>>> 99fcf12e
import { defineInterface } from '@/interfaces/define';
import { AsyncComponent } from 'vue';

// @TODO3 Investigate manual chunking and prefetching
const InterfaceWYSIWYG = defineAsyncComponent(() => import('./wysiwyg.vue'));

export default defineInterface({
	id: 'wysiwyg',
	name: '$t:interfaces.wysiwyg.wysiwyg',
	description: '$t:interfaces.wysiwyg.description',
	icon: 'format_quote',
	component: InterfaceWYSIWYG,
	types: ['text'],
	options: [
		{
			field: 'toolbar',
			name: '$t:interfaces.wysiwyg.toolbar',
			type: 'json',
			schema: {
				default_value: [
					'bold',
					'italic',
					'underline',
					'removeformat',
					'customLink',
					'bullist',
					'numlist',
					'blockquote',
					'h1',
					'h2',
					'h3',
					'customImage',
					'customMedia',
					'hr',
					'code',
					'fullscreen',
				],
			},
			meta: {
				width: 'half',
				interface: 'dropdown-multiselect',
				options: {
					choices: [
						{
							value: 'aligncenter',
							text: '$t:wysiwyg_options.aligncenter',
						},
						{
							value: 'alignjustify',
							text: '$t:wysiwyg_options.alignjustify',
						},
						{
							value: 'alignleft',
							text: '$t:wysiwyg_options.alignleft',
						},
						{
							value: 'alignnone',
							text: '$t:wysiwyg_options.alignnone',
						},
						{
							value: 'alignright',
							text: '$t:wysiwyg_options.alignright',
						},
						{
							value: 'forecolor',
							text: '$t:wysiwyg_options.forecolor',
						},
						{
							value: 'backcolor',
							text: '$t:wysiwyg_options.backcolor',
						},
						{
							value: 'bold',
							text: '$t:wysiwyg_options.bold',
						},
						{
							value: 'italic',
							text: '$t:wysiwyg_options.italic',
						},
						{
							value: 'underline',
							text: '$t:wysiwyg_options.underline',
						},
						{
							value: 'strikethrough',
							text: '$t:wysiwyg_options.strikethrough',
						},
						{
							value: 'subscript',
							text: '$t:wysiwyg_options.subscript',
						},
						{
							value: 'superscript',
							text: '$t:wysiwyg_options.superscript',
						},
						{
							value: 'blockquote',
							text: '$t:wysiwyg_options.blockquote',
						},
						{
							value: 'bullist',
							text: '$t:wysiwyg_options.bullist',
						},
						{
							value: 'numlist',
							text: '$t:wysiwyg_options.numlist',
						},
						{
							value: 'hr',
							text: '$t:wysiwyg_options.hr',
						},
						{
							value: 'customLink',
							text: '$t:wysiwyg_options.link',
						},
						{
							value: 'unlink',
							text: '$t:wysiwyg_options.unlink',
						},
						{
							value: 'customMedia',
							text: '$t:wysiwyg_options.media',
						},
						{
							value: 'customImage',
							text: '$t:wysiwyg_options.image',
						},
						{
							value: 'copy',
							text: '$t:wysiwyg_options.copy',
						},
						{
							value: 'cut',
							text: '$t:wysiwyg_options.cut',
						},
						{
							value: 'paste',
							text: '$t:wysiwyg_options.paste',
						},
						{
							value: 'h1',
							text: '$t:wysiwyg_options.h1',
						},
						{
							value: 'h2',
							text: '$t:wysiwyg_options.h2',
						},
						{
							value: 'h3',
							text: '$t:wysiwyg_options.h3',
						},
						{
							value: 'h4',
							text: '$t:wysiwyg_options.h4',
						},
						{
							value: 'h5',
							text: '$t:wysiwyg_options.h5',
						},
						{
							value: 'h6',
							text: '$t:wysiwyg_options.h6',
						},
						{
							value: 'fontselect',
							text: '$t:wysiwyg_options.fontselect',
						},
						{
							value: 'fontsizeselect',
							text: '$t:wysiwyg_options.fontsizeselect',
						},
						{
							value: 'indent',
							text: '$t:wysiwyg_options.indent',
						},
						{
							value: 'outdent',
							text: '$t:wysiwyg_options.outdent',
						},
						{
							value: 'undo',
							text: '$t:wysiwyg_options.undo',
						},
						{
							value: 'redo',
							text: '$t:wysiwyg_options.redo',
						},
						{
							value: 'remove',
							text: '$t:wysiwyg_options.remove',
						},
						{
							value: 'removeformat',
							text: '$t:wysiwyg_options.removeformat',
						},
						{
							value: 'selectall',
							text: '$t:wysiwyg_options.selectall',
						},
						{
							value: 'table',
							text: '$t:wysiwyg_options.table',
						},
						{
							value: 'visualaid',
							text: '$t:wysiwyg_options.visualaid',
						},
						{
							value: 'code',
							text: '$t:wysiwyg_options.source_code',
						},
						{
							value: 'fullscreen',
							text: '$t:wysiwyg_options.fullscreen',
						},
						{
							value: 'ltr rtl',
							text: '$t:wysiwyg_options.directionality',
						},
					],
				},
			},
		},
		{
			field: 'font',
			name: '$t:font',
			type: 'string',
			meta: {
				width: 'half',
				interface: 'dropdown',
				options: {
					choices: [
						{ text: '$t:sans_serif', value: 'sans-serif' },
						{ text: '$t:monospace', value: 'monospace' },
						{ text: '$t:serif', value: 'serif' },
					],
				},
			},
			schema: {
				default_value: 'sans-serif',
			},
		},
		{
			field: 'customFormats',
			name: '$t:interfaces.wysiwyg.custom_formats',
			type: 'json',
			meta: {
				interface: 'code',
				options: {
					language: 'json',
					template: JSON.stringify(
						[
							{
								title: 'My Custom Format',
								inline: 'span',
								classes: 'custom-wrapper',
								styles: { color: '#00ff00', 'font-size': '20px' },
								attributes: { title: 'My Custom Wrapper' },
							},
						],
						null,
						4
					),
				},
			},
		},
		{
			field: 'tinymceOverrides',
			name: '$t:interfaces.wysiwyg.options_override',
			type: 'json',
			meta: {
				interface: 'code',
				options: {
					language: 'json',
				},
			},
		},
		{
			field: 'imageToken',
			name: '$t:interfaces.markdown.imageToken',
			type: 'string',
			meta: {
				note: '$t:interfaces.markdown.imageToken_label',
				width: 'full',
				interface: 'text-input',
			},
		},
	],
});<|MERGE_RESOLUTION|>--- conflicted
+++ resolved
@@ -1,9 +1,5 @@
-<<<<<<< HEAD
+import { defineInterface } from '@/interfaces/define';
 import { defineAsyncComponent } from 'vue';
-=======
->>>>>>> 99fcf12e
-import { defineInterface } from '@/interfaces/define';
-import { AsyncComponent } from 'vue';
 
 // @TODO3 Investigate manual chunking and prefetching
 const InterfaceWYSIWYG = defineAsyncComponent(() => import('./wysiwyg.vue'));
