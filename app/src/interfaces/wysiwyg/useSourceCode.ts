<<<<<<< HEAD
import { Ref, ref } from 'vue';
import { i18n } from '@/lang';
=======
import i18n from '@/lang';
import { Ref, ref } from '@vue/composition-api';
>>>>>>> 99fcf12e

export default function useSourceCode(editor: Ref<any>): Record<string, any> {
	const codeDrawerOpen = ref(false);
	const code = ref<string>();

	const sourceCodeButton = {
		icon: 'sourcecode',
<<<<<<< HEAD
		tooltip: i18n.global.t('wysiwyg_options.source_code'),
		onAction: (buttonApi: any) => {
=======
		tooltip: i18n.t('wysiwyg_options.source_code'),
		onAction: () => {
>>>>>>> 99fcf12e
			codeDrawerOpen.value = true;

			code.value = editor.value.getContent();
		},
	};

	return { codeDrawerOpen, code, closeCodeDrawer, saveCode, sourceCodeButton };

	function closeCodeDrawer() {
		codeDrawerOpen.value = false;
	}

	function saveCode() {
		editor.value.setContent(code.value);
		closeCodeDrawer();
	}
}<|MERGE_RESOLUTION|>--- conflicted
+++ resolved
@@ -1,10 +1,5 @@
-<<<<<<< HEAD
+import { i18n } from '@/lang';
 import { Ref, ref } from 'vue';
-import { i18n } from '@/lang';
-=======
-import i18n from '@/lang';
-import { Ref, ref } from '@vue/composition-api';
->>>>>>> 99fcf12e
 
 export default function useSourceCode(editor: Ref<any>): Record<string, any> {
 	const codeDrawerOpen = ref(false);
@@ -12,13 +7,8 @@
 
 	const sourceCodeButton = {
 		icon: 'sourcecode',
-<<<<<<< HEAD
 		tooltip: i18n.global.t('wysiwyg_options.source_code'),
 		onAction: (buttonApi: any) => {
-=======
-		tooltip: i18n.t('wysiwyg_options.source_code'),
-		onAction: () => {
->>>>>>> 99fcf12e
 			codeDrawerOpen.value = true;
 
 			code.value = editor.value.getContent();
