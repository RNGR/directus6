import { getDisplays } from '@/displays';
import { DisplayConfig } from '@/displays/types';
import { useFieldsStore } from '@/stores/';
import { Field } from '@/types/';
<<<<<<< HEAD
import { getDisplays } from '@/displays';
import adjustFieldsForTranslations from '@/utils/adjust-fields-for-translations';
=======
>>>>>>> c653b167

export default function adjustFieldsForDisplays(fields: readonly string[], parentCollection: string): string[] {
	const fieldsStore = useFieldsStore();
	const { displays } = getDisplays();

	const adjustedFields: string[] = fields
		.map((fieldKey) => {
			const field: Field = fieldsStore.getField(parentCollection, fieldKey);

			if (!field) return fieldKey;
			if (field.meta?.display === null) return fieldKey;

			const display = displays.value.find((d: DisplayConfig) => d.id === field.meta?.display);

			if (!display) return fieldKey;
			if (!display?.fields) return fieldKey;

			let fieldKeys: string[] | null = null;

			if (Array.isArray(display.fields)) {
				fieldKeys = display.fields.map((relatedFieldKey: string) => `${fieldKey}.${relatedFieldKey}`);
			}

			if (typeof display.fields === 'function') {
				fieldKeys = display
					.fields(field.meta?.display_options, {
						collection: field.collection,
						field: field.field,
						type: field.type,
					})
					.map((relatedFieldKey: string) => `${fieldKey}.${relatedFieldKey}`);
			}

			if (fieldKeys) {
				return fieldKeys.map((fieldKey) => {
					/**
					 * This is for the special case where you want to show a thumbnail in a relation to
					 * directus_files. The thumbnail itself isn't a real field, but shows the thumbnail based
					 * on the other available fields (like ID, title, and type).
					 */
					if (fieldKey.includes('$thumbnail') && field.collection === 'directus_files') {
						return fieldKey
							.split('.')
							.filter((part) => part !== '$thumbnail')
							.join('.');
					}

					return fieldKey;
				});
			}

			return fieldKey;
		})
		.flat();
	return adjustFieldsForTranslations(adjustedFields, parentCollection);
}<|MERGE_RESOLUTION|>--- conflicted
+++ resolved
@@ -2,11 +2,7 @@
 import { DisplayConfig } from '@/displays/types';
 import { useFieldsStore } from '@/stores/';
 import { Field } from '@/types/';
-<<<<<<< HEAD
-import { getDisplays } from '@/displays';
 import adjustFieldsForTranslations from '@/utils/adjust-fields-for-translations';
-=======
->>>>>>> c653b167
 
 export default function adjustFieldsForDisplays(fields: readonly string[], parentCollection: string): string[] {
 	const fieldsStore = useFieldsStore();
