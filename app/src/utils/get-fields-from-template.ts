import adjustFieldsForTranslations from '@/utils/adjust-fields-for-translations';

export function getFieldsFromTemplate(template: string | null, collection: string | undefined = undefined) {
	if (template === null) return [];

	const regex = /{{(.*?)}}/g;
	let fields = template.match(regex);

	if (!Array.isArray(fields)) {
		return [];
	}

	fields = fields.map((field) => {
		return field.replace(/{{/g, '').replace(/}}/g, '').trim();
	});

<<<<<<< HEAD
	if (collection) {
		return adjustFieldsForTranslations(fields, collection);
	}
=======
>>>>>>> 5f425e45
	return fields as string[];
}<|MERGE_RESOLUTION|>--- conflicted
+++ resolved
@@ -14,11 +14,9 @@
 		return field.replace(/{{/g, '').replace(/}}/g, '').trim();
 	});
 
-<<<<<<< HEAD
 	if (collection) {
 		return adjustFieldsForTranslations(fields, collection);
 	}
-=======
->>>>>>> 5f425e45
+
 	return fields as string[];
 }