--- conflicted
+++ resolved
@@ -85,18 +85,7 @@
 	margin: 8px;
 }
 
-<<<<<<< HEAD
-	::v-deep .v-divider {
-		max-width: calc(100% - 16px);
-		margin: 8px;
-	}
-
-	::v-deep .v-button {
-		pointer-events: all;
-	}
-=======
 :slotted(*) {
 	pointer-events: all;
->>>>>>> 6283b649
 }
 </style>