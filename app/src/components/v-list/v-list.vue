<template>
	<ul class="v-list" :class="{ large }">
		<slot />
	</ul>
</template>

<script lang="ts">
import { defineComponent, PropType, toRefs } from 'vue';
import { useGroupableParent } from '@/composables/groupable';

export default defineComponent({
	emits: ['update:modelValue'],
	props: {
		modelValue: {
			type: Array as PropType<(number | string)[]>,
			default: null,
		},
		large: {
			type: Boolean,
			default: false,
		},
		multiple: {
			type: Boolean,
			default: true,
		},
		mandatory: {
			type: Boolean,
			default: true,
		},
	},
	setup(props, { emit }) {
<<<<<<< HEAD
		const { modelValue, multiple, mandatory } = toRefs(props);
=======
		const { activeItems, multiple, mandatory } = toRefs(props);

>>>>>>> a86c0832
		useGroupableParent(
			{
				selection: modelValue,
				onSelectionChange: (newSelection) => {
					emit('update:modelValue', newSelection);
				},
			},
			{
				mandatory,
				multiple,
			}
		);

		return {};
	},
});
</script>

<style>
body {
	--v-list-padding: 4px 0;
	--v-list-max-height: none;
	--v-list-max-width: none;
	--v-list-min-width: 220px;
	--v-list-min-height: none;
	--v-list-color: var(--foreground-normal-alt);
	--v-list-color-hover: var(--foreground-normal-alt);
	--v-list-color-active: var(--foreground-normal-alt);
	--v-list-background-color-hover: var(--background-normal);
	--v-list-background-color-active: var(--background-normal);
}
</style>

<style lang="scss" scoped>
.v-list {
	position: static;
	display: block;
	min-width: var(--v-list-min-width);
	max-width: var(--v-list-max-width);
	min-height: var(--v-list-min-height);
	max-height: var(--v-list-max-height);
	padding: var(--v-list-padding);
	overflow: auto;
	color: var(--v-list-color);
	line-height: 22px;
	border-radius: var(--border-radius);

	&.large {
		--v-list-padding: 12px;
	}

	::v-deep .v-divider {
		max-width: calc(100% - 16px);
		margin: 8px;
	}
}
</style><|MERGE_RESOLUTION|>--- conflicted
+++ resolved
@@ -29,12 +29,7 @@
 		},
 	},
 	setup(props, { emit }) {
-<<<<<<< HEAD
 		const { modelValue, multiple, mandatory } = toRefs(props);
-=======
-		const { activeItems, multiple, mandatory } = toRefs(props);
-
->>>>>>> a86c0832
 		useGroupableParent(
 			{
 				selection: modelValue,
