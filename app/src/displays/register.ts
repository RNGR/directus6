import registerComponent from '@/utils/register-component/';
import { getDisplays } from './index';
import { Component } from 'vue';
import api from '@/api';
<<<<<<< HEAD
import { batchPromises } from '@/utils/paginate';
=======
import { getRootPath } from '@/utils/get-root-path';
>>>>>>> 39051572

const displays = getDisplays();

export async function registerDisplays() {
	const context = require.context('.', true, /^.*index\.ts$/);

	const modules = context
		.keys()
		.map((key) => context(key))
		.map((mod) => mod.default)
		.filter((m) => m);

	try {
<<<<<<< HEAD
		const customResponse = await api.get('/extensions/displays');
		const data = customResponse.data.data;

		if (data && Array.isArray(data) && data.length > 0) {
			const loadedDisplays = await batchPromises(
				data,
				5,
				(customKey) => import(/* webpackIgnore: true */ `/extensions/displays/${customKey}/index.js`)
			);

			loadedDisplays.forEach((result, i) => {
				if (result.status === 'rejected') {
					console.warn(`Couldn't load custom layout "${data[i]}"`);
					console.warn(result.reason);
				} else {
					modules.push(result.value.default);
=======
		const customResponse = await api.get('/extensions/displays/');

		if (customResponse.data.data && Array.isArray(customResponse.data.data) && customResponse.data.data.length > 0) {
			for (const customKey of customResponse.data.data) {
				try {
					const module = await import(
						/* webpackIgnore: true */ getRootPath() + `extensions/displays/${customKey}/index.js`
					);
					modules.push(module.default);
				} catch (err) {
					console.warn(`Couldn't load custom displays "${customKey}"`);
					console.warn(err);
>>>>>>> 39051572
				}
			});
		}
	} catch {
		console.warn(`Couldn't load custom displays`);
	}

	displays.value = modules;

	displays.value.forEach((display) => {
		if (typeof display.handler !== 'function') {
			registerComponent('display-' + display.id, display.handler as Component);
		}

		if (typeof display.options !== 'function') {
			registerComponent('display-options-' + display.id, display.options as Component);
		}
	});
}<|MERGE_RESOLUTION|>--- conflicted
+++ resolved
@@ -2,11 +2,8 @@
 import { getDisplays } from './index';
 import { Component } from 'vue';
 import api from '@/api';
-<<<<<<< HEAD
 import { batchPromises } from '@/utils/paginate';
-=======
 import { getRootPath } from '@/utils/get-root-path';
->>>>>>> 39051572
 
 const displays = getDisplays();
 
@@ -20,7 +17,6 @@
 		.filter((m) => m);
 
 	try {
-<<<<<<< HEAD
 		const customResponse = await api.get('/extensions/displays');
 		const data = customResponse.data.data;
 
@@ -28,7 +24,7 @@
 			const loadedDisplays = await batchPromises(
 				data,
 				5,
-				(customKey) => import(/* webpackIgnore: true */ `/extensions/displays/${customKey}/index.js`)
+				(customKey) => import(/* webpackIgnore: true */ getRootPath() + `/extensions/displays/${customKey}/index.js`)
 			);
 
 			loadedDisplays.forEach((result, i) => {
@@ -37,20 +33,6 @@
 					console.warn(result.reason);
 				} else {
 					modules.push(result.value.default);
-=======
-		const customResponse = await api.get('/extensions/displays/');
-
-		if (customResponse.data.data && Array.isArray(customResponse.data.data) && customResponse.data.data.length > 0) {
-			for (const customKey of customResponse.data.data) {
-				try {
-					const module = await import(
-						/* webpackIgnore: true */ getRootPath() + `extensions/displays/${customKey}/index.js`
-					);
-					modules.push(module.default);
-				} catch (err) {
-					console.warn(`Couldn't load custom displays "${customKey}"`);
-					console.warn(err);
->>>>>>> 39051572
 				}
 			});
 		}
