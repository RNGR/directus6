--- conflicted
+++ resolved
@@ -7,16 +7,11 @@
 	>
 		<template #activator="{ toggle }">
 			<span @click.stop="toggle" class="toggle" :class="{ subdued: value.length === 0 }">
-<<<<<<< HEAD
-				<span class="label" v-if="value.length < 100">{{ $tc('item_count', value.length) }}</span>
-				<span class="label" v-else>{{ $tc('item_count', value.length, { count: '100+' }) }}</span>
-=======
 				<span class="label">
 					{{ value.length }}
 					<template v-if="value.length >= 100">+</template>
 					{{ unit }}
 				</span>
->>>>>>> 4c04eba4
 			</span>
 		</template>
 
