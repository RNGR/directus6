--- conflicted
+++ resolved
@@ -1,10 +1,4 @@
-<<<<<<< HEAD
 import { App } from 'vue';
-
-=======
-import Vue from 'vue';
-import ClickOutside from './click-outside/click-outside';
->>>>>>> 99fcf12e
 import Focus from './focus/focus';
 import Tooltip from './tooltip/tooltip';
 
