<template>
	<div class="notifications-preview">
		<transition-expand tag="div">
			<div v-if="active" class="inline">
				<div class="padding-box">
					<router-link class="link" to="/activity" :class="{ 'has-items': lastFour.length > 0 }">
						{{ $t('show_all_activity') }}
					</router-link>
					<transition-group tag="div" name="notification" class="transition">
						<notification-item v-for="notification in lastFour" :key="notification.id" v-bind="notification" />
					</transition-group>
				</div>
			</div>
		</transition-expand>

		<sidebar-button
			:active="active"
			@click="$emit('input', !active)"
			v-tooltip.left="$t('notifications')"
			class="toggle"
			icon="notifications"
		>
			{{ $t('notifications') }}
		</sidebar-button>
	</div>
</template>

<script lang="ts">
<<<<<<< HEAD
import { defineComponent, computed, ref, watch } from 'vue';
=======
import { defineComponent } from '@vue/composition-api';
>>>>>>> 99fcf12e
import SidebarButton from '../sidebar-button';
import NotificationItem from '../notification-item';
import { useNotificationsStore } from '@/stores/';

export default defineComponent({
	emits: ['input'],
	components: { SidebarButton, NotificationItem },
	model: {
		prop: 'active',
	},
	props: {
		sidebarOpen: {
			type: Boolean,
			default: false,
		},
		active: {
			type: Boolean,
			default: false,
		},
	},
	setup() {
		const notificationsStore = useNotificationsStore();
		return { lastFour: notificationsStore.lastFour };
	},
});
</script>

<style lang="scss" scoped>
.notifications-preview {
	position: relative;
}

.link {
	display: block;
	color: var(--foreground-subdued);
	text-align: center;
	text-decoration: none;

	&:hover {
		color: var(--foreground-normal);
	}

	&.has-items {
		margin-bottom: 12px;
	}
}

.transition {
	position: relative;
	width: 100%;
}

.sidebar-button {
	background-color: var(--background-normal-alt);
}

.inline {
	position: absolute;
	right: 0;
	bottom: 100%;
	width: 100%;
	background-color: var(--background-normal);
	box-shadow: 0px -4px 12px rgba(38, 50, 56, 0.1);

	.padding-box {
		position: relative;
		width: 100%;
		padding: 12px;
	}
}

.notification-enter-active,
.notification-leave-active {
	transition: all var(--slow) var(--transition);
}

.notification-leave-active {
	position: absolute;
}

.notification-move {
	transition: all 500ms var(--transition);
}

.notification-enter-from,
.notification-leave-to {
	opacity: 0;
}
</style><|MERGE_RESOLUTION|>--- conflicted
+++ resolved
@@ -26,11 +26,7 @@
 </template>
 
 <script lang="ts">
-<<<<<<< HEAD
 import { defineComponent, computed, ref, watch } from 'vue';
-=======
-import { defineComponent } from '@vue/composition-api';
->>>>>>> 99fcf12e
 import SidebarButton from '../sidebar-button';
 import NotificationItem from '../notification-item';
 import { useNotificationsStore } from '@/stores/';
