<template>
	<div class="comment-item">
		<comment-item-header :refresh="refresh" :activity="activity" @edit="editing = true" />

		<v-textarea ref="textarea" v-if="editing" v-model="edits">
			<template #append>
				<div class="buttons">
					<v-button class="cancel" @click="cancelEditing" secondary x-small>
						{{ t('cancel') }}
					</v-button>

					<v-button
						:loading="savingEdits"
						class="post-comment"
						@click="saveEdits"
						x-small
						:disabled="edits === activity.comment"
					>
						{{ t('save') }}
					</v-button>
				</div>
			</template>
		</v-textarea>

		<div v-else class="content">
			<span v-html="htmlContent" class="selectable" />

			<!-- @TODO: Dynamically add element below if the comment overflows -->
			<!-- <div v-if="activity.id == 204" class="expand-text">
				<span>{{ t('click_to_expand') }}</span>
			</div> -->
		</div>
	</div>
</template>

<script lang="ts">
import { useI18n } from 'vue-i18n';
import { defineComponent, PropType, ref, computed, watch, ComponentPublicInstance } from 'vue';
import { Activity } from './types';
import CommentItemHeader from './comment-item-header.vue';
import { md } from '@/utils/md';
import useShortcut from '@/composables/use-shortcut';

import api from '@/api';
import { unexpectedError } from '@/utils/unexpected-error';

export default defineComponent({
	components: { CommentItemHeader },
	props: {
		activity: {
			type: Object as PropType<Activity>,
			required: true,
		},
		refresh: {
			type: Function as PropType<() => void>,
			required: true,
		},
	},
	setup(props) {
<<<<<<< HEAD
		const { t } = useI18n();

		const textarea = ref<ComponentPublicInstance>();
		const htmlContent = computed(() => (props.activity.comment ? marked(props.activity.comment) : null));
=======
		const textarea = ref<Vue>();
		const htmlContent = computed(() => (props.activity.comment ? md(props.activity.comment) : null));
>>>>>>> 6f51fa44

		const { edits, editing, savingEdits, saveEdits, cancelEditing } = useEdits();

		useShortcut('meta+enter', saveEdits, textarea);

		return { t, htmlContent, edits, editing, savingEdits, saveEdits, cancelEditing, textarea };

		function useEdits() {
			const edits = ref(props.activity.comment);
			const editing = ref(false);
			const savingEdits = ref(false);

			watch(
				() => props.activity,
				() => (edits.value = props.activity.comment)
			);

			return { edits, editing, savingEdits, saveEdits, cancelEditing };

			async function saveEdits() {
				savingEdits.value = true;

				try {
					await api.patch(`/activity/comment/${props.activity.id}`, {
						comment: edits.value,
					});
					await props.refresh();
				} catch (err) {
					unexpectedError(err);
				} finally {
					savingEdits.value = false;
					editing.value = false;
				}
			}

			function cancelEditing() {
				edits.value = props.activity.comment;
				editing.value = false;
			}
		}
	},
});
</script>

<style lang="scss" scoped>
.comment-item {
	position: relative;
	margin-bottom: 16px;
	padding: 8px;
	background-color: var(--background-page);
	border-radius: var(--border-radius);

	&:last-of-type {
		margin-bottom: 8px;
	}

	.content {
		max-height: 300px;
		overflow-y: auto;

		::v-deep {
			a {
				color: var(--primary);
			}

			blockquote {
				margin: 8px 0;
				padding-left: 6px;
				color: var(--foreground-subdued);
				font-style: italic;
				border-left: 2px solid var(--border-normal);
			}

			img {
				max-width: 100%;
				margin: 8px 0;
			}

			hr {
				height: 2px;
				margin: 12px 0;
				border: 0;
				border-top: 2px solid var(--border-normal);
			}

			h1,
			h2,
			h3,
			h4,
			h5,
			h6 {
				margin-top: 12px;
				font-weight: 600;
				font-size: 16px;
			}
		}
	}

	&.expand {
		.content {
			&::after {
				position: absolute;
				right: 0;
				bottom: 4px;
				left: 0;
				z-index: 1;
				height: 40px;
				background: linear-gradient(
					180deg,
					rgba(var(--background-page-rgb), 0) 0%,
					rgba(var(--background-page-rgb), 0.8) 25%,
					rgba(var(--background-page-rgb), 1) 100%
				);
				content: '';
			}

			.expand-text {
				position: absolute;
				right: 0;
				bottom: 8px;
				left: 0;
				z-index: 2;
				height: 24px;
				text-align: center;
				cursor: pointer;

				span {
					padding: 4px 12px 5px;
					color: var(--foreground-subdued);
					font-weight: 600;
					font-size: 12px;
					background-color: var(--background-normal);
					border-radius: 12px;
					transition: color var(--fast) var(--transition), background-color var(--fast) var(--transition);
				}

				&:hover span {
					color: var(--foreground-inverted);
					background-color: var(--primary);
				}
			}
		}
	}

	&:hover {
		::v-deep .comment-header {
			.header-right {
				.time {
					opacity: 0;
				}
				.more {
					opacity: 1;
				}
			}
		}
	}
}

.buttons {
	position: absolute;
	right: 8px;
	bottom: 8px;
}

.cancel {
	margin-right: 4px;
}
</style><|MERGE_RESOLUTION|>--- conflicted
+++ resolved
@@ -57,15 +57,10 @@
 		},
 	},
 	setup(props) {
-<<<<<<< HEAD
 		const { t } = useI18n();
 
 		const textarea = ref<ComponentPublicInstance>();
-		const htmlContent = computed(() => (props.activity.comment ? marked(props.activity.comment) : null));
-=======
-		const textarea = ref<Vue>();
 		const htmlContent = computed(() => (props.activity.comment ? md(props.activity.comment) : null));
->>>>>>> 6f51fa44
 
 		const { edits, editing, savingEdits, saveEdits, cancelEditing } = useEdits();
 
