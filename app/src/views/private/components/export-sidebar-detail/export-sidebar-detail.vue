--- conflicted
+++ resolved
@@ -33,14 +33,9 @@
 </template>
 
 <script lang="ts">
-<<<<<<< HEAD
 import { useI18n } from 'vue-i18n';
 import { defineComponent, ref, PropType } from 'vue';
-import { Collection } from '@/types';
-=======
-import { defineComponent, ref, PropType } from '@vue/composition-api';
 import { Filter } from '@/types';
->>>>>>> 6f51fa44
 import api from '@/api';
 import { getRootPath } from '@/utils/get-root-path';
 import filtersToQuery from '@/utils/filters-to-query';
