--- conflicted
+++ resolved
@@ -106,13 +106,9 @@
 				case 'xliff2':
 					const userStore = useUserStore();
 					const user = userStore.state.currentUser;
-<<<<<<< HEAD
-					params.language = (user && user.language) || 'en-US';
-=======
 					if (user && user.language) {
 						params.optional = JSON.stringify({ language: user.language });
 					}
->>>>>>> d67a18cf
 					params.export = format.value;
 					break;
 			}
