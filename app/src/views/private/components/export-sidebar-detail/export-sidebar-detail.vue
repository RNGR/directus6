--- conflicted
+++ resolved
@@ -2,48 +2,21 @@
 	<sidebar-detail icon="save_alt" :title="t('export_data')">
 		<div class="fields">
 			<div class="field full">
-<<<<<<< HEAD
-				<p class="type-label">{{ $t('format') }}</p>
+				<p class="type-label">{{ t('format') }}</p>
 				<v-select :items="formats" v-model="format" />
-				<v-checkbox v-show="!isXliff()" v-model="useFilters" :label="$t('use_current_filters_settings')" />
+				<v-checkbox v-show="!isXliff()" v-model="useFilters" :label="t('use_current_filters_settings')" />
 			</div>
 			<div class="field full" v-show="isXliff() && hasMoreThanOneTranslationFields">
-				<p class="type-label">{{ $t('translation_field') }}</p>
+				<p class="type-label">{{ t('translation_field') }}</p>
 				<translation-field-select @input="onSelectTranslationField" :collection="collection" />
 			</div>
 			<div class="field full" v-if="isXliff() && translationsField">
-				<p class="type-label">{{ $t('language') }}</p>
+				<p class="type-label">{{ t('language') }}</p>
 				<language-select @input="onSelectLanguage" :collection="collection" :field="translationsField" />
-=======
-				<p class="type-label">{{ t('format') }}</p>
-				<v-select
-					:items="[
-						{
-							text: t('csv'),
-							value: 'csv',
-						},
-						{
-							text: t('json'),
-							value: 'json',
-						},
-						{
-							text: t('xml'),
-							value: 'xml',
-						},
-					]"
-					v-model="format"
-				/>
-				<v-checkbox v-model="useFilters" :label="t('use_current_filters_settings')" />
->>>>>>> 976baa72
 			</div>
 			<div class="field full">
-<<<<<<< HEAD
 				<v-button full-width @click="exportData" :disabled="isExportDisabled">
-					{{ $t('export_collection', { collection: collectionInfo.name }) }}
-=======
-				<v-button full-width @click="exportData">
-					{{ t('export_collection', { collection }) }}
->>>>>>> 976baa72
+					{{ t('export_collection', { collection: collectionInfo.name }) }}
 				</v-button>
 			</div>
 		</div>
@@ -150,19 +123,16 @@
 		},
 	},
 	setup(props) {
-<<<<<<< HEAD
+		const { t } = useI18n();
 		const collectionsStore = useCollectionsStore();
 		const collectionInfo = ref<Collection | null>(collectionsStore.getCollection(props.collection));
-=======
-		const { t } = useI18n();
-
->>>>>>> 976baa72
 		const format = ref('csv');
 		const useFilters = ref(true);
 		const language = ref<any>(null);
 		const translationsField = ref<any>(null);
 
 		return {
+			t,
 			collectionInfo,
 			format,
 			language,
@@ -178,7 +148,6 @@
 			return ['xliff', 'xliff2'].includes(format.value);
 		}
 
-<<<<<<< HEAD
 		function onSelectTranslationField(selection: string) {
 			translationsField.value = selection;
 		}
@@ -186,9 +155,6 @@
 		function onSelectLanguage(selection: string) {
 			language.value = selection;
 		}
-=======
-		return { t, format, useFilters, exportData };
->>>>>>> 976baa72
 
 		function exportData() {
 			let url = getRootPath() + 'items/';
