--- conflicted
+++ resolved
@@ -60,12 +60,9 @@
 <script lang="ts">
 import { useI18n } from 'vue-i18n';
 import { defineComponent, PropType, computed } from 'vue';
-<<<<<<< HEAD
 import { FilterOperator } from '@directus/shared/types';
-=======
-import { FilterOperator, types } from '@/types';
+import { types } from '@/types';
 import { getDefaultInterfaceForType } from '@/utils/get-default-interface-for-type';
->>>>>>> 5e5d0a0e
 
 export default defineComponent({
 	emits: ['update:modelValue'],
