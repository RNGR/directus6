<template>
	<v-drawer v-model="internalActive" :title="title" persistent @cancel="cancel">
		<template #title v-if="template !== null && templateData && primaryKey !== '+'">
			<v-skeleton-loader class="title-loader" type="text" v-if="loading || templateDataLoading" />

			<h1 class="type-title" v-else>
				<render-template :collection="templateCollection.collection" :item="templateData" :template="template" />
			</h1>
		</template>

		<template #subtitle>
			<v-breadcrumb :items="[{ name: collectionInfo.name, disabled: true }]" />
		</template>

		<template #actions>
			<v-button @click="save" icon rounded v-tooltip.bottom="t('save')">
				<v-icon name="check" />
			</v-button>
		</template>

		<div class="drawer-item-content">
			<template v-if="junctionField">
				<file-preview
					v-if="file"
					:src="file.src"
					:mime="file.type"
					:width="file.width"
					:height="file.height"
					:title="file.title"
					:inModal="true"
				/>

				<v-form
					:loading="loading"
					:initial-values="item && item[junctionField]"
					:primary-key="relatedPrimaryKey"
					:model-value="internalEdits[junctionField]"
					:fields="junctionRelatedCollectionFields"
					autofocus
					@update:model-value="setJunctionEdits"
				/>

				<v-divider v-if="showDivider" />
			</template>

			<v-form
				:loading="loading"
				:initial-values="item"
				:primary-key="primaryKey"
				:fields="fields"
				v-model="internalEdits"
			/>
		</div>
	</v-drawer>
</template>

<script lang="ts">
import { useI18n } from 'vue-i18n';
import { defineComponent, ref, computed, PropType, watch, toRefs } from 'vue';
import api, { addTokenToURL } from '@/api';
import { getRootPath } from '@/utils/get-root-path';
import FilePreview from '@/views/private/components/file-preview';

import useCollection from '@/composables/use-collection';
import { useFieldsStore, useRelationsStore } from '@/stores';
import { Relation, Field } from '@/types';
import { unexpectedError } from '@/utils/unexpected-error';
import { usePermissions } from '@/composables/use-permissions';
import useTemplateData from '@/composables/use-template-data';

export default defineComponent({
	emits: ['update:active', 'input'],
	components: { FilePreview },
	props: {
		active: {
			type: Boolean,
			default: false,
		},
		collection: {
			type: String,
			required: true,
		},
		primaryKey: {
			type: [String, Number],
			required: true,
		},
		edits: {
			type: Object as PropType<Record<string, any>>,
			default: undefined,
		},
		junctionField: {
			type: String,
			default: null,
		},
		// There's an interesting case where the main form can be a newly created item ('+'), while
		// it has a pre-selected related item it needs to alter. In that case, we have to fetch the
		// related data anyway.
		relatedPrimaryKey: {
			type: [String, Number],
			default: '+',
		},

		// If this drawer-item is opened from a relational interface, we need to force-block the field
		// that relates back to the parent item.
		circularField: {
			type: String,
			default: null,
		},
	},
	setup(props, { emit }) {
		const { t, te } = useI18n();

		const fieldsStore = useFieldsStore();
		const relationsStore = useRelationsStore();

<<<<<<< HEAD
		const { _active } = useActiveState();
		const {
			junctionFieldInfo,
			junctionRelatedCollection,
			junctionRelatedCollectionInfo,
			setJunctionEdits,
		} = useJunction();
		const { _edits, loading, item } = useItem();
=======
		const { internalActive } = useActiveState();
		const { junctionFieldInfo, junctionRelatedCollection, junctionRelatedCollectionInfo, setJunctionEdits } =
			useJunction();
		const { internalEdits, loading, item } = useItem();
>>>>>>> 976baa72
		const { save, cancel } = useActions();

		const { collection } = toRefs(props);

		const { info: collectionInfo } = useCollection(collection);

		const title = computed(() => {
			const collection = junctionRelatedCollectionInfo?.value || collectionInfo.value!;
			const isNew = props.primaryKey === '+';

			if (te(`collection_names_singular.${collection.collection}`)) {
				return isNew
					? t('creating_unit', {
							unit: t(`collection_names_singular.${collection.collection}`),
					  })
					: t('editing_unit', {
							unit: t(`collection_names_singular.${collection.collection}`),
					  });
			}

			return isNew
				? t('creating_in', { collection: collection.name })
				: t('editing_in', { collection: collection.name });
		});

		const showDivider = computed(() => {
			return (
				fieldsStore.getFieldsForCollection(props.collection).filter((field: Field) => field.meta?.hidden !== true)
					.length > 0
			);
		});

		const { fields: junctionRelatedCollectionFields } = usePermissions(
			junctionRelatedCollection,
			computed(() => item.value && item.value[props.junctionField]),
			computed(() => props.primaryKey === '+')
		);

		const { fields: fieldsWithPermissions } = usePermissions(
			collection,
			item,
			computed(() => props.primaryKey === '+')
		);

		const fields = computed(() => {
			if (props.circularField) {
				return fieldsWithPermissions.value.filter((field: Field) => {
					return field.field !== props.circularField;
				});
			} else {
				return fieldsWithPermissions.value;
			}
		});

		const templatePrimaryKey = computed(() =>
			junctionFieldInfo.value ? String(props.relatedPrimaryKey) : String(props.primaryKey)
		);

		const templateCollection = computed(() => junctionRelatedCollectionInfo.value || collectionInfo.value);
		const { templateData, loading: templateDataLoading } = useTemplateData(templateCollection, templatePrimaryKey);

		const template = computed(
			() =>
				junctionRelatedCollectionInfo.value?.meta?.display_template ||
				collectionInfo.value?.meta?.display_template ||
				null
		);

		const { file, isDirectusFiles } = useFile();

		return {
			t,
			internalActive,
			internalEdits,
			loading,
			item,
			save,
			cancel,
			title,
			junctionFieldInfo,
			junctionRelatedCollection,
			setJunctionEdits,
			showDivider,
			junctionRelatedCollectionFields,
			fields,
			template,
			templateCollection,
			templatePrimaryKey,
			templateData,
			templateDataLoading,
			collectionInfo,
			file,
			isDirectusFiles,
		};

		function useFile() {
			const isDirectusFiles = computed(() => {
				return junctionRelatedCollection.value === 'directus_files';
			});

			const file = computed(() => {
				if (isDirectusFiles.value === false || !item.value) return null;
				const fileData = item.value?.[props.junctionField];
				if (!fileData) return null;

				const src = addTokenToURL(getRootPath() + `assets/${fileData.id}?key=system-large-contain`);
				return { ...fileData, src };
			});

			return { file, isDirectusFiles };
		}

		function useActiveState() {
			const localActive = ref(false);

			const internalActive = computed({
				get() {
					return props.active === undefined ? localActive.value : props.active;
				},
				set(newActive: boolean) {
					localActive.value = newActive;
					emit('update:active', newActive);
				},
			});

			return { internalActive };
		}

		function useItem() {
			const localEdits = ref<Record<string, any>>({});

			const internalEdits = computed<Record<string, any>>({
				get() {
					if (props.edits !== undefined) {
						return {
							...props.edits,
							...localEdits.value,
						};
					}

					return localEdits.value;
				},
				set(newEdits) {
					localEdits.value = newEdits;
				},
			});

			const loading = ref(false);
			const item = ref<Record<string, any> | null>(null);

			watch(
				() => props.active,
				(isActive) => {
					if (isActive === true) {
						if (props.primaryKey !== '+') fetchItem();
						if (props.relatedPrimaryKey !== '+') fetchRelatedItem();
					} else {
						loading.value = false;
						item.value = null;
						localEdits.value = {};
					}
				},
				{ immediate: true }
			);

			return { internalEdits, loading, item, fetchItem };

			async function fetchItem() {
				loading.value = true;

				const endpoint = props.collection.startsWith('directus_')
					? `/${props.collection.substring(9)}/${props.primaryKey}`
					: `/items/${props.collection}/${encodeURIComponent(props.primaryKey)}`;

				let fields = '*';

				if (props.junctionField) {
					fields = `*,${props.junctionField}.*`;
				}

				try {
					const response = await api.get(endpoint, { params: { fields } });

					item.value = response.data.data;
				} catch (err) {
					unexpectedError(err);
				} finally {
					loading.value = false;
				}
			}

			async function fetchRelatedItem() {
				loading.value = true;

				const collection = junctionRelatedCollection.value;

				const endpoint = collection.startsWith('directus_')
					? `/${collection.substring(9)}/${props.relatedPrimaryKey}`
					: `/items/${collection}/${encodeURIComponent(props.relatedPrimaryKey)}`;

				try {
					const response = await api.get(endpoint);

					item.value = {
						...(item.value || {}),
						[junctionFieldInfo.value.field]: response.data.data,
					};
				} catch (err) {
					unexpectedError(err);
				} finally {
					loading.value = false;
				}
			}
		}

		function useJunction() {
			const junctionFieldInfo = computed(() => {
				if (!props.junctionField) return null;

				return fieldsStore.getField(props.collection, props.junctionField);
			});

			const junctionRelatedCollection = computed(() => {
				if (!props.junctionField) return null;

				// If this is a m2m/m2a, there will be 2 relations associated with this field
				const relations = relationsStore.getRelationsForField(props.collection, props.junctionField);

				const relationForField: Relation = relations.find((relation: Relation) => {
					return relation.collection === props.collection && relation.field === props.junctionField;
				});

				if (relationForField.related_collection) return relationForField.related_collection;
				if (relationForField.meta?.one_collection_field)
					return (
						props.edits[relationForField.meta.one_collection_field] ||
						item.value?.[relationForField.meta.one_collection_field]
					);
				return null;
			});

			const junctionRelatedCollectionInfo = computed(() => {
				if (!junctionRelatedCollection.value) return null;
				const { info } = useCollection(junctionRelatedCollection.value);
				return info.value;
			});

			return { junctionFieldInfo, junctionRelatedCollection, junctionRelatedCollectionInfo, setJunctionEdits };

			function setJunctionEdits(edits: any) {
				if (!props.junctionField) return;

				internalEdits.value = {
					...internalEdits.value,
					[props.junctionField]: edits,
				};
			}
		}

		function useActions() {
			return { save, cancel };

			function save() {
				emit('input', internalEdits.value);
				internalActive.value = false;
				internalEdits.value = {};
			}

			function cancel() {
				internalActive.value = false;
				internalEdits.value = {};
			}
		}
	},
});
</script>

<style lang="scss" scoped>
.v-divider {
	margin: 52px 0;
}

.drawer-item-content {
	padding: var(--content-padding);
	padding-bottom: var(--content-padding-bottom);
}
</style><|MERGE_RESOLUTION|>--- conflicted
+++ resolved
@@ -113,21 +113,10 @@
 		const fieldsStore = useFieldsStore();
 		const relationsStore = useRelationsStore();
 
-<<<<<<< HEAD
-		const { _active } = useActiveState();
-		const {
-			junctionFieldInfo,
-			junctionRelatedCollection,
-			junctionRelatedCollectionInfo,
-			setJunctionEdits,
-		} = useJunction();
-		const { _edits, loading, item } = useItem();
-=======
 		const { internalActive } = useActiveState();
 		const { junctionFieldInfo, junctionRelatedCollection, junctionRelatedCollectionInfo, setJunctionEdits } =
 			useJunction();
 		const { internalEdits, loading, item } = useItem();
->>>>>>> 976baa72
 		const { save, cancel } = useActions();
 
 		const { collection } = toRefs(props);
