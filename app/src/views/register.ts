--- conflicted
+++ resolved
@@ -1,13 +1,5 @@
-<<<<<<< HEAD
 import { App, defineAsyncComponent } from 'vue';
-
 import PublicView from './public/';
-=======
-import Vue from 'vue';
-import PublicView from './public/';
-
-const PrivateView = () => import(/* webpackChunkName: "private-view" */ './private');
->>>>>>> 99fcf12e
 
 // @TODO3 Investigate manual chunking
 const PrivateView = defineAsyncComponent(() => import('./private'));
