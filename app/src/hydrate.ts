import {
	useAppStore,
	useCollectionsStore,
	useFieldsStore,
	useUserStore,
	useRequestsStore,
	usePresetsStore,
	useSettingsStore,
	useServerStore,
	useLatencyStore,
	useRelationsStore,
	usePermissionsStore,
} from '@/stores';
import { register as registerModules, unregister as unregisterModules } from '@/modules/register';

import { Language } from '@/lang';
import { setLanguage } from '@/lang/set-language';

type GenericStore = {
	id: string;
	hydrate?: () => Promise<void>;
	dehydrate?: () => Promise<void>;

	[key: string]: any;
};

export function useStores(
	stores = [
		useCollectionsStore,
		useFieldsStore,
		useUserStore,
		useRequestsStore,
		usePresetsStore,
		useSettingsStore,
		useServerStore,
		useLatencyStore,
		useRelationsStore,
		usePermissionsStore,
	]
<<<<<<< HEAD
) {
	// @TODO3 Fix type issue
=======
): GenericStore[] {
>>>>>>> acd41eb0
	return stores.map((useStore) => useStore()) as GenericStore[];
}

/* istanbul ignore next: useStores has a test already */
export async function hydrate(stores = useStores()): Promise<void> {
	const appStore = useAppStore();
	const userStore = useUserStore();

	if (appStore.hydrated) return;
	if (appStore.hydrating) return;

	appStore.hydrating = true;

	try {
		/**
		 * @NOTE
		 * Multiple stores rely on the userStore to be set, so they can fetch user specific data. The
		 * following makes sure that the user store is always fetched first, before we hydrate anything
		 * else.
		 */
		await userStore.hydrate();

		if (userStore.currentUser?.role) {
			await Promise.all(stores.filter(({ id }) => id !== 'userStore').map((store) => store.hydrate?.()));
			await registerModules();
			await setLanguage((userStore.currentUser?.language as Language) || 'en-US');
		}
	} catch (error) {
		appStore.error = error;
	} finally {
		appStore.hydrating = false;
	}

	appStore.hydrated = true;
}

/* istanbul ignore next: useStores has a test already */
export async function dehydrate(stores = useStores()): Promise<void> {
	const appStore = useAppStore();

	if (appStore.hydrated === false) return;

	for (const store of stores) {
		await store.dehydrate?.();
	}

	unregisterModules();

	appStore.hydrated = false;
}<|MERGE_RESOLUTION|>--- conflicted
+++ resolved
@@ -37,12 +37,7 @@
 		useRelationsStore,
 		usePermissionsStore,
 	]
-<<<<<<< HEAD
-) {
-	// @TODO3 Fix type issue
-=======
 ): GenericStore[] {
->>>>>>> acd41eb0
 	return stores.map((useStore) => useStore()) as GenericStore[];
 }
 
