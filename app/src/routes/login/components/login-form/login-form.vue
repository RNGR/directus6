--- conflicted
+++ resolved
@@ -4,11 +4,7 @@
 		<v-input type="password" autocomplete="current-password" v-model="password" :placeholder="t('password')" />
 
 		<transition-expand>
-<<<<<<< HEAD
-			<v-input type="text" :placeholder="$t('otp')" v-if="requiresTFA" v-model="otp" autofocus />
-=======
-			<v-input type="text" :placeholder="t('otp')" v-if="requiresTFA" v-model="otp" />
->>>>>>> 11ea1923
+			<v-input type="text" :placeholder="t('otp')" v-if="requiresTFA" v-model="otp" autofocus />
 		</transition-expand>
 
 		<v-notice type="warning" v-if="error">
