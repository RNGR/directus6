import api from '@/api';
import { router } from '@/router';
import { usePermissionsStore, useUserStore } from '@/stores';
import { getRootPath } from '@/utils/get-root-path';
import RouterPass from '@/utils/router-passthrough';
import { asyncPool } from '@/utils/async-pool';
import { getModules } from './index';
import { ModuleConfig } from './types';

const { modulesRaw } = getModules();

let queuedModules: ModuleConfig[] = [];

export async function loadModules(): Promise<void> {
	const moduleModules = import.meta.globEager('./*/**/index.ts');

	const modules: ModuleConfig[] = Object.values(moduleModules).map((module) => module.default);

	try {
		const customResponse = await api.get('/extensions/modules/');
		const customModules: string[] = customResponse.data.data || [];

		await asyncPool(5, customModules, async (moduleName) => {
			try {
				const result = await import(/* @vite-ignore */ `${getRootPath()}extensions/modules/${moduleName}/index.js`);

				modules.push(result.default);
			} catch (err) {
				console.warn(`Couldn't load custom module "${moduleName}":`, err);
			}
		});
	} catch {
		console.warn(`Couldn't load custom modules`);
	}

	queuedModules = modules;
}

export async function register(): Promise<void> {
	const userStore = useUserStore();
	const permissionsStore = usePermissionsStore();

<<<<<<< HEAD
	const registeredModules = [];

	for (const mod of queuedModules) {
		if (!userStore.state.currentUser) continue;

		if (mod.preRegisterCheck) {
			const allowed = await mod.preRegisterCheck(userStore.state.currentUser, permissionsStore.state.permissions);
			if (allowed) registeredModules.push(mod);
		} else {
			registeredModules.push(mod);
=======
	const registeredModules = queuedModules.filter((mod: any) => {
		if (!userStore.currentUser) return false;

		if (mod.preRegisterCheck) {
			return mod.preRegisterCheck(userStore.currentUser, permissionsStore.permissions);
>>>>>>> a2a35aaa
		}
	}

	for (const module of registeredModules) {
		router.addRoute({
			name: module.id,
			path: `/${module.id}`,
			component: RouterPass,
			children: module.routes,
		});
	}

	modulesRaw.value = registeredModules;
}

export function unregister(): void {
	for (const module of modulesRaw.value) {
		router.removeRoute(module.id);
	}

	modulesRaw.value = [];
}<|MERGE_RESOLUTION|>--- conflicted
+++ resolved
@@ -40,24 +40,16 @@
 	const userStore = useUserStore();
 	const permissionsStore = usePermissionsStore();
 
-<<<<<<< HEAD
 	const registeredModules = [];
 
 	for (const mod of queuedModules) {
-		if (!userStore.state.currentUser) continue;
+		if (!userStore.currentUser) continue;
 
 		if (mod.preRegisterCheck) {
-			const allowed = await mod.preRegisterCheck(userStore.state.currentUser, permissionsStore.state.permissions);
+			const allowed = await mod.preRegisterCheck(userStore.currentUser, permissionsStore.permissions);
 			if (allowed) registeredModules.push(mod);
 		} else {
 			registeredModules.push(mod);
-=======
-	const registeredModules = queuedModules.filter((mod: any) => {
-		if (!userStore.currentUser) return false;
-
-		if (mod.preRegisterCheck) {
-			return mod.preRegisterCheck(userStore.currentUser, permissionsStore.permissions);
->>>>>>> a2a35aaa
 		}
 	}
 
