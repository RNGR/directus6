--- conflicted
+++ resolved
@@ -3,11 +3,8 @@
 import { getModules } from './index';
 import { useUserStore, usePermissionsStore } from '@/stores';
 import api from '@/api';
-<<<<<<< HEAD
 import { batchPromises } from '@/utils/paginate';
-=======
 import { getRootPath } from '@/utils/get-root-path';
->>>>>>> 39051572
 
 const modules = getModules();
 let loadedModules: any = [];
@@ -24,14 +21,13 @@
 	try {
 		const customResponse = await api.get('/extensions/modules/');
 
-<<<<<<< HEAD
 		const data = customResponse.data.data;
 
 		if (data && Array.isArray(data) && data.length > 0) {
 			const loadedModules = await batchPromises(
 				data,
 				5,
-				(customKey) => import(/* webpackIgnore: true */ `/extensions/modules/${customKey}/index.js`)
+				(customKey) => import(/* webpackIgnore: true */ getRootPath() + `/extensions/modules/${customKey}/index.js`)
 			);
 
 			loadedModules.forEach((result, i) => {
@@ -40,14 +36,6 @@
 					console.warn(result.reason);
 				} else {
 					const module = result.value;
-=======
-		if (customResponse.data.data && Array.isArray(customResponse.data.data) && customResponse.data.data.length > 0) {
-			for (const customKey of customResponse.data.data) {
-				try {
-					const module = await import(
-						/* webpackIgnore: true */ getRootPath() + `extensions/modules/${customKey}/index.js`
-					);
->>>>>>> 39051572
 					module.default.routes = module.default.routes.map((route: RouteConfig) => {
 						if (route.path) {
 							route.path = `/${module.default.id}/${route.path}`;
