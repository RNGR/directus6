<<<<<<< HEAD
import { ref, inject, Ref } from 'vue';
=======
>>>>>>> 99fcf12e
import api from '@/api';
import { Collection, Permission } from '@/types';
import { unexpectedError } from '@/utils/unexpected-error';
import { inject, ref, Ref } from '@vue/composition-api';

export default function useUpdatePermissions(
	collection: Ref<Collection>,
	permissions: Ref<Permission[]>,
	role: Ref<string>
): Record<string, any> {
	const saving = ref(false);
	const refresh = inject<() => Promise<void>>('refresh-permissions');

	return { getPermission, setFullAccess, setNoAccess, setFullAccessAll, setNoAccessAll };

	function getPermission(action: string) {
		return permissions.value.find((permission) => permission.action === action);
	}

	async function setFullAccess(action: 'create' | 'read' | 'update' | 'delete') {
		saving.value = true;

		// If this collection isn't "managed" yet, make sure to add it to directus_collections first
		// before trying to associate any permissions with it
		if (collection.value.meta === null) {
			await api.patch(`/collections/${collection.value.collection}`, {
				meta: {},
			});
		}

		const permission = getPermission(action);

		if (permission) {
			try {
				await api.patch(`/permissions/${permission.id}`, {
					fields: '*',
					permissions: null,
					validation: null,
				});
			} catch (err) {
				unexpectedError(err);
			} finally {
				await refresh?.();
				saving.value = false;
			}
		} else {
			try {
				await api.post('/permissions/', {
					role: role.value,
					collection: collection.value.collection,
					action: action,
					fields: '*',
				});
			} catch (err) {
				unexpectedError(err);
			} finally {
				await refresh?.();
				saving.value = false;
			}
		}
	}

	async function setNoAccess(action: 'create' | 'read' | 'update' | 'delete') {
		const permission = getPermission(action);

		if (!permission) return;

		saving.value = true;

		try {
			await api.delete(`/permissions/${permission.id}`);
		} catch (err) {
			unexpectedError(err);
		} finally {
			await refresh?.();
			saving.value = false;
		}
	}

	async function setFullAccessAll() {
		saving.value = true;

		// If this collection isn't "managed" yet, make sure to add it to directus_collections first
		// before trying to associate any permissions with it
		if (collection.value.meta === null) {
			await api.patch(`/collections/${collection.value.collection}`, {
				meta: {},
			});
		}

		const actions = ['create', 'read', 'update', 'delete'];

		await Promise.all(
			actions.map(async (action) => {
				const permission = getPermission(action);
				if (permission) {
					try {
						await api.patch(`/permissions/${permission.id}`, {
							fields: '*',
							permissions: null,
							validation: null,
						});
					} catch (err) {
						unexpectedError(err);
					}
				} else {
					try {
						await api.post('/permissions/', {
							role: role.value,
							collection: collection.value.collection,
							action: action,
							fields: '*',
						});
					} catch (err) {
						unexpectedError(err);
					}
				}
			})
		);

		await refresh?.();
		saving.value = false;
	}

	async function setNoAccessAll() {
		saving.value = true;

		try {
			await api.delete('/permissions', { data: permissions.value.map((p) => p.id) });
		} catch (err) {
			unexpectedError(err);
		} finally {
			await refresh?.();
			saving.value = false;
		}
	}
}<|MERGE_RESOLUTION|>--- conflicted
+++ resolved
@@ -1,11 +1,7 @@
-<<<<<<< HEAD
-import { ref, inject, Ref } from 'vue';
-=======
->>>>>>> 99fcf12e
 import api from '@/api';
 import { Collection, Permission } from '@/types';
 import { unexpectedError } from '@/utils/unexpected-error';
-import { inject, ref, Ref } from '@vue/composition-api';
+import { inject, ref, Ref } from 'vue';
 
 export default function useUpdatePermissions(
 	collection: Ref<Collection>,
