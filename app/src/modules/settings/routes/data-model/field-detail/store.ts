--- conflicted
+++ resolved
@@ -44,8 +44,1056 @@
 	const { interfaces } = getInterfaces();
 	const { displays } = getDisplays();
 
-<<<<<<< HEAD
-	state = reactive<any>({
+	clearLocalStore();
+
+	availableInterfaces = computed<InterfaceConfig[]>(() => {
+		return interfaces.value
+			.filter((inter: InterfaceConfig) => {
+				// Filter out all system interfaces
+				if (inter.system === true) return false;
+
+				const matchesType = inter.types.includes(state.fieldData?.type || 'alias');
+				const matchesLocalType = (inter.groups || ['standard']).includes(type);
+
+				return matchesType && matchesLocalType;
+			})
+			.sort((a: InterfaceConfig, b: InterfaceConfig) => (a.name > b.name ? 1 : -1));
+	});
+
+	availableDisplays = computed(() => {
+		return displays.value
+			.filter((inter: InterfaceConfig) => {
+				const matchesType = inter.types.includes(state.fieldData?.type || 'alias');
+				const matchesLocalType = (inter.groups || ['standard']).includes(type) || true;
+
+				return matchesType && matchesLocalType;
+			})
+			.sort((a: InterfaceConfig, b: InterfaceConfig) => (a.name > b.name ? 1 : -1));
+	});
+
+	generationInfo = computed(() => {
+		return [
+			...state.newCollections.map(
+				(newCollection): GenerationInfo => ({
+					name: newCollection.collection!,
+					type: 'collection',
+				})
+			),
+			...state.newCollections
+				.filter((newCollection) => !!newCollection.fields)
+				.map((newCollection) =>
+					newCollection.fields!.map((field) => ({ ...field, collection: newCollection.collection }))
+				)
+				.flat()
+				.map(
+					(newField): GenerationInfo => ({
+						name: `${newField.collection}.${newField.field}`,
+						type: 'field',
+					})
+				),
+			...state.newFields.map(
+				(newField): GenerationInfo => ({
+					name: `${newField.collection}.${newField.field}`,
+					type: 'field',
+				})
+			),
+		];
+	});
+
+	const isExisting = field !== '+';
+
+	if (isExisting) {
+		const existingField = clone(fieldsStore.getField(collection, field));
+
+		state.fieldData.field = existingField.field;
+		state.fieldData.type = existingField.type;
+		state.fieldData.schema = existingField.schema;
+		state.fieldData.meta = existingField.meta;
+
+		state.relations = relationsStore.getRelationsForField(collection, field);
+
+		// Make sure every relation has a schema we can operate on
+		for (const relation of state.relations) {
+			if (!relation.schema) {
+				relation.schema = {
+					on_delete: 'SET NULL',
+				};
+			}
+		}
+	} else {
+		state.autoFillJunctionRelation = true;
+
+		watch(
+			() => availableInterfaces.value,
+			() => {
+				if (availableInterfaces.value.length === 1 && state.fieldData.meta) {
+					state.fieldData.meta.interface = availableInterfaces.value[0].id;
+				}
+			}
+		);
+
+		watch(
+			() => availableDisplays.value,
+			() => {
+				if (availableDisplays.value.length === 1 && state.fieldData.meta) {
+					state.fieldData.meta.display = availableDisplays.value[0].id;
+				}
+			}
+		);
+	}
+
+	// Auto generate translations
+	if (isExisting === false && type === 'translations' && state.fieldData.meta) {
+		state.fieldData.meta.interface = 'translations';
+	}
+
+	if (type === 'file') useFile();
+	else if (type === 'm2o') useM2O();
+	else if (type === 'm2m' || type === 'files' || type === 'translations') useM2M();
+	else if (type === 'o2m') useO2M();
+	else if (type === 'presentation') usePresentation();
+	else if (type === 'm2a') useM2A();
+	else useStandard();
+
+	function useFile() {
+		if (!isExisting) {
+			state.fieldData.type = 'uuid';
+
+			state.relations = [
+				{
+					collection: collection,
+					field: '',
+					related_collection: 'directus_files',
+					meta: {
+						sort_field: null,
+					},
+				},
+			];
+		}
+
+		watch(
+			() => state.fieldData.field,
+			() => {
+				state.relations[0].field = state.fieldData.field;
+			}
+		);
+	}
+
+	function useM2O() {
+		const syncNewCollectionsM2O = throttle(() => {
+			const collectionName = state.relations[0].related_collection;
+
+			if (!collectionName || collectionExists(collectionName)) {
+				state.newCollections = [];
+			} else {
+				const pkFieldName = state.newCollections?.[0]?.fields?.[0]?.field || 'id';
+
+				state.newCollections = [
+					{
+						collection: collectionName,
+						fields: [
+							{
+								field: pkFieldName,
+								type: 'integer',
+								schema: {
+									has_auto_increment: true,
+									is_primary_key: true,
+								},
+								meta: {
+									hidden: true,
+								},
+							},
+						],
+					},
+				];
+			}
+		}, 50);
+
+		if (isExisting === false) {
+			state.relations = [
+				{
+					collection: collection,
+					field: '',
+					related_collection: '',
+					meta: {
+						sort_field: null,
+					},
+					schema: {
+						on_delete: 'SET NULL',
+					},
+				},
+			];
+		}
+
+		watch(
+			() => state.relations[0].collection,
+			() => {
+				if (state.relations[0].collection === state.relations[0].related_collection) {
+					state.relations[0].schema = {
+						...state.relations[0].schema,
+						on_delete: 'NO ACTION',
+					};
+				}
+			}
+		);
+
+		watch(
+			() => state.fieldData.field,
+			() => {
+				state.relations[0].field = state.fieldData.field;
+			}
+		);
+
+		// Make sure to keep the current m2o field type in sync with the primary key of the
+		// selected related collection
+		watch(
+			() => state.relations[0].related_collection,
+			() => {
+				if (state.relations[0].related_collection && collectionExists(state.relations[0].related_collection)) {
+					const field = fieldsStore.getPrimaryKeyFieldForCollection(state.relations[0].related_collection);
+					state.fieldData.type = field.type;
+				} else {
+					state.fieldData.type = 'integer';
+				}
+			}
+		);
+
+		// Sync the "auto generate related o2m"
+		watch(
+			() => state.relations[0].related_collection,
+			() => {
+				if (state.newFields.length > 0 && state.relations[0].related_collection) {
+					state.newFields[0].collection = state.relations[0].related_collection;
+				}
+			}
+		);
+
+		watch([() => state.relations[0].related_collection], syncNewCollectionsM2O);
+	}
+
+	function useO2M() {
+		delete state.fieldData.schema;
+		state.fieldData.type = 'alias';
+
+		const syncNewCollectionsO2M = throttle(([collectionName, fieldName, sortField]) => {
+			state.newCollections = state.newCollections.filter((col: any) => ['related'].includes(col.$type) === false);
+			state.newFields = state.newFields.filter((field) => ['manyRelated', 'sort'].includes(field.$type!) === false);
+
+			if (collectionName && collectionExists(collectionName) === false) {
+				state.newCollections.push({
+					$type: 'related',
+					collection: collectionName,
+					fields: [
+						{
+							field: 'id',
+							type: 'integer',
+							schema: {
+								has_auto_increment: true,
+								is_primary_key: true,
+							},
+							meta: {
+								hidden: true,
+							},
+						},
+					],
+				});
+			}
+
+			if (fieldName && fieldExists(collectionName, fieldName) === false) {
+				state.newFields.push({
+					$type: 'manyRelated',
+					collection: collectionName,
+					field: fieldName,
+					type: collectionExists(collectionName)
+						? fieldsStore.getPrimaryKeyFieldForCollection(collectionName)?.type
+						: 'integer',
+					schema: {},
+				});
+			}
+
+			if (sortField && fieldExists(collectionName, sortField) === false) {
+				state.newFields.push({
+					$type: 'sort',
+					collection: collectionName,
+					field: sortField,
+					type: 'integer',
+					schema: {},
+					meta: {
+						hidden: true,
+					},
+				});
+			}
+		}, 50);
+
+		if (!isExisting) {
+			state.fieldData.meta = {
+				...(state.fieldData.meta || {}),
+				special: ['o2m'],
+			};
+
+			state.relations = [
+				{
+					collection: '',
+					field: '',
+					related_collection: collection,
+					meta: {
+						one_field: state.fieldData.field,
+						sort_field: null,
+						one_deselect_action: 'nullify',
+					},
+					schema: {
+						on_delete: 'SET NULL',
+					},
+				},
+			];
+		}
+
+		watch(
+			() => state.relations[0].collection,
+			() => {
+				if (state.relations[0].collection === state.relations[0].related_collection) {
+					state.relations[0].schema = {
+						...state.relations[0].schema,
+						on_delete: 'NO ACTION',
+					};
+				}
+			}
+		);
+
+		watch(
+			() => state.fieldData.field,
+			() => {
+				state.relations[0].meta = {
+					...(state.relations[0].meta || {}),
+					one_field: state.fieldData.field,
+				};
+			}
+		);
+
+		watch(
+			[() => state.relations[0].collection, () => state.relations[0].field, () => state.relations[0].meta?.sort_field],
+			([collectionName, fieldName, sortField]) => {
+				syncNewCollectionsO2M([collectionName, fieldName, sortField]);
+				syncOnDeleteTrigger(collectionName, fieldName);
+			}
+		);
+
+		/**
+		 * Syncs the on_delete value of the existing relationship with the new o2m one, so you don't
+		 * accidentally override it
+		 */
+		function syncOnDeleteTrigger(collection?: string | null, field?: string | null) {
+			if (!collection || !field) return;
+
+			const existingRelation = relationsStore.getRelationForField(collection, field) || {};
+			if (!existingRelation) return;
+
+			state.relations[0].schema = {
+				on_delete: existingRelation.schema?.on_delete || 'SET NULL',
+			};
+		}
+	}
+
+	function useM2M() {
+		delete state.fieldData.schema;
+		state.fieldData.type = 'alias';
+
+		const syncNewCollectionsM2M = throttle(
+			([junctionCollection, manyCurrent, manyRelated, relatedCollection, sortField]) => {
+				state.newCollections = state.newCollections.filter(
+					(col: any) => ['junction', 'related'].includes(col.$type) === false
+				);
+				state.newFields = state.newFields.filter(
+					(field) => ['manyCurrent', 'manyRelated', 'sort'].includes(field.$type!) === false
+				);
+
+				if (collectionExists(junctionCollection) === false) {
+					state.newCollections.push({
+						$type: 'junction',
+						collection: junctionCollection,
+						meta: {
+							hidden: true,
+							icon: 'import_export',
+						},
+						fields: [
+							{
+								field: 'id',
+								type: 'integer',
+								schema: {
+									has_auto_increment: true,
+								},
+								meta: {
+									hidden: true,
+								},
+							},
+						],
+					});
+				}
+
+				if (fieldExists(junctionCollection, manyCurrent) === false) {
+					state.newFields.push({
+						$type: 'manyCurrent',
+						collection: junctionCollection,
+						field: manyCurrent,
+						type: fieldsStore.getPrimaryKeyFieldForCollection(collection)!.type,
+						schema: {},
+						meta: {
+							hidden: true,
+						},
+					});
+				}
+
+				if (fieldExists(junctionCollection, manyRelated) === false) {
+					if (type === 'translations') {
+						state.newFields.push({
+							$type: 'manyRelated',
+							collection: junctionCollection,
+							field: manyRelated,
+							type: collectionExists(relatedCollection)
+								? fieldsStore.getPrimaryKeyFieldForCollection(relatedCollection)?.type
+								: 'string',
+							schema: {},
+							meta: {
+								hidden: true,
+							},
+						});
+					} else {
+						state.newFields.push({
+							$type: 'manyRelated',
+							collection: junctionCollection,
+							field: manyRelated,
+							type: collectionExists(relatedCollection)
+								? fieldsStore.getPrimaryKeyFieldForCollection(relatedCollection)?.type
+								: 'integer',
+							schema: {},
+							meta: {
+								hidden: true,
+							},
+						});
+					}
+				}
+
+				if (collectionExists(relatedCollection) === false) {
+					if (type === 'translations') {
+						state.newCollections.push({
+							$type: 'related',
+							collection: relatedCollection,
+							meta: {
+								icon: 'translate',
+							},
+							fields: [
+								{
+									field: 'code',
+									type: 'string',
+									schema: {
+										is_primary_key: true,
+									},
+									meta: {
+										interface: 'input',
+										options: {
+											iconLeft: 'vpn_key',
+										},
+										width: 'half',
+									},
+								},
+								{
+									field: 'name',
+									type: 'string',
+									schema: {},
+									meta: {
+										interface: 'input',
+										options: {
+											iconLeft: 'translate',
+										},
+										width: 'half',
+									},
+								},
+							],
+						});
+					} else {
+						state.newCollections.push({
+							$type: 'related',
+							collection: relatedCollection,
+							fields: [
+								{
+									field: 'id',
+									type: 'integer',
+									schema: {
+										has_auto_increment: true,
+									},
+									meta: {
+										hidden: true,
+									},
+								},
+							],
+						});
+					}
+				}
+
+				if (type === 'translations') {
+					if (collectionExists(relatedCollection) === false) {
+						state.newRows = {
+							[relatedCollection]: [
+								{
+									code: 'en-US',
+									name: 'English',
+								},
+								{
+									code: 'de-DE',
+									name: 'German',
+								},
+								{
+									code: 'fr-FR',
+									name: 'French',
+								},
+								{
+									code: 'ru-RU',
+									name: 'Russian',
+								},
+								{
+									code: 'es-ES',
+									name: 'Spanish',
+								},
+								{
+									code: 'it-IT',
+									name: 'Italian',
+								},
+								{
+									code: 'pt-BR',
+									name: 'Portuguese',
+								},
+							],
+						};
+					} else {
+						state.newRows = {};
+					}
+				}
+
+				if (sortField && fieldExists(junctionCollection, sortField) === false) {
+					state.newFields.push({
+						$type: 'sort',
+						collection: junctionCollection,
+						field: sortField,
+						type: 'integer',
+						schema: {},
+						meta: {
+							hidden: true,
+						},
+					});
+				}
+			},
+			50
+		);
+
+		if (!isExisting) {
+			state.fieldData.meta = {
+				...(state.fieldData.meta || {}),
+				special: [type],
+			};
+
+			state.relations = [
+				{
+					collection: '',
+					field: '',
+					related_collection: collection,
+					meta: {
+						one_field: state.fieldData.field,
+						sort_field: null,
+						one_deselect_action: 'nullify',
+					},
+					schema: {
+						on_delete: 'SET NULL',
+					},
+				},
+				{
+					collection: '',
+					field: '',
+					related_collection: '',
+					meta: {
+						one_field: null,
+						sort_field: null,
+						one_deselect_action: 'nullify',
+					},
+					schema: {
+						on_delete: 'SET NULL',
+					},
+				},
+			];
+		}
+
+		watch(
+			() => state.relations[0].collection,
+			() => {
+				if (state.relations[0].collection === state.relations[0].related_collection) {
+					state.relations[0].schema = {
+						...state.relations[0].schema,
+						on_delete: 'NO ACTION',
+					};
+				}
+			}
+		);
+
+		watch(
+			() => state.relations[1].collection,
+			() => {
+				if (state.relations[1].collection === state.relations[1].related_collection) {
+					state.relations[1].schema = {
+						...state.relations[1].schema,
+						on_delete: 'NO ACTION',
+					};
+				}
+			}
+		);
+
+		watch(
+			() => state.relations[0].field,
+			() => {
+				state.relations[1].meta = {
+					...(state.relations[1].meta || {}),
+					junction_field: state.relations[0].field,
+				};
+			}
+		);
+
+		watch(
+			() => state.relations[1].field,
+			() => {
+				state.relations[0].meta = {
+					...(state.relations[0].meta || {}),
+					junction_field: state.relations[1].field,
+				};
+			}
+		);
+
+		watch(
+			[
+				() => state.relations[0].collection,
+				() => state.relations[0].field,
+				() => state.relations[1].field,
+				() => state.relations[1].related_collection,
+				() => state.relations[0].meta?.sort_field,
+			],
+			([junctionCollection, manyCurrent, manyRelated, relatedCollection, sortField]) => {
+				syncNewCollectionsM2M([junctionCollection, manyCurrent, manyRelated, relatedCollection, sortField]);
+				syncOnDeleteTrigger(junctionCollection, manyCurrent);
+			}
+		);
+
+		watch(
+			() => state.fieldData.field,
+			() => {
+				state.relations[0].meta = {
+					...(state.relations[0].meta || {}),
+					one_field: state.fieldData.field,
+				};
+
+				/**
+				 * When the pane is opened, if the current fieldname is the actual name of a related collection, we auto-fill all
+				 * the fields as if that related collection was already selected
+				 */
+				if (state.fieldData.field && collectionExists(state.fieldData.field) && type !== 'translations') {
+					autoFillFields(state.fieldData.field);
+				}
+			}
+		);
+
+		if (type === 'files') {
+			Vue.nextTick(() => {
+				state.relations[1].related_collection = 'directus_files';
+			});
+		}
+
+		if (type !== 'translations') {
+			let stop: WatchStopHandle;
+
+			watch(
+				() => state.autoFillJunctionRelation,
+				(startWatching) => {
+					if (startWatching) {
+						stop = watch(
+							() => state.relations[1].related_collection,
+							(newRelatedCollection) => autoFillFields(newRelatedCollection)
+						);
+					} else {
+						stop?.();
+					}
+				},
+				{ immediate: true }
+			);
+		}
+
+		if (type === 'translations') {
+			watch(
+				() => state.relations[0].collection,
+				(newManyCollection) => {
+					state.relations[1].collection = newManyCollection;
+				},
+				{ immediate: true }
+			);
+
+			if (isExisting === false) {
+				state.relations[0].collection = `${collection}_translations`;
+				state.relations[0].field = `${collection}_${fieldsStore.getPrimaryKeyFieldForCollection(collection)?.field}`;
+				state.relations[1].related_collection = 'languages';
+
+				const relatedPKField =
+					fieldsStore.getPrimaryKeyFieldForCollection(state.relations[1].related_collection)?.field || 'id';
+				state.relations[1].field = `${state.relations[1].related_collection}_${relatedPKField}`;
+
+				state.fieldData.field = 'translations';
+				state.relations[0].meta = {
+					...(state.relations[0].meta || {}),
+					one_field: 'translations',
+				};
+			}
+		}
+
+		function autoFillFields(relatedCollection: string | null | undefined) {
+			const currentPKField = fieldsStore.getPrimaryKeyFieldForCollection(collection)?.field || 'id';
+
+			if (!relatedCollection) {
+				state.relations[0].collection = undefined;
+				state.relations[1].collection = undefined;
+
+				state.relations[0].related_collection = collection;
+				state.relations[1].related_collection = undefined;
+
+				state.relations[0].field = undefined;
+				state.relations[1].field = undefined;
+			} else {
+				const junctionCollection = getAutomaticJunctionCollectionName(collection, relatedCollection);
+				const relatedPKField =
+					fieldsStore.getPrimaryKeyFieldForCollection(relatedCollection)?.field ||
+					state.newCollections?.find((collection) => collection.$type === 'related')?.fields?.[0]?.field ||
+					'id';
+
+				state.relations[0].collection = junctionCollection;
+				state.relations[1].collection = junctionCollection;
+
+				state.relations[0].related_collection = collection;
+				state.relations[1].related_collection = relatedCollection;
+
+				state.relations[0].field = `${collection}_${currentPKField}`;
+				state.relations[1].field = `${relatedCollection}_${relatedPKField}`;
+			}
+		}
+
+		/**
+		 * Generate junction collection name for two given collections. Most of the time, it'll just
+		 * combine the two with a `_`. It'll check if that collection already exists, and append an
+		 * index if the junction collection already exists and is used for something else
+		 */
+		function getAutomaticJunctionCollectionName(collectionA: string, collectionB: string) {
+			let index = 0;
+			let name = getName(index);
+
+			while (collectionExists(name)) {
+				index++;
+				name = getName(index);
+			}
+
+			return name;
+
+			function getName(index: number) {
+				let name = `${collectionA}_${collectionB}`;
+
+				if (name.startsWith('directus_')) {
+					name = 'junction_' + name;
+				}
+
+				if (index) return name + '_' + index;
+				return name;
+			}
+		}
+
+		/**
+		 * Syncs the on_delete value of the existing relationship with the new m2m one, so you don't
+		 * accidentally override it
+		 */
+		function syncOnDeleteTrigger(collection?: string | null, field?: string | null) {
+			if (!collection || !field) return;
+
+			const existingRelation = relationsStore.getRelationForField(collection, field) || {};
+			if (!existingRelation) return;
+
+			state.relations[0].schema = {
+				on_delete: existingRelation.schema?.on_delete || 'SET NULL',
+			};
+		}
+	}
+
+	function useM2A() {
+		delete state.fieldData.schema;
+		state.fieldData.type = 'alias';
+
+		const syncNewCollectionsM2A = throttle(
+			([junctionCollection, manyCurrent, manyRelated, oneCollectionField, sortField]) => {
+				state.newCollections = state.newCollections.filter(
+					(col: any) => ['junction', 'related'].includes(col.$type) === false
+				);
+
+				state.newFields = state.newFields.filter(
+					(field) => ['manyCurrent', 'manyRelated', 'collectionField', 'sort'].includes(field.$type!) === false
+				);
+
+				if (collectionExists(junctionCollection) === false) {
+					state.newCollections.push({
+						$type: 'junction',
+						collection: junctionCollection,
+						meta: {
+							hidden: true,
+							icon: 'import_export',
+						},
+						fields: [
+							{
+								field: 'id',
+								type: 'integer',
+								schema: {
+									has_auto_increment: true,
+								},
+								meta: {
+									hidden: true,
+								},
+							},
+						],
+					});
+				}
+
+				if (fieldExists(junctionCollection, manyCurrent) === false) {
+					state.newFields.push({
+						$type: 'manyCurrent',
+						collection: junctionCollection,
+						field: manyCurrent,
+						type: fieldsStore.getPrimaryKeyFieldForCollection(collection)!.type,
+						schema: {},
+						meta: {
+							hidden: true,
+						},
+					});
+				}
+
+				if (fieldExists(junctionCollection, manyRelated) === false) {
+					state.newFields.push({
+						$type: 'manyRelated',
+						collection: junctionCollection,
+						field: manyRelated,
+						// We'll have to save the foreign key as a string, as that's the only way to safely
+						// be able to store the PK of multiple typed collections
+						type: 'string',
+						schema: {},
+						meta: {
+							hidden: true,
+						},
+					});
+				}
+
+				if (fieldExists(junctionCollection, oneCollectionField) === false) {
+					state.newFields.push({
+						$type: 'collectionField',
+						collection: junctionCollection,
+						field: oneCollectionField,
+						type: 'string', // directus_collections.collection is a string
+						schema: {},
+						meta: {
+							hidden: true,
+						},
+					});
+				}
+
+				if (sortField && fieldExists(junctionCollection, sortField) === false) {
+					state.newFields.push({
+						$type: 'sort',
+						collection: junctionCollection,
+						field: sortField,
+						type: 'integer',
+						schema: {},
+						meta: {
+							hidden: true,
+						},
+					});
+				}
+			},
+			50
+		);
+
+		if (!isExisting) {
+			state.fieldData.meta = {
+				...(state.fieldData.meta || {}),
+				special: [type],
+			};
+
+			state.relations = [
+				{
+					collection: '',
+					field: '',
+					related_collection: collection,
+					meta: {
+						one_field: state.fieldData.field,
+						sort_field: null,
+						one_deselect_action: 'nullify',
+					},
+					schema: {
+						on_delete: 'SET NULL',
+					},
+				},
+				{
+					collection: '',
+					field: '',
+					related_collection: null,
+					meta: {
+						one_field: null,
+						one_allowed_collections: [],
+						one_collection_field: '',
+						sort_field: null,
+						one_deselect_action: 'nullify',
+					},
+				},
+			];
+		}
+
+		watch(
+			() => state.relations[0].collection,
+			() => {
+				if (state.relations[0].collection === state.relations[0].related_collection) {
+					state.relations[0].schema = {
+						...state.relations[0].schema,
+						on_delete: 'NO ACTION',
+					};
+				}
+			}
+		);
+
+		watch(
+			() => state.relations[0].field,
+			() => {
+				state.relations[1].meta = {
+					...(state.relations[1].meta || {}),
+					junction_field: state.relations[0].field,
+				};
+			}
+		);
+
+		watch(
+			() => state.relations[1].field,
+			() => {
+				state.relations[0].meta = {
+					...(state.relations[0].meta || {}),
+					junction_field: state.relations[1].field,
+				};
+			}
+		);
+
+		watch(
+			[
+				() => state.relations[0].collection,
+				() => state.relations[0].field,
+				() => state.relations[1].field,
+				() => state.relations[1].meta?.one_collection_field,
+				() => state.relations[0].meta?.sort_field,
+			],
+			syncNewCollectionsM2A
+		);
+
+		watch(
+			() => state.fieldData.field,
+			() => {
+				state.relations[0].meta = {
+					...(state.relations[0].meta || {}),
+					one_field: state.fieldData.field,
+				};
+
+				if (state.autoFillJunctionRelation) {
+					state.relations[0].collection = `${state.relations[0].related_collection}_${state.fieldData.field}`;
+					state.relations[1].collection = `${state.relations[0].related_collection}_${state.fieldData.field}`;
+				}
+			}
+		);
+
+		watch(
+			() => state.autoFillJunctionRelation,
+			() => {
+				if (state.autoFillJunctionRelation === true) {
+					const currentPrimaryKeyField = fieldsStore.getPrimaryKeyFieldForCollection(collection)?.field || 'id';
+					state.relations[0].collection = `${state.relations[0].related_collection}_${state.fieldData.field}`;
+					state.relations[1].collection = `${state.relations[0].related_collection}_${state.fieldData.field}`;
+					state.relations[0].field = `${state.relations[0].related_collection}_${currentPrimaryKeyField}`;
+					state.relations[1].meta = {
+						...(state.relations[1].meta || {}),
+						one_collection_field: 'collection',
+					};
+					state.relations[1].field = 'item';
+				}
+			},
+			{ immediate: true }
+		);
+	}
+
+	function usePresentation() {
+		delete state.fieldData.schema;
+		state.fieldData.type = 'alias';
+		state.fieldData.meta = {
+			...(state.fieldData.meta || {}),
+			special: ['alias', 'no-data'],
+		};
+	}
+
+	function useStandard() {
+		watch(
+			() => state.fieldData.type,
+			() => {
+				state.fieldData.meta = {
+					...(state.fieldData.meta || {}),
+					interface: null,
+					options: null,
+					display: null,
+					display_options: null,
+					special: null,
+				};
+
+				state.fieldData.schema = {
+					...(state.fieldData.schema || {}),
+					default_value: undefined,
+					max_length: undefined,
+					is_nullable: true,
+					geometry_type: undefined,
+				};
+
+				switch (state.fieldData.type) {
+					case 'uuid':
+						state.fieldData.meta.special = ['uuid'];
+						break;
+					case 'hash':
+						state.fieldData.meta.special = ['hash'];
+						break;
+					case 'json':
+						state.fieldData.meta.special = ['json'];
+						break;
+					case 'csv':
+						state.fieldData.meta.special = ['csv'];
+						break;
+					case 'boolean':
+						state.fieldData.meta.special = ['boolean'];
+						state.fieldData.schema.default_value = false;
+						state.fieldData.schema.is_nullable = false;
+						break;
+					case 'geometry':
+						break;
+				}
+			}
+		);
+	}
+
+	function collectionExists(collection: string) {
+		return collectionsStore.getCollection(collection) !== null;
+	}
+
+	function fieldExists(collection: string, field: string) {
+		return collectionExists(collection) && !!fieldsStore.getField(collection, field);
+	}
+}
+
+function clearLocalStore(): void {
+	state = reactive({
 		fieldData: {
 			field: '',
 			type: 'string',
@@ -77,1097 +1125,4 @@
 
 		autoFillJunctionRelation: false,
 	});
-=======
-	clearLocalStore();
->>>>>>> 477c36d8
-
-	availableInterfaces = computed<InterfaceConfig[]>(() => {
-		return interfaces.value
-			.filter((inter: InterfaceConfig) => {
-				// Filter out all system interfaces
-				if (inter.system === true) return false;
-
-				const matchesType = inter.types.includes(state.fieldData?.type || 'alias');
-				const matchesLocalType = (inter.groups || ['standard']).includes(type);
-
-				return matchesType && matchesLocalType;
-			})
-			.sort((a: InterfaceConfig, b: InterfaceConfig) => (a.name > b.name ? 1 : -1));
-	});
-
-	availableDisplays = computed(() => {
-		return displays.value
-			.filter((inter: InterfaceConfig) => {
-				const matchesType = inter.types.includes(state.fieldData?.type || 'alias');
-				const matchesLocalType = (inter.groups || ['standard']).includes(type) || true;
-
-				return matchesType && matchesLocalType;
-			})
-			.sort((a: InterfaceConfig, b: InterfaceConfig) => (a.name > b.name ? 1 : -1));
-	});
-
-	generationInfo = computed(() => {
-		return [
-			...state.newCollections.map(
-				(newCollection): GenerationInfo => ({
-					name: newCollection.collection!,
-					type: 'collection',
-				})
-			),
-			...state.newCollections
-				.filter((newCollection) => !!newCollection.fields)
-				.map((newCollection) =>
-					newCollection.fields!.map((field) => ({ ...field, collection: newCollection.collection }))
-				)
-				.flat()
-				.map(
-					(newField): GenerationInfo => ({
-						name: `${newField.collection}.${newField.field}`,
-						type: 'field',
-					})
-				),
-			...state.newFields.map(
-				(newField): GenerationInfo => ({
-					name: `${newField.collection}.${newField.field}`,
-					type: 'field',
-				})
-			),
-		];
-	});
-
-	const isExisting = field !== '+';
-
-	if (isExisting) {
-		const existingField = clone(fieldsStore.getField(collection, field));
-
-		state.fieldData.field = existingField.field;
-		state.fieldData.type = existingField.type;
-		state.fieldData.schema = existingField.schema;
-		state.fieldData.meta = existingField.meta;
-
-		state.relations = relationsStore.getRelationsForField(collection, field);
-
-		// Make sure every relation has a schema we can operate on
-		for (const relation of state.relations) {
-			if (!relation.schema) {
-				relation.schema = {
-					on_delete: 'SET NULL',
-				};
-			}
-		}
-	} else {
-		state.autoFillJunctionRelation = true;
-
-		watch(
-			() => availableInterfaces.value,
-			() => {
-				if (availableInterfaces.value.length === 1 && state.fieldData.meta) {
-					state.fieldData.meta.interface = availableInterfaces.value[0].id;
-				}
-			}
-		);
-
-		watch(
-			() => availableDisplays.value,
-			() => {
-				if (availableDisplays.value.length === 1 && state.fieldData.meta) {
-					state.fieldData.meta.display = availableDisplays.value[0].id;
-				}
-			}
-		);
-	}
-
-	// Auto generate translations
-	if (isExisting === false && type === 'translations' && state.fieldData.meta) {
-		state.fieldData.meta.interface = 'translations';
-	}
-
-	if (type === 'file') useFile();
-	else if (type === 'm2o') useM2O();
-	else if (type === 'm2m' || type === 'files' || type === 'translations') useM2M();
-	else if (type === 'o2m') useO2M();
-	else if (type === 'presentation') usePresentation();
-	else if (type === 'm2a') useM2A();
-	else useStandard();
-
-	function useFile() {
-		if (!isExisting) {
-			state.fieldData.type = 'uuid';
-
-			state.relations = [
-				{
-					collection: collection,
-					field: '',
-					related_collection: 'directus_files',
-					meta: {
-						sort_field: null,
-					},
-				},
-			];
-		}
-
-		watch(
-			() => state.fieldData.field,
-			() => {
-				state.relations[0].field = state.fieldData.field;
-			}
-		);
-	}
-
-	function useM2O() {
-		const syncNewCollectionsM2O = throttle(() => {
-			const collectionName = state.relations[0].related_collection;
-
-			if (!collectionName || collectionExists(collectionName)) {
-				state.newCollections = [];
-			} else {
-				const pkFieldName = state.newCollections?.[0]?.fields?.[0]?.field || 'id';
-
-				state.newCollections = [
-					{
-						collection: collectionName,
-						fields: [
-							{
-								field: pkFieldName,
-								type: 'integer',
-								schema: {
-									has_auto_increment: true,
-									is_primary_key: true,
-								},
-								meta: {
-									hidden: true,
-								},
-							},
-						],
-					},
-				];
-			}
-		}, 50);
-
-		if (isExisting === false) {
-			state.relations = [
-				{
-					collection: collection,
-					field: '',
-					related_collection: '',
-					meta: {
-						sort_field: null,
-					},
-					schema: {
-						on_delete: 'SET NULL',
-					},
-				},
-			];
-		}
-
-		watch(
-			() => state.relations[0].collection,
-			() => {
-				if (state.relations[0].collection === state.relations[0].related_collection) {
-					state.relations[0].schema = {
-						...state.relations[0].schema,
-						on_delete: 'NO ACTION',
-					};
-				}
-			}
-		);
-
-		watch(
-			() => state.fieldData.field,
-			() => {
-				state.relations[0].field = state.fieldData.field;
-			}
-		);
-
-		// Make sure to keep the current m2o field type in sync with the primary key of the
-		// selected related collection
-		watch(
-			() => state.relations[0].related_collection,
-			() => {
-				if (state.relations[0].related_collection && collectionExists(state.relations[0].related_collection)) {
-					const field = fieldsStore.getPrimaryKeyFieldForCollection(state.relations[0].related_collection);
-					state.fieldData.type = field.type;
-				} else {
-					state.fieldData.type = 'integer';
-				}
-			}
-		);
-
-		// Sync the "auto generate related o2m"
-		watch(
-			() => state.relations[0].related_collection,
-			() => {
-				if (state.newFields.length > 0 && state.relations[0].related_collection) {
-					state.newFields[0].collection = state.relations[0].related_collection;
-				}
-			}
-		);
-
-		watch([() => state.relations[0].related_collection], syncNewCollectionsM2O);
-	}
-
-	function useO2M() {
-		delete state.fieldData.schema;
-		state.fieldData.type = 'alias';
-
-		const syncNewCollectionsO2M = throttle(([collectionName, fieldName, sortField]) => {
-			state.newCollections = state.newCollections.filter((col: any) => ['related'].includes(col.$type) === false);
-			state.newFields = state.newFields.filter((field) => ['manyRelated', 'sort'].includes(field.$type!) === false);
-
-			if (collectionName && collectionExists(collectionName) === false) {
-				state.newCollections.push({
-					$type: 'related',
-					collection: collectionName,
-					fields: [
-						{
-							field: 'id',
-							type: 'integer',
-							schema: {
-								has_auto_increment: true,
-								is_primary_key: true,
-							},
-							meta: {
-								hidden: true,
-							},
-						},
-					],
-				});
-			}
-
-			if (fieldName && fieldExists(collectionName, fieldName) === false) {
-				state.newFields.push({
-					$type: 'manyRelated',
-					collection: collectionName,
-					field: fieldName,
-					type: collectionExists(collectionName)
-						? fieldsStore.getPrimaryKeyFieldForCollection(collectionName)?.type
-						: 'integer',
-					schema: {},
-				});
-			}
-
-			if (sortField && fieldExists(collectionName, sortField) === false) {
-				state.newFields.push({
-					$type: 'sort',
-					collection: collectionName,
-					field: sortField,
-					type: 'integer',
-					schema: {},
-					meta: {
-						hidden: true,
-					},
-				});
-			}
-		}, 50);
-
-		if (!isExisting) {
-			state.fieldData.meta = {
-				...(state.fieldData.meta || {}),
-				special: ['o2m'],
-			};
-
-			state.relations = [
-				{
-					collection: '',
-					field: '',
-					related_collection: collection,
-					meta: {
-						one_field: state.fieldData.field,
-						sort_field: null,
-						one_deselect_action: 'nullify',
-					},
-					schema: {
-						on_delete: 'SET NULL',
-					},
-				},
-			];
-		}
-
-		watch(
-			() => state.relations[0].collection,
-			() => {
-				if (state.relations[0].collection === state.relations[0].related_collection) {
-					state.relations[0].schema = {
-						...state.relations[0].schema,
-						on_delete: 'NO ACTION',
-					};
-				}
-			}
-		);
-
-		watch(
-			() => state.fieldData.field,
-			() => {
-				state.relations[0].meta = {
-					...(state.relations[0].meta || {}),
-					one_field: state.fieldData.field,
-				};
-			}
-		);
-
-		watch(
-			[() => state.relations[0].collection, () => state.relations[0].field, () => state.relations[0].meta?.sort_field],
-			([collectionName, fieldName, sortField]) => {
-				syncNewCollectionsO2M([collectionName, fieldName, sortField]);
-				syncOnDeleteTrigger(collectionName, fieldName);
-			}
-		);
-
-		/**
-		 * Syncs the on_delete value of the existing relationship with the new o2m one, so you don't
-		 * accidentally override it
-		 */
-		function syncOnDeleteTrigger(collection?: string | null, field?: string | null) {
-			if (!collection || !field) return;
-
-			const existingRelation = relationsStore.getRelationForField(collection, field) || {};
-			if (!existingRelation) return;
-
-			state.relations[0].schema = {
-				on_delete: existingRelation.schema?.on_delete || 'SET NULL',
-			};
-		}
-	}
-
-	function useM2M() {
-		delete state.fieldData.schema;
-		state.fieldData.type = 'alias';
-
-		const syncNewCollectionsM2M = throttle(
-			([junctionCollection, manyCurrent, manyRelated, relatedCollection, sortField]) => {
-				state.newCollections = state.newCollections.filter(
-					(col: any) => ['junction', 'related'].includes(col.$type) === false
-				);
-				state.newFields = state.newFields.filter(
-					(field) => ['manyCurrent', 'manyRelated', 'sort'].includes(field.$type!) === false
-				);
-
-				if (collectionExists(junctionCollection) === false) {
-					state.newCollections.push({
-						$type: 'junction',
-						collection: junctionCollection,
-						meta: {
-							hidden: true,
-							icon: 'import_export',
-						},
-						fields: [
-							{
-								field: 'id',
-								type: 'integer',
-								schema: {
-									has_auto_increment: true,
-								},
-								meta: {
-									hidden: true,
-								},
-							},
-						],
-					});
-				}
-
-				if (fieldExists(junctionCollection, manyCurrent) === false) {
-					state.newFields.push({
-						$type: 'manyCurrent',
-						collection: junctionCollection,
-						field: manyCurrent,
-						type: fieldsStore.getPrimaryKeyFieldForCollection(collection)!.type,
-						schema: {},
-						meta: {
-							hidden: true,
-						},
-					});
-				}
-
-				if (fieldExists(junctionCollection, manyRelated) === false) {
-					if (type === 'translations') {
-						state.newFields.push({
-							$type: 'manyRelated',
-							collection: junctionCollection,
-							field: manyRelated,
-							type: collectionExists(relatedCollection)
-								? fieldsStore.getPrimaryKeyFieldForCollection(relatedCollection)?.type
-								: 'string',
-							schema: {},
-							meta: {
-								hidden: true,
-							},
-						});
-					} else {
-						state.newFields.push({
-							$type: 'manyRelated',
-							collection: junctionCollection,
-							field: manyRelated,
-							type: collectionExists(relatedCollection)
-								? fieldsStore.getPrimaryKeyFieldForCollection(relatedCollection)?.type
-								: 'integer',
-							schema: {},
-							meta: {
-								hidden: true,
-							},
-						});
-					}
-				}
-
-				if (collectionExists(relatedCollection) === false) {
-					if (type === 'translations') {
-						state.newCollections.push({
-							$type: 'related',
-							collection: relatedCollection,
-							meta: {
-								icon: 'translate',
-							},
-							fields: [
-								{
-									field: 'code',
-									type: 'string',
-									schema: {
-										is_primary_key: true,
-									},
-									meta: {
-										interface: 'input',
-										options: {
-											iconLeft: 'vpn_key',
-										},
-										width: 'half',
-									},
-								},
-								{
-									field: 'name',
-									type: 'string',
-									schema: {},
-									meta: {
-										interface: 'input',
-										options: {
-											iconLeft: 'translate',
-										},
-										width: 'half',
-									},
-								},
-							],
-						});
-					} else {
-						state.newCollections.push({
-							$type: 'related',
-							collection: relatedCollection,
-							fields: [
-								{
-									field: 'id',
-									type: 'integer',
-									schema: {
-										has_auto_increment: true,
-									},
-									meta: {
-										hidden: true,
-									},
-								},
-							],
-						});
-					}
-				}
-
-				if (type === 'translations') {
-					if (collectionExists(relatedCollection) === false) {
-						state.newRows = {
-							[relatedCollection]: [
-								{
-									code: 'en-US',
-									name: 'English',
-								},
-								{
-									code: 'de-DE',
-									name: 'German',
-								},
-								{
-									code: 'fr-FR',
-									name: 'French',
-								},
-								{
-									code: 'ru-RU',
-									name: 'Russian',
-								},
-								{
-									code: 'es-ES',
-									name: 'Spanish',
-								},
-								{
-									code: 'it-IT',
-									name: 'Italian',
-								},
-								{
-									code: 'pt-BR',
-									name: 'Portuguese',
-								},
-							],
-						};
-					} else {
-						state.newRows = {};
-					}
-				}
-
-				if (sortField && fieldExists(junctionCollection, sortField) === false) {
-					state.newFields.push({
-						$type: 'sort',
-						collection: junctionCollection,
-						field: sortField,
-						type: 'integer',
-						schema: {},
-						meta: {
-							hidden: true,
-						},
-					});
-				}
-			},
-			50
-		);
-
-		if (!isExisting) {
-			state.fieldData.meta = {
-				...(state.fieldData.meta || {}),
-				special: [type],
-			};
-
-			state.relations = [
-				{
-					collection: '',
-					field: '',
-					related_collection: collection,
-					meta: {
-						one_field: state.fieldData.field,
-						sort_field: null,
-						one_deselect_action: 'nullify',
-					},
-					schema: {
-						on_delete: 'SET NULL',
-					},
-				},
-				{
-					collection: '',
-					field: '',
-					related_collection: '',
-					meta: {
-						one_field: null,
-						sort_field: null,
-						one_deselect_action: 'nullify',
-					},
-					schema: {
-						on_delete: 'SET NULL',
-					},
-				},
-			];
-		}
-
-		watch(
-			() => state.relations[0].collection,
-			() => {
-				if (state.relations[0].collection === state.relations[0].related_collection) {
-					state.relations[0].schema = {
-						...state.relations[0].schema,
-						on_delete: 'NO ACTION',
-					};
-				}
-			}
-		);
-
-		watch(
-			() => state.relations[1].collection,
-			() => {
-				if (state.relations[1].collection === state.relations[1].related_collection) {
-					state.relations[1].schema = {
-						...state.relations[1].schema,
-						on_delete: 'NO ACTION',
-					};
-				}
-			}
-		);
-
-		watch(
-			() => state.relations[0].field,
-			() => {
-				state.relations[1].meta = {
-					...(state.relations[1].meta || {}),
-					junction_field: state.relations[0].field,
-				};
-			}
-		);
-
-		watch(
-			() => state.relations[1].field,
-			() => {
-				state.relations[0].meta = {
-					...(state.relations[0].meta || {}),
-					junction_field: state.relations[1].field,
-				};
-			}
-		);
-
-		watch(
-			[
-				() => state.relations[0].collection,
-				() => state.relations[0].field,
-				() => state.relations[1].field,
-				() => state.relations[1].related_collection,
-				() => state.relations[0].meta?.sort_field,
-			],
-			([junctionCollection, manyCurrent, manyRelated, relatedCollection, sortField]) => {
-				syncNewCollectionsM2M([junctionCollection, manyCurrent, manyRelated, relatedCollection, sortField]);
-				syncOnDeleteTrigger(junctionCollection, manyCurrent);
-			}
-		);
-
-		watch(
-			() => state.fieldData.field,
-			() => {
-				state.relations[0].meta = {
-					...(state.relations[0].meta || {}),
-					one_field: state.fieldData.field,
-				};
-
-				/**
-				 * When the pane is opened, if the current fieldname is the actual name of a related collection, we auto-fill all
-				 * the fields as if that related collection was already selected
-				 */
-				if (state.fieldData.field && collectionExists(state.fieldData.field) && type !== 'translations') {
-					autoFillFields(state.fieldData.field);
-				}
-			}
-		);
-
-		if (type === 'files') {
-			Vue.nextTick(() => {
-				state.relations[1].related_collection = 'directus_files';
-			});
-		}
-
-		if (type !== 'translations') {
-			let stop: WatchStopHandle;
-
-			watch(
-				() => state.autoFillJunctionRelation,
-				(startWatching) => {
-					if (startWatching) {
-						stop = watch(
-							() => state.relations[1].related_collection,
-							(newRelatedCollection) => autoFillFields(newRelatedCollection)
-						);
-					} else {
-						stop?.();
-					}
-				},
-				{ immediate: true }
-			);
-		}
-
-		if (type === 'translations') {
-			watch(
-				() => state.relations[0].collection,
-				(newManyCollection) => {
-					state.relations[1].collection = newManyCollection;
-				},
-				{ immediate: true }
-			);
-
-			if (isExisting === false) {
-				state.relations[0].collection = `${collection}_translations`;
-				state.relations[0].field = `${collection}_${fieldsStore.getPrimaryKeyFieldForCollection(collection)?.field}`;
-				state.relations[1].related_collection = 'languages';
-
-				const relatedPKField =
-					fieldsStore.getPrimaryKeyFieldForCollection(state.relations[1].related_collection)?.field || 'id';
-				state.relations[1].field = `${state.relations[1].related_collection}_${relatedPKField}`;
-
-				state.fieldData.field = 'translations';
-				state.relations[0].meta = {
-					...(state.relations[0].meta || {}),
-					one_field: 'translations',
-				};
-			}
-		}
-
-		function autoFillFields(relatedCollection: string | null | undefined) {
-			const currentPKField = fieldsStore.getPrimaryKeyFieldForCollection(collection)?.field || 'id';
-
-			if (!relatedCollection) {
-				state.relations[0].collection = undefined;
-				state.relations[1].collection = undefined;
-
-				state.relations[0].related_collection = collection;
-				state.relations[1].related_collection = undefined;
-
-				state.relations[0].field = undefined;
-				state.relations[1].field = undefined;
-			} else {
-				const junctionCollection = getAutomaticJunctionCollectionName(collection, relatedCollection);
-				const relatedPKField =
-					fieldsStore.getPrimaryKeyFieldForCollection(relatedCollection)?.field ||
-					state.newCollections?.find((collection) => collection.$type === 'related')?.fields?.[0]?.field ||
-					'id';
-
-				state.relations[0].collection = junctionCollection;
-				state.relations[1].collection = junctionCollection;
-
-				state.relations[0].related_collection = collection;
-				state.relations[1].related_collection = relatedCollection;
-
-				state.relations[0].field = `${collection}_${currentPKField}`;
-				state.relations[1].field = `${relatedCollection}_${relatedPKField}`;
-			}
-		}
-
-		/**
-		 * Generate junction collection name for two given collections. Most of the time, it'll just
-		 * combine the two with a `_`. It'll check if that collection already exists, and append an
-		 * index if the junction collection already exists and is used for something else
-		 */
-		function getAutomaticJunctionCollectionName(collectionA: string, collectionB: string) {
-			let index = 0;
-			let name = getName(index);
-
-			while (collectionExists(name)) {
-				index++;
-				name = getName(index);
-			}
-
-			return name;
-
-			function getName(index: number) {
-				let name = `${collectionA}_${collectionB}`;
-
-				if (name.startsWith('directus_')) {
-					name = 'junction_' + name;
-				}
-
-				if (index) return name + '_' + index;
-				return name;
-			}
-		}
-
-		/**
-		 * Syncs the on_delete value of the existing relationship with the new m2m one, so you don't
-		 * accidentally override it
-		 */
-		function syncOnDeleteTrigger(collection?: string | null, field?: string | null) {
-			if (!collection || !field) return;
-
-			const existingRelation = relationsStore.getRelationForField(collection, field) || {};
-			if (!existingRelation) return;
-
-			state.relations[0].schema = {
-				on_delete: existingRelation.schema?.on_delete || 'SET NULL',
-			};
-		}
-	}
-
-	function useM2A() {
-		delete state.fieldData.schema;
-		state.fieldData.type = 'alias';
-
-		const syncNewCollectionsM2A = throttle(
-			([junctionCollection, manyCurrent, manyRelated, oneCollectionField, sortField]) => {
-				state.newCollections = state.newCollections.filter(
-					(col: any) => ['junction', 'related'].includes(col.$type) === false
-				);
-
-				state.newFields = state.newFields.filter(
-					(field) => ['manyCurrent', 'manyRelated', 'collectionField', 'sort'].includes(field.$type!) === false
-				);
-
-				if (collectionExists(junctionCollection) === false) {
-					state.newCollections.push({
-						$type: 'junction',
-						collection: junctionCollection,
-						meta: {
-							hidden: true,
-							icon: 'import_export',
-						},
-						fields: [
-							{
-								field: 'id',
-								type: 'integer',
-								schema: {
-									has_auto_increment: true,
-								},
-								meta: {
-									hidden: true,
-								},
-							},
-						],
-					});
-				}
-
-				if (fieldExists(junctionCollection, manyCurrent) === false) {
-					state.newFields.push({
-						$type: 'manyCurrent',
-						collection: junctionCollection,
-						field: manyCurrent,
-						type: fieldsStore.getPrimaryKeyFieldForCollection(collection)!.type,
-						schema: {},
-						meta: {
-							hidden: true,
-						},
-					});
-				}
-
-				if (fieldExists(junctionCollection, manyRelated) === false) {
-					state.newFields.push({
-						$type: 'manyRelated',
-						collection: junctionCollection,
-						field: manyRelated,
-						// We'll have to save the foreign key as a string, as that's the only way to safely
-						// be able to store the PK of multiple typed collections
-						type: 'string',
-						schema: {},
-						meta: {
-							hidden: true,
-						},
-					});
-				}
-
-				if (fieldExists(junctionCollection, oneCollectionField) === false) {
-					state.newFields.push({
-						$type: 'collectionField',
-						collection: junctionCollection,
-						field: oneCollectionField,
-						type: 'string', // directus_collections.collection is a string
-						schema: {},
-						meta: {
-							hidden: true,
-						},
-					});
-				}
-
-				if (sortField && fieldExists(junctionCollection, sortField) === false) {
-					state.newFields.push({
-						$type: 'sort',
-						collection: junctionCollection,
-						field: sortField,
-						type: 'integer',
-						schema: {},
-						meta: {
-							hidden: true,
-						},
-					});
-				}
-			},
-			50
-		);
-
-		if (!isExisting) {
-			state.fieldData.meta = {
-				...(state.fieldData.meta || {}),
-				special: [type],
-			};
-
-			state.relations = [
-				{
-					collection: '',
-					field: '',
-					related_collection: collection,
-					meta: {
-						one_field: state.fieldData.field,
-						sort_field: null,
-						one_deselect_action: 'nullify',
-					},
-					schema: {
-						on_delete: 'SET NULL',
-					},
-				},
-				{
-					collection: '',
-					field: '',
-					related_collection: null,
-					meta: {
-						one_field: null,
-						one_allowed_collections: [],
-						one_collection_field: '',
-						sort_field: null,
-						one_deselect_action: 'nullify',
-					},
-				},
-			];
-		}
-
-		watch(
-			() => state.relations[0].collection,
-			() => {
-				if (state.relations[0].collection === state.relations[0].related_collection) {
-					state.relations[0].schema = {
-						...state.relations[0].schema,
-						on_delete: 'NO ACTION',
-					};
-				}
-			}
-		);
-
-		watch(
-			() => state.relations[0].field,
-			() => {
-				state.relations[1].meta = {
-					...(state.relations[1].meta || {}),
-					junction_field: state.relations[0].field,
-				};
-			}
-		);
-
-		watch(
-			() => state.relations[1].field,
-			() => {
-				state.relations[0].meta = {
-					...(state.relations[0].meta || {}),
-					junction_field: state.relations[1].field,
-				};
-			}
-		);
-
-		watch(
-			[
-				() => state.relations[0].collection,
-				() => state.relations[0].field,
-				() => state.relations[1].field,
-				() => state.relations[1].meta?.one_collection_field,
-				() => state.relations[0].meta?.sort_field,
-			],
-			syncNewCollectionsM2A
-		);
-
-		watch(
-			() => state.fieldData.field,
-			() => {
-				state.relations[0].meta = {
-					...(state.relations[0].meta || {}),
-					one_field: state.fieldData.field,
-				};
-
-				if (state.autoFillJunctionRelation) {
-					state.relations[0].collection = `${state.relations[0].related_collection}_${state.fieldData.field}`;
-					state.relations[1].collection = `${state.relations[0].related_collection}_${state.fieldData.field}`;
-				}
-			}
-		);
-
-		watch(
-			() => state.autoFillJunctionRelation,
-			() => {
-				if (state.autoFillJunctionRelation === true) {
-					const currentPrimaryKeyField = fieldsStore.getPrimaryKeyFieldForCollection(collection)?.field || 'id';
-					state.relations[0].collection = `${state.relations[0].related_collection}_${state.fieldData.field}`;
-					state.relations[1].collection = `${state.relations[0].related_collection}_${state.fieldData.field}`;
-					state.relations[0].field = `${state.relations[0].related_collection}_${currentPrimaryKeyField}`;
-					state.relations[1].meta = {
-						...(state.relations[1].meta || {}),
-						one_collection_field: 'collection',
-					};
-					state.relations[1].field = 'item';
-				}
-			},
-			{ immediate: true }
-		);
-	}
-
-	function usePresentation() {
-		delete state.fieldData.schema;
-		state.fieldData.type = 'alias';
-		state.fieldData.meta = {
-			...(state.fieldData.meta || {}),
-			special: ['alias', 'no-data'],
-		};
-	}
-
-	function useStandard() {
-		watch(
-			() => state.fieldData.type,
-			() => {
-<<<<<<< HEAD
-				state.fieldData.meta.interface = null;
-				state.fieldData.meta.options = null;
-				state.fieldData.meta.display = null;
-				state.fieldData.meta.display_options = null;
-				state.fieldData.meta.special = null;
-				state.fieldData.schema.default_value = undefined;
-				state.fieldData.schema.max_length = undefined;
-				state.fieldData.schema.is_nullable = true;
-				state.fieldData.schema.geometry_type = undefined;
-=======
-				state.fieldData.meta = {
-					...(state.fieldData.meta || {}),
-					interface: null,
-					options: null,
-					display: null,
-					display_options: null,
-					special: null,
-				};
-
-				state.fieldData.schema = {
-					...(state.fieldData.schema || {}),
-					default_value: undefined,
-					max_length: undefined,
-					is_nullable: true,
-				};
->>>>>>> 477c36d8
-
-				switch (state.fieldData.type) {
-					case 'uuid':
-						state.fieldData.meta.special = ['uuid'];
-						break;
-					case 'hash':
-						state.fieldData.meta.special = ['hash'];
-						break;
-					case 'json':
-						state.fieldData.meta.special = ['json'];
-						break;
-					case 'csv':
-						state.fieldData.meta.special = ['csv'];
-						break;
-					case 'boolean':
-						state.fieldData.meta.special = ['boolean'];
-						state.fieldData.schema.default_value = false;
-						state.fieldData.schema.is_nullable = false;
-						break;
-					case 'geometry':
-						break;
-				}
-			}
-		);
-	}
-
-	function collectionExists(collection: string) {
-		return collectionsStore.getCollection(collection) !== null;
-	}
-
-	function fieldExists(collection: string, field: string) {
-		return collectionExists(collection) && !!fieldsStore.getField(collection, field);
-	}
-}
-
-function clearLocalStore(): void {
-	state = reactive({
-		fieldData: {
-			field: '',
-			type: 'string',
-			schema: {
-				default_value: undefined,
-				max_length: undefined,
-				is_nullable: true,
-				is_unique: false,
-				numeric_precision: null,
-				numeric_scale: null,
-			},
-			meta: {
-				hidden: false,
-				interface: undefined,
-				options: undefined,
-				display: undefined,
-				display_options: undefined,
-				readonly: false,
-				special: undefined,
-				note: undefined,
-			},
-		},
-		relations: [],
-		newCollections: [],
-		newFields: [],
-		updateFields: [],
-		newRows: {},
-
-		autoFillJunctionRelation: false,
-	});
 }