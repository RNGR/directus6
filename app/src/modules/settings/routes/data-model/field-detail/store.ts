/**
 * This is a "local store" meant to make the field data shareable between the different panes
 * and components within the field setup modal flow.
 *
 * It's reset every time the modal opens and shouldn't be used outside of the field-detail flow.
 */

import { getDisplays } from '@/displays';
import { DisplayConfig } from '@/displays/types';
import { getInterfaces } from '@/interfaces';
import { InterfaceConfig } from '@/interfaces/types';
import { useCollectionsStore, useFieldsStore, useRelationsStore } from '@/stores/';
<<<<<<< HEAD
import { Field, localTypes } from '@/types';
=======
import { Collection, Field, localTypes, Relation, Item } from '@/types';
import { computed, ComputedRef, reactive, watch, WatchStopHandle } from '@vue/composition-api';
>>>>>>> 93353724
import { clone, throttle } from 'lodash';
import { computed, ComputedRef, nextTick, reactive, watch, WatchStopHandle } from 'vue';

type GenerationInfo = {
	name: string;
	type: 'collection' | 'field';
};

let state: {
	fieldData: DeepPartial<Field>;
	relations: DeepPartial<Relation>[];
	newCollections: DeepPartial<Collection & { fields?: DeepPartial<Field>[]; $type?: string }>[];
	newFields: DeepPartial<Field & { $type?: string }>[];
	updateFields: DeepPartial<Field & { $type?: string }>[];
	newRows: Record<string, Item[]>;
	autoFillJunctionRelation: boolean;
};

let availableInterfaces: ComputedRef<InterfaceConfig[]>;
let availableDisplays: ComputedRef<DisplayConfig[]>;
let generationInfo: ComputedRef<GenerationInfo[]>;

export { state, availableInterfaces, availableDisplays, generationInfo, initLocalStore, clearLocalStore };

function initLocalStore(collection: string, field: string, type: typeof localTypes[number]): void {
	const fieldsStore = useFieldsStore();
	const relationsStore = useRelationsStore();
	const collectionsStore = useCollectionsStore();

	const { interfaces } = getInterfaces();
	const { displays } = getDisplays();

	clearLocalStore();

	availableInterfaces = computed<InterfaceConfig[]>(() => {
		return interfaces.value
			.filter((inter: InterfaceConfig) => {
				// Filter out all system interfaces
				if (inter.system === true) return false;

				const matchesType = inter.types.includes(state.fieldData?.type || 'alias');
				const matchesLocalType = (inter.groups || ['standard']).includes(type);

				return matchesType && matchesLocalType;
			})
			.sort((a: InterfaceConfig, b: InterfaceConfig) => (a.name > b.name ? 1 : -1));
	});

	availableDisplays = computed(() => {
		return displays.value
			.filter((inter: InterfaceConfig) => {
				const matchesType = inter.types.includes(state.fieldData?.type || 'alias');
				const matchesLocalType = (inter.groups || ['standard']).includes(type) || true;

				return matchesType && matchesLocalType;
			})
			.sort((a: InterfaceConfig, b: InterfaceConfig) => (a.name > b.name ? 1 : -1));
	});

	generationInfo = computed(() => {
		return [
			...state.newCollections.map(
				(newCollection): GenerationInfo => ({
					name: newCollection.collection!,
					type: 'collection',
				})
			),
			...state.newCollections
				.filter((newCollection) => !!newCollection.fields)
				.map((newCollection) =>
					newCollection.fields!.map((field) => ({ ...field, collection: newCollection.collection }))
				)
				.flat()
				.map(
					(newField): GenerationInfo => ({
						name: `${newField.collection}.${newField.field}`,
						type: 'field',
					})
				),
			...state.newFields.map(
				(newField): GenerationInfo => ({
					name: `${newField.collection}.${newField.field}`,
					type: 'field',
				})
			),
		];
	});

	const isExisting = field !== '+';

	if (isExisting) {
		const existingField = clone(fieldsStore.getField(collection, field));

		state.fieldData.field = existingField.field;
		state.fieldData.type = existingField.type;
		state.fieldData.schema = existingField.schema;
		state.fieldData.meta = existingField.meta;

		state.relations = relationsStore.getRelationsForField(collection, field);

		// Make sure every relation has a schema we can operate on
		for (const relation of state.relations) {
			if (!relation.schema) {
				relation.schema = {
					on_delete: 'SET NULL',
				};
			}
		}
	} else {
		state.autoFillJunctionRelation = true;

		watch(
			() => availableInterfaces.value,
			() => {
				if (availableInterfaces.value.length === 1 && state.fieldData.meta) {
					state.fieldData.meta.interface = availableInterfaces.value[0].id;
				}
			}
		);

		watch(
			() => availableDisplays.value,
			() => {
				if (availableDisplays.value.length === 1 && state.fieldData.meta) {
					state.fieldData.meta.display = availableDisplays.value[0].id;
				}
			}
		);
	}

	// Auto generate translations
	if (isExisting === false && type === 'translations' && state.fieldData.meta) {
		state.fieldData.meta.interface = 'translations';
	}

	if (type === 'file') useFile();
	else if (type === 'm2o') useM2O();
	else if (type === 'm2m' || type === 'files' || type === 'translations') useM2M();
	else if (type === 'o2m') useO2M();
	else if (type === 'presentation') usePresentation();
	else if (type === 'm2a') useM2A();
	else useStandard();

	function useFile() {
		if (!isExisting) {
			state.fieldData.type = 'uuid';

			state.relations = [
				{
					collection: collection,
					field: '',
					related_collection: 'directus_files',
					meta: {
						sort_field: null,
					},
				},
			];
		}

		watch(
			() => state.fieldData.field,
			() => {
				state.relations[0].field = state.fieldData.field;
			}
		);
	}

	function useM2O() {
		const syncNewCollectionsM2O = throttle(() => {
			const collectionName = state.relations[0].related_collection;

			if (!collectionName || collectionExists(collectionName)) {
				state.newCollections = [];
			} else {
				const pkFieldName = state.newCollections?.[0]?.fields?.[0]?.field || 'id';

				state.newCollections = [
					{
						collection: collectionName,
						fields: [
							{
								field: pkFieldName,
								type: 'integer',
								schema: {
									has_auto_increment: true,
									is_primary_key: true,
								},
								meta: {
									hidden: true,
								},
							},
						],
					},
				];
			}
		}, 50);

		if (isExisting === false) {
			state.relations = [
				{
					collection: collection,
					field: '',
					related_collection: '',
					meta: {
						sort_field: null,
					},
					schema: {
						on_delete: 'SET NULL',
					},
				},
			];
		}

		watch(
			() => state.relations[0].collection,
			() => {
				if (state.relations[0].collection === state.relations[0].related_collection) {
					state.relations[0].schema = {
						...state.relations[0].schema,
						on_delete: 'NO ACTION',
					};
				}
			}
		);

		watch(
			() => state.fieldData.field,
			() => {
				state.relations[0].field = state.fieldData.field;
			}
		);

		// Make sure to keep the current m2o field type in sync with the primary key of the
		// selected related collection
		watch(
			() => state.relations[0].related_collection,
			() => {
				if (state.relations[0].related_collection && collectionExists(state.relations[0].related_collection)) {
					const field = fieldsStore.getPrimaryKeyFieldForCollection(state.relations[0].related_collection);
					state.fieldData.type = field.type;
				} else {
					state.fieldData.type = 'integer';
				}
			}
		);

		// Sync the "auto generate related o2m"
		watch(
			() => state.relations[0].related_collection,
			() => {
				if (state.newFields.length > 0 && state.relations[0].related_collection) {
					state.newFields[0].collection = state.relations[0].related_collection;
				}
			}
		);

		watch([() => state.relations[0].related_collection], syncNewCollectionsM2O);
	}

	function useO2M() {
		delete state.fieldData.schema;
		state.fieldData.type = 'alias';

		const syncNewCollectionsO2M = throttle(([collectionName, fieldName, sortField]) => {
			state.newCollections = state.newCollections.filter((col: any) => ['related'].includes(col.$type) === false);
			state.newFields = state.newFields.filter((field) => ['manyRelated', 'sort'].includes(field.$type!) === false);

			if (collectionName && collectionExists(collectionName) === false) {
				state.newCollections.push({
					$type: 'related',
					collection: collectionName,
					fields: [
						{
							field: 'id',
							type: 'integer',
							schema: {
								has_auto_increment: true,
								is_primary_key: true,
							},
							meta: {
								hidden: true,
							},
						},
					],
				});
			}

			if (fieldName && fieldExists(collectionName, fieldName) === false) {
				state.newFields.push({
					$type: 'manyRelated',
					collection: collectionName,
					field: fieldName,
					type: collectionExists(collectionName)
						? fieldsStore.getPrimaryKeyFieldForCollection(collectionName)?.type
						: 'integer',
					schema: {},
				});
			}

			if (sortField && fieldExists(collectionName, sortField) === false) {
				state.newFields.push({
					$type: 'sort',
					collection: collectionName,
					field: sortField,
					type: 'integer',
					schema: {},
					meta: {
						hidden: true,
					},
				});
			}
		}, 50);

		if (!isExisting) {
			state.fieldData.meta = {
				...(state.fieldData.meta || {}),
				special: ['o2m'],
			};

			state.relations = [
				{
					collection: '',
					field: '',
					related_collection: collection,
					meta: {
						one_field: state.fieldData.field,
						sort_field: null,
						one_deselect_action: 'nullify',
					},
					schema: {
						on_delete: 'SET NULL',
					},
				},
			];
		}

		watch(
			() => state.relations[0].collection,
			() => {
				if (state.relations[0].collection === state.relations[0].related_collection) {
					state.relations[0].schema = {
						...state.relations[0].schema,
						on_delete: 'NO ACTION',
					};
				}
			}
		);

		watch(
			() => state.fieldData.field,
			() => {
				state.relations[0].meta = {
					...(state.relations[0].meta || {}),
					one_field: state.fieldData.field,
				};
			}
		);

		watch(
			[() => state.relations[0].collection, () => state.relations[0].field, () => state.relations[0].meta?.sort_field],
			([collectionName, fieldName, sortField]) => {
				syncNewCollectionsO2M([collectionName, fieldName, sortField]);
				syncOnDeleteTrigger(collectionName, fieldName);
			}
		);

		/**
		 * Syncs the on_delete value of the existing relationship with the new o2m one, so you don't
		 * accidentally override it
		 */
		function syncOnDeleteTrigger(collection?: string | null, field?: string | null) {
			if (!collection || !field) return;

			const existingRelation = relationsStore.getRelationForField(collection, field) || {};
			if (!existingRelation) return;

			state.relations[0].schema = {
				on_delete: existingRelation.schema?.on_delete || 'SET NULL',
			};
		}
	}

	function useM2M() {
		delete state.fieldData.schema;
		state.fieldData.type = 'alias';

		const syncNewCollectionsM2M = throttle(
			([junctionCollection, manyCurrent, manyRelated, relatedCollection, sortField]) => {
				state.newCollections = state.newCollections.filter(
					(col: any) => ['junction', 'related'].includes(col.$type) === false
				);
				state.newFields = state.newFields.filter(
					(field) => ['manyCurrent', 'manyRelated', 'sort'].includes(field.$type!) === false
				);

				if (collectionExists(junctionCollection) === false) {
					state.newCollections.push({
						$type: 'junction',
						collection: junctionCollection,
						meta: {
							hidden: true,
							icon: 'import_export',
						},
						fields: [
							{
								field: 'id',
								type: 'integer',
								schema: {
									has_auto_increment: true,
								},
								meta: {
									hidden: true,
								},
							},
						],
					});
				}

				if (fieldExists(junctionCollection, manyCurrent) === false) {
					state.newFields.push({
						$type: 'manyCurrent',
						collection: junctionCollection,
						field: manyCurrent,
						type: fieldsStore.getPrimaryKeyFieldForCollection(collection)!.type,
						schema: {},
						meta: {
							hidden: true,
						},
					});
				}

				if (fieldExists(junctionCollection, manyRelated) === false) {
					if (type === 'translations') {
						state.newFields.push({
							$type: 'manyRelated',
							collection: junctionCollection,
							field: manyRelated,
							type: collectionExists(relatedCollection)
								? fieldsStore.getPrimaryKeyFieldForCollection(relatedCollection)?.type
								: 'string',
							schema: {},
							meta: {
								hidden: true,
							},
						});
					} else {
						state.newFields.push({
							$type: 'manyRelated',
							collection: junctionCollection,
							field: manyRelated,
							type: collectionExists(relatedCollection)
								? fieldsStore.getPrimaryKeyFieldForCollection(relatedCollection)?.type
								: 'integer',
							schema: {},
							meta: {
								hidden: true,
							},
						});
					}
				}

				if (collectionExists(relatedCollection) === false) {
					if (type === 'translations') {
						state.newCollections.push({
							$type: 'related',
							collection: relatedCollection,
							meta: {
								icon: 'translate',
							},
							fields: [
								{
									field: 'code',
									type: 'string',
									schema: {
										is_primary_key: true,
									},
									meta: {
										interface: 'input',
										options: {
											iconLeft: 'vpn_key',
										},
										width: 'half',
									},
								},
								{
									field: 'name',
									type: 'string',
									schema: {},
									meta: {
										interface: 'input',
										options: {
											iconLeft: 'translate',
										},
										width: 'half',
									},
								},
							],
						});
					} else {
						state.newCollections.push({
							$type: 'related',
							collection: relatedCollection,
							fields: [
								{
									field: 'id',
									type: 'integer',
									schema: {
										has_auto_increment: true,
									},
									meta: {
										hidden: true,
									},
								},
							],
						});
					}
				}

				if (type === 'translations') {
					if (collectionExists(relatedCollection) === false) {
						state.newRows = {
							[relatedCollection]: [
								{
									code: 'en-US',
									name: 'English',
								},
								{
									code: 'de-DE',
									name: 'German',
								},
								{
									code: 'fr-FR',
									name: 'French',
								},
								{
									code: 'ru-RU',
									name: 'Russian',
								},
								{
									code: 'es-ES',
									name: 'Spanish',
								},
								{
									code: 'it-IT',
									name: 'Italian',
								},
								{
									code: 'pt-BR',
									name: 'Portuguese',
								},
							],
						};
					} else {
						state.newRows = {};
					}
				}

				if (sortField && fieldExists(junctionCollection, sortField) === false) {
					state.newFields.push({
						$type: 'sort',
						collection: junctionCollection,
						field: sortField,
						type: 'integer',
						schema: {},
						meta: {
							hidden: true,
						},
					});
				}
			},
			50
		);

		if (!isExisting) {
			state.fieldData.meta = {
				...(state.fieldData.meta || {}),
				special: [type],
			};

			state.relations = [
				{
					collection: '',
					field: '',
					related_collection: collection,
					meta: {
						one_field: state.fieldData.field,
						sort_field: null,
						one_deselect_action: 'nullify',
					},
					schema: {
						on_delete: 'SET NULL',
					},
				},
				{
					collection: '',
					field: '',
					related_collection: '',
					meta: {
						one_field: null,
						sort_field: null,
						one_deselect_action: 'nullify',
					},
					schema: {
						on_delete: 'SET NULL',
					},
				},
			];
		}

		watch(
			() => state.relations[0].collection,
			() => {
				if (state.relations[0].collection === state.relations[0].related_collection) {
					state.relations[0].schema = {
						...state.relations[0].schema,
						on_delete: 'NO ACTION',
					};
				}
			}
		);

		watch(
			() => state.relations[1].collection,
			() => {
				if (state.relations[1].collection === state.relations[1].related_collection) {
					state.relations[1].schema = {
						...state.relations[1].schema,
						on_delete: 'NO ACTION',
					};
				}
			}
		);

		watch(
			() => state.relations[0].field,
			() => {
				state.relations[1].meta = {
					...(state.relations[1].meta || {}),
					junction_field: state.relations[0].field,
				};
			}
		);

		watch(
			() => state.relations[1].field,
			() => {
				state.relations[0].meta = {
					...(state.relations[0].meta || {}),
					junction_field: state.relations[1].field,
				};
			}
		);

		watch(
			[
				() => state.relations[0].collection,
				() => state.relations[0].field,
				() => state.relations[1].field,
				() => state.relations[1].related_collection,
				() => state.relations[0].meta?.sort_field,
			],
			([junctionCollection, manyCurrent, manyRelated, relatedCollection, sortField]) => {
				syncNewCollectionsM2M([junctionCollection, manyCurrent, manyRelated, relatedCollection, sortField]);
				syncOnDeleteTrigger(junctionCollection, manyCurrent);
			}
		);

		watch(
			() => state.fieldData.field,
			() => {
				state.relations[0].meta = {
					...(state.relations[0].meta || {}),
					one_field: state.fieldData.field,
				};

				/**
				 * When the pane is opened, if the current fieldname is the actual name of a related collection, we auto-fill all
				 * the fields as if that related collection was already selected
				 */
				if (state.fieldData.field && collectionExists(state.fieldData.field) && type !== 'translations') {
					autoFillFields(state.fieldData.field);
				}
			}
		);

		if (type === 'files') {
<<<<<<< HEAD
			nextTick(() => {
				state.relations[1].one_collection = 'directus_files';
				state.relations[1].one_primary = 'id';
=======
			Vue.nextTick(() => {
				state.relations[1].related_collection = 'directus_files';
>>>>>>> 93353724
			});
		}

		if (type !== 'translations') {
			let stop: WatchStopHandle;

			watch(
				() => state.autoFillJunctionRelation,
				(startWatching) => {
					if (startWatching) {
						stop = watch(
							() => state.relations[1].related_collection,
							(newRelatedCollection) => autoFillFields(newRelatedCollection)
						);
					} else {
						stop?.();
					}
				},
				{ immediate: true }
			);
		}

		if (type === 'translations') {
			watch(
				() => state.relations[0].collection,
				(newManyCollection) => {
					state.relations[1].collection = newManyCollection;
				},
				{ immediate: true }
			);

			if (isExisting === false) {
				state.relations[0].collection = `${collection}_translations`;
				state.relations[0].field = `${collection}_${fieldsStore.getPrimaryKeyFieldForCollection(collection)?.field}`;
				state.relations[1].related_collection = 'languages';

				const relatedPKField =
					fieldsStore.getPrimaryKeyFieldForCollection(state.relations[1].related_collection)?.field || 'id';
				state.relations[1].field = `${state.relations[1].related_collection}_${relatedPKField}`;

				state.fieldData.field = 'translations';
				state.relations[0].meta = {
					...(state.relations[0].meta || {}),
					one_field: 'translations',
				};
			}
		}

		function autoFillFields(relatedCollection: string | null | undefined) {
			const currentPKField = fieldsStore.getPrimaryKeyFieldForCollection(collection)?.field || 'id';

			if (!relatedCollection) {
				state.relations[0].collection = undefined;
				state.relations[1].collection = undefined;

				state.relations[0].related_collection = collection;
				state.relations[1].related_collection = undefined;

				state.relations[0].field = undefined;
				state.relations[1].field = undefined;
			} else {
				const junctionCollection = getAutomaticJunctionCollectionName(collection, relatedCollection);
				const relatedPKField =
					fieldsStore.getPrimaryKeyFieldForCollection(relatedCollection)?.field ||
					state.newCollections?.find((collection) => collection.$type === 'related')?.fields?.[0]?.field ||
					'id';

				state.relations[0].collection = junctionCollection;
				state.relations[1].collection = junctionCollection;

				state.relations[0].related_collection = collection;
				state.relations[1].related_collection = relatedCollection;

				state.relations[0].field = `${collection}_${currentPKField}`;
				state.relations[1].field = `${relatedCollection}_${relatedPKField}`;
			}
		}

		/**
		 * Generate junction collection name for two given collections. Most of the time, it'll just
		 * combine the two with a `_`. It'll check if that collection already exists, and append an
		 * index if the junction collection already exists and is used for something else
		 */
		function getAutomaticJunctionCollectionName(collectionA: string, collectionB: string) {
			let index = 0;
			let name = getName(index);

			while (collectionExists(name)) {
				index++;
				name = getName(index);
			}

			return name;

			function getName(index: number) {
				let name = `${collectionA}_${collectionB}`;

				if (name.startsWith('directus_')) {
					name = 'junction_' + name;
				}

				if (index) return name + '_' + index;
				return name;
			}
		}

		/**
		 * Syncs the on_delete value of the existing relationship with the new m2m one, so you don't
		 * accidentally override it
		 */
		function syncOnDeleteTrigger(collection?: string | null, field?: string | null) {
			if (!collection || !field) return;

			const existingRelation = relationsStore.getRelationForField(collection, field) || {};
			if (!existingRelation) return;

			state.relations[0].schema = {
				on_delete: existingRelation.schema?.on_delete || 'SET NULL',
			};
		}
	}

	function useM2A() {
		delete state.fieldData.schema;
		state.fieldData.type = 'alias';

		const syncNewCollectionsM2A = throttle(
			([junctionCollection, manyCurrent, manyRelated, oneCollectionField, sortField]) => {
				state.newCollections = state.newCollections.filter(
					(col: any) => ['junction', 'related'].includes(col.$type) === false
				);

				state.newFields = state.newFields.filter(
					(field) => ['manyCurrent', 'manyRelated', 'collectionField', 'sort'].includes(field.$type!) === false
				);

				if (collectionExists(junctionCollection) === false) {
					state.newCollections.push({
						$type: 'junction',
						collection: junctionCollection,
						meta: {
							hidden: true,
							icon: 'import_export',
						},
						fields: [
							{
								field: 'id',
								type: 'integer',
								schema: {
									has_auto_increment: true,
								},
								meta: {
									hidden: true,
								},
							},
						],
					});
				}

				if (fieldExists(junctionCollection, manyCurrent) === false) {
					state.newFields.push({
						$type: 'manyCurrent',
						collection: junctionCollection,
						field: manyCurrent,
						type: fieldsStore.getPrimaryKeyFieldForCollection(collection)!.type,
						schema: {},
						meta: {
							hidden: true,
						},
					});
				}

				if (fieldExists(junctionCollection, manyRelated) === false) {
					state.newFields.push({
						$type: 'manyRelated',
						collection: junctionCollection,
						field: manyRelated,
						// We'll have to save the foreign key as a string, as that's the only way to safely
						// be able to store the PK of multiple typed collections
						type: 'string',
						schema: {},
						meta: {
							hidden: true,
						},
					});
				}

				if (fieldExists(junctionCollection, oneCollectionField) === false) {
					state.newFields.push({
						$type: 'collectionField',
						collection: junctionCollection,
						field: oneCollectionField,
						type: 'string', // directus_collections.collection is a string
						schema: {},
						meta: {
							hidden: true,
						},
					});
				}

				if (sortField && fieldExists(junctionCollection, sortField) === false) {
					state.newFields.push({
						$type: 'sort',
						collection: junctionCollection,
						field: sortField,
						type: 'integer',
						schema: {},
						meta: {
							hidden: true,
						},
					});
				}
			},
			50
		);

		if (!isExisting) {
			state.fieldData.meta = {
				...(state.fieldData.meta || {}),
				special: [type],
			};

			state.relations = [
				{
					collection: '',
					field: '',
					related_collection: collection,
					meta: {
						one_field: state.fieldData.field,
						sort_field: null,
						one_deselect_action: 'nullify',
					},
					schema: {
						on_delete: 'SET NULL',
					},
				},
				{
					collection: '',
					field: '',
					related_collection: null,
					meta: {
						one_field: null,
						one_allowed_collections: [],
						one_collection_field: '',
						sort_field: null,
						one_deselect_action: 'nullify',
					},
				},
			];
		}

		watch(
			() => state.relations[0].collection,
			() => {
				if (state.relations[0].collection === state.relations[0].related_collection) {
					state.relations[0].schema = {
						...state.relations[0].schema,
						on_delete: 'NO ACTION',
					};
				}
			}
		);

		watch(
			() => state.relations[0].field,
			() => {
				state.relations[1].meta = {
					...(state.relations[1].meta || {}),
					junction_field: state.relations[0].field,
				};
			}
		);

		watch(
			() => state.relations[1].field,
			() => {
				state.relations[0].meta = {
					...(state.relations[0].meta || {}),
					junction_field: state.relations[1].field,
				};
			}
		);

		watch(
			[
				() => state.relations[0].collection,
				() => state.relations[0].field,
				() => state.relations[1].field,
				() => state.relations[1].meta?.one_collection_field,
				() => state.relations[0].meta?.sort_field,
			],
			syncNewCollectionsM2A
		);

		watch(
			() => state.fieldData.field,
			() => {
				state.relations[0].meta = {
					...(state.relations[0].meta || {}),
					one_field: state.fieldData.field,
				};

				if (state.autoFillJunctionRelation) {
					state.relations[0].collection = `${state.relations[0].related_collection}_${state.fieldData.field}`;
					state.relations[1].collection = `${state.relations[0].related_collection}_${state.fieldData.field}`;
				}
			}
		);

		watch(
			() => state.autoFillJunctionRelation,
			() => {
				if (state.autoFillJunctionRelation === true) {
					const currentPrimaryKeyField = fieldsStore.getPrimaryKeyFieldForCollection(collection)?.field || 'id';
					state.relations[0].collection = `${state.relations[0].related_collection}_${state.fieldData.field}`;
					state.relations[1].collection = `${state.relations[0].related_collection}_${state.fieldData.field}`;
					state.relations[0].field = `${state.relations[0].related_collection}_${currentPrimaryKeyField}`;
					state.relations[1].meta = {
						...(state.relations[1].meta || {}),
						one_collection_field: 'collection',
					};
					state.relations[1].field = 'item';
				}
			},
			{ immediate: true }
		);
	}

	function usePresentation() {
		delete state.fieldData.schema;
		state.fieldData.type = 'alias';
		state.fieldData.meta = {
			...(state.fieldData.meta || {}),
			special: ['alias', 'no-data'],
		};
	}

	function useStandard() {
		watch(
			() => state.fieldData.type,
			() => {
				state.fieldData.meta = {
					...(state.fieldData.meta || {}),
					interface: null,
					options: null,
					display: null,
					display_options: null,
					special: null,
				};

				state.fieldData.schema = {
					...(state.fieldData.schema || {}),
					default_value: undefined,
					max_length: undefined,
					is_nullable: true,
				};

				switch (state.fieldData.type) {
					case 'uuid':
						state.fieldData.meta.special = ['uuid'];
						break;
					case 'hash':
						state.fieldData.meta.special = ['hash'];
						break;
					case 'json':
						state.fieldData.meta.special = ['json'];
						break;
					case 'csv':
						state.fieldData.meta.special = ['csv'];
						break;
					case 'boolean':
						state.fieldData.meta.special = ['boolean'];
						state.fieldData.schema.default_value = false;
						state.fieldData.schema.is_nullable = false;
						break;
				}
			}
		);
	}

	function collectionExists(collection: string) {
		return collectionsStore.getCollection(collection) !== null;
	}

	function fieldExists(collection: string, field: string) {
		return collectionExists(collection) && !!fieldsStore.getField(collection, field);
	}
}

function clearLocalStore(): void {
	state = reactive({
		fieldData: {
			field: '',
			type: 'string',
			schema: {
				default_value: undefined,
				max_length: undefined,
				is_nullable: true,
				is_unique: false,
				numeric_precision: null,
				numeric_scale: null,
			},
			meta: {
				hidden: false,
				interface: undefined,
				options: undefined,
				display: undefined,
				display_options: undefined,
				readonly: false,
				special: undefined,
				note: undefined,
			},
		},
		relations: [],
		newCollections: [],
		newFields: [],
		updateFields: [],
		newRows: {},

		autoFillJunctionRelation: false,
	});
}<|MERGE_RESOLUTION|>--- conflicted
+++ resolved
@@ -10,12 +10,7 @@
 import { getInterfaces } from '@/interfaces';
 import { InterfaceConfig } from '@/interfaces/types';
 import { useCollectionsStore, useFieldsStore, useRelationsStore } from '@/stores/';
-<<<<<<< HEAD
-import { Field, localTypes } from '@/types';
-=======
 import { Collection, Field, localTypes, Relation, Item } from '@/types';
-import { computed, ComputedRef, reactive, watch, WatchStopHandle } from '@vue/composition-api';
->>>>>>> 93353724
 import { clone, throttle } from 'lodash';
 import { computed, ComputedRef, nextTick, reactive, watch, WatchStopHandle } from 'vue';
 
@@ -702,14 +697,8 @@
 		);
 
 		if (type === 'files') {
-<<<<<<< HEAD
 			nextTick(() => {
-				state.relations[1].one_collection = 'directus_files';
-				state.relations[1].one_primary = 'id';
-=======
-			Vue.nextTick(() => {
 				state.relations[1].related_collection = 'directus_files';
->>>>>>> 93353724
 			});
 		}
 
