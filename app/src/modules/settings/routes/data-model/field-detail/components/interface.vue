<template>
	<div>
		<v-fancy-select class="select" :items="selectItems" v-model="fieldData.meta.interface" />

		<v-notice class="not-found" type="danger" v-if="fieldData.meta.interface && !selectedInterface">
			{{ $t('interface_not_found', { interface: fieldData.meta.interface }) }}
			<div class="spacer" />
			<button @click="fieldData.meta.interface = null">{{ $t('reset_interface') }}</button>
		</v-notice>

		<template v-if="fieldData.meta.interface && selectedInterface">
			<v-notice v-if="!selectedInterface.options || selectedInterface.options.length === 0">
				{{ $t('no_options_available') }}
			</v-notice>

			<v-form
				v-else-if="Array.isArray(selectedInterface.options)"
				:fields="selectedInterface.options"
				primary-key="+"
				v-model="fieldData.meta.options"
			/>

			<component
				v-model="fieldData.meta.options"
				:collection="collection"
				:field-data="fieldData"
				:relations="relations"
				:new-fields="newFields"
				:new-collections="newCollections"
				:is="`interface-options-${selectedInterface.id}`"
				v-else
			/>
		</template>
	</div>
</template>

<script lang="ts">
<<<<<<< HEAD
import { defineComponent, computed, watch, toRefs } from 'vue';
=======
import { defineComponent, computed, toRefs } from '@vue/composition-api';
>>>>>>> 99fcf12e
import { getInterfaces } from '@/interfaces';
import { FancySelectItem } from '@/components/v-fancy-select/types';

import { state, availableInterfaces } from '../store';
import { InterfaceConfig } from '@/interfaces/types';

export default defineComponent({
	props: {
		type: {
			type: String,
			required: true,
		},
		collection: {
			type: String,
			required: true,
		},
	},
	setup() {
		const { interfaces } = getInterfaces();

		const selectItems = computed(() => {
			const type: string = state.fieldData?.type || 'alias';

			const recommendedInterfacesPerType: { [type: string]: string[] } = {
				string: ['text-input', 'dropdown'],
				text: ['wysiwyg'],
				boolean: ['toggle'],
				integer: ['numeric'],
				bigInteger: ['numeric'],
				float: ['numeric'],
				decimal: ['numeric'],
				timestamp: ['datetime'],
				datetime: ['datetime'],
				date: ['datetime'],
				time: ['datetime'],
				json: ['checkboxes', 'tags'],
				uuid: ['text-input'],
				csv: ['tags'],
			};

			const recommended = recommendedInterfacesPerType[type] || [];

			const interfaceItems: FancySelectItem[] = availableInterfaces.value.map((inter) => {
				const item: FancySelectItem = {
					text: inter.name,
					description: inter.description,
					value: inter.id,
					icon: inter.icon,
				};

				if (recommended.includes(item.value as string)) {
					item.iconRight = 'star';
				}

				return item;
			});

			const recommendedItems: (FancySelectItem | { divider: boolean } | undefined)[] = [];

			const recommendedList = recommended.map((key) => interfaceItems.find((item) => item.value === key));
			if (recommendedList !== undefined) {
				recommendedItems.push(...recommendedList.filter((i) => i));
			}

			if (interfaceItems.length >= 5 && recommended.length > 0) {
				recommendedItems.push({ divider: true });
			}

			const interfaceList = interfaceItems.filter((item) => recommended.includes(item.value as string) === false);
			if (interfaceList !== undefined) {
				recommendedItems.push(...interfaceList.filter((i) => i));
			}

			return recommendedItems;
		});

		const selectedInterface = computed(() => {
			return interfaces.value.find((inter: InterfaceConfig) => inter.id === state.fieldData.meta.interface);
		});

		const { fieldData, relations, newCollections, newFields } = toRefs(state);

		return { fieldData, relations, selectItems, selectedInterface, newCollections, newFields };
	},
});
</script>

<style lang="scss" scoped>
.type-title,
.select {
	margin-bottom: 32px;
}

.not-found {
	.spacer {
		flex-grow: 1;
	}

	button {
		text-decoration: underline;
	}
}

.v-notice {
	margin-bottom: 36px;
}
</style><|MERGE_RESOLUTION|>--- conflicted
+++ resolved
@@ -35,11 +35,7 @@
 </template>
 
 <script lang="ts">
-<<<<<<< HEAD
 import { defineComponent, computed, watch, toRefs } from 'vue';
-=======
-import { defineComponent, computed, toRefs } from '@vue/composition-api';
->>>>>>> 99fcf12e
 import { getInterfaces } from '@/interfaces';
 import { FancySelectItem } from '@/components/v-fancy-select/types';
 
