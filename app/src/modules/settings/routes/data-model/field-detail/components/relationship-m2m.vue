--- conflicted
+++ resolved
@@ -32,12 +32,8 @@
 									v-for="collection in availableCollections"
 									:key="collection.collection"
 									:active="relations[0].collection === collection.collection"
-<<<<<<< HEAD
-									@click="relations[0].collection = collection.collection"
+									@click="junctionCollection = collection.collection"
 									clickable
-=======
-									@click="junctionCollection = collection.collection"
->>>>>>> 7f5e59b1
 								>
 									<v-list-item-content>
 										{{ collection.collection }}
@@ -52,12 +48,8 @@
 										v-for="collection in systemCollections"
 										:key="collection.collection"
 										:active="relations[0].collection === collection.collection"
-<<<<<<< HEAD
-										@click="relations[0].collection = collection.collection"
+										@click="junctionCollection = collection.collection"
 										clickable
-=======
-										@click="junctionCollection = collection.collection"
->>>>>>> 7f5e59b1
 									>
 										<v-list-item-content>
 											{{ collection.collection }}
@@ -370,13 +362,8 @@
 							value: 'SET DEFAULT',
 						},
 						{
-<<<<<<< HEAD
 							text: t('referential_action_cascade', {
-								collection: relatedCollectionName,
-=======
-							text: $t('referential_action_cascade', {
 								collection: junctionCollectionName,
->>>>>>> 7f5e59b1
 								field: junctionRelatedM2OFieldName,
 							}),
 							value: 'CASCADE',
