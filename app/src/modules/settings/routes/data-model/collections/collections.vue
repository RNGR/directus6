--- conflicted
+++ resolved
@@ -85,13 +85,8 @@
 		<router-view name="add" />
 
 		<template #sidebar>
-<<<<<<< HEAD
 			<sidebar-detail icon="info_outline" :title="t('information')" close>
-				<div class="page-description" v-html="marked(t('page_help_settings_datamodel_collections'))" />
-=======
-			<sidebar-detail icon="info_outline" :title="$t('information')" close>
-				<div class="page-description" v-html="md($t('page_help_settings_datamodel_collections'))" />
->>>>>>> 6f51fa44
+				<div class="page-description" v-html="md(t('page_help_settings_datamodel_collections'))" />
 			</sidebar-detail>
 			<collections-filter v-model="activeTypes" />
 		</template>
@@ -147,17 +142,7 @@
 
 		const { items } = useItems();
 
-<<<<<<< HEAD
-		return { t, tableHeaders, items, openCollection, activeTypes, marked };
-=======
-		return {
-			tableHeaders,
-			items,
-			openCollection,
-			activeTypes,
-			md,
-		};
->>>>>>> 6f51fa44
+		return { t, tableHeaders, items, openCollection, activeTypes, md };
 
 		function useItems() {
 			const visible = computed(() => {
