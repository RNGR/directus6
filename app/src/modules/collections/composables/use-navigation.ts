import { useCollectionsStore, useUserStore } from '@/stores/';
import { Collection } from '@/types';
import { computed, Ref, ref } from 'vue';

export type NavItem = {
	collection: string;
	name: string;
	to: string;
	icon: string;
	note: string | null;
};

export type NavItemGroup = {
	name: string;
	accordion: string;
	items: NavItem[];
};

let activeGroups: Ref<string[]>;
let hiddenShown: Ref<boolean>;

function collectionToNavItem(collection: Collection): NavItem {
	return {
		collection: collection.collection,
		name: collection.name,
		icon: collection.meta?.icon || 'label',
		note: collection.meta?.note || null,
		to: `/collections/${collection.collection}`,
	};
}

export default function useNavigation(searchQuery?: Ref<string | null>): Record<string, any> {
	const collectionsStore = useCollectionsStore();
	const userStore = useUserStore();

	const customNavItems = computed<NavItemGroup[] | null>(() => {
		if (!userStore.currentUser) return null;
		if (!userStore.currentUser.role.collection_list) return null;

		return userStore.currentUser?.role.collection_list.map((groupRaw) => {
			const group: NavItemGroup = {
				name: groupRaw.group_name,
				accordion: groupRaw.accordion,
				items: groupRaw.collections
					.map(({ collection }) => collectionsStore.getCollection(collection) as Collection)
					.filter((collection) => !!collection)
					.map(collectionToNavItem)
					.filter(search),
			};

			return group;
		});
	});

	const navItems = computed<NavItem[]>(() => {
<<<<<<< HEAD
		return collectionsStore.visibleCollections
			.map((collection: Collection) => {
				const navItem: NavItem = {
					collection: collection.collection,
					name: collection.name,
					icon: collection.meta?.icon || 'label',
					note: collection.meta?.note || null,
					to: `/collections/${collection.collection}`,
				};

				return navItem;
			})
=======
		return collectionsStore.visibleCollections.value
			.map(collectionToNavItem)
>>>>>>> 7f5e59b1
			.sort((navA: NavItem, navB: NavItem) => {
				return navA.name > navB.name ? 1 : -1;
			})
			.filter(search);
	});

	const hiddenNavItems = computed<NavItem[]>(() => {
<<<<<<< HEAD
		return collectionsStore.hiddenCollections
			.map((collection: Collection) => {
				const navItem: NavItem = {
					collection: collection.collection,
					name: collection.name,
					icon: collection.meta?.icon || 'label',
					note: collection.meta?.note || null,
					to: `/collections/${collection.collection}`,
				};

				return navItem;
			})
=======
		return collectionsStore.hiddenCollections.value
			.map(collectionToNavItem)
>>>>>>> 7f5e59b1
			.sort((navA: NavItem, navB: NavItem) => {
				return navA.name > navB.name ? 1 : -1;
			})
			.filter(search);
	});

	if (!activeGroups) {
		activeGroups = ref(
			customNavItems.value?.filter(({ accordion }) => accordion === 'start_open').map(({ name }) => name) ?? []
		);
	}

	if (hiddenShown === undefined) {
		hiddenShown = ref(false);
	}

	return { customNavItems, navItems, activeGroups, hiddenNavItems, hiddenShown, search };

	function search(item: NavItem) {
		if (!searchQuery?.value) return true;
		if (typeof item.name !== 'string') return true;
		return item.name.toLocaleLowerCase().includes(searchQuery.value.toLocaleLowerCase());
	}
}<|MERGE_RESOLUTION|>--- conflicted
+++ resolved
@@ -53,23 +53,8 @@
 	});
 
 	const navItems = computed<NavItem[]>(() => {
-<<<<<<< HEAD
 		return collectionsStore.visibleCollections
-			.map((collection: Collection) => {
-				const navItem: NavItem = {
-					collection: collection.collection,
-					name: collection.name,
-					icon: collection.meta?.icon || 'label',
-					note: collection.meta?.note || null,
-					to: `/collections/${collection.collection}`,
-				};
-
-				return navItem;
-			})
-=======
-		return collectionsStore.visibleCollections.value
 			.map(collectionToNavItem)
->>>>>>> 7f5e59b1
 			.sort((navA: NavItem, navB: NavItem) => {
 				return navA.name > navB.name ? 1 : -1;
 			})
@@ -77,23 +62,8 @@
 	});
 
 	const hiddenNavItems = computed<NavItem[]>(() => {
-<<<<<<< HEAD
 		return collectionsStore.hiddenCollections
-			.map((collection: Collection) => {
-				const navItem: NavItem = {
-					collection: collection.collection,
-					name: collection.name,
-					icon: collection.meta?.icon || 'label',
-					note: collection.meta?.note || null,
-					to: `/collections/${collection.collection}`,
-				};
-
-				return navItem;
-			})
-=======
-		return collectionsStore.hiddenCollections.value
 			.map(collectionToNavItem)
->>>>>>> 7f5e59b1
 			.sort((navA: NavItem, navB: NavItem) => {
 				return navA.name > navB.name ? 1 : -1;
 			})
