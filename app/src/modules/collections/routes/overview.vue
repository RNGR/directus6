<template>
	<private-view class="collections-overview" :title="t('collections')">
		<template #title-outer:prepend>
			<v-button class="header-icon" rounded disabled icon secondary>
				<v-icon name="box" />
			</v-button>
		</template>

		<template #navigation>
			<collections-navigation-search />
			<collections-navigation />
		</template>

		<v-table
			v-if="navItems.length > 0"
			v-model:headers="tableHeaders"
			:items="navItems"
			show-resize
			fixed-header
			@click:row="navigateToCollection"
		>
			<template #[`item.icon`]="{ item }">
				<v-icon class="icon" :name="item.icon" />
			</template>
		</v-table>

		<v-info icon="box" :title="t('no_collections')" v-else center>
			<template v-if="isAdmin">
				{{ t('no_collections_copy_admin') }}
			</template>
			<template v-else>
				{{ t('no_collections_copy') }}
			</template>
			<template #append v-if="isAdmin">
				<v-button to="/settings/data-model/+">{{ t('create_collection') }}</v-button>
			</template>
		</v-info>

		<template #sidebar>
<<<<<<< HEAD
			<sidebar-detail icon="info_outline" :title="t('information')" close>
				<div class="page-description" v-html="marked(t('page_help_collections_overview'))" />
=======
			<sidebar-detail icon="info_outline" :title="$t('information')" close>
				<div class="page-description" v-html="md($t('page_help_collections_overview'))" />
>>>>>>> 6f51fa44
			</sidebar-detail>
		</template>
	</private-view>
</template>

<script lang="ts">
import { useI18n } from 'vue-i18n';
import { defineComponent, computed } from 'vue';
import CollectionsNavigation from '../components/navigation.vue';
import CollectionsNavigationSearch from '../components/navigation-search.vue';
import useNavigation, { NavItem } from '../composables/use-navigation';
import { useRouter } from 'vue-router';
import { useUserStore } from '@/stores';

import { md } from '@/utils/md';

export default defineComponent({
	name: 'collections-overview',
	components: {
		CollectionsNavigation,
		CollectionsNavigationSearch,
	},
	props: {},
	setup() {
		const { t } = useI18n();

		const router = useRouter();

		const userStore = useUserStore();

		const tableHeaders = [
			{
				text: '',
				value: 'icon',
				width: 42,
				sortable: false,
			},
			{
				text: t('name'),
				value: 'name',
				width: 240,
			},
			{
				text: t('note'),
				value: 'note',
				width: 360,
			},
		];

		const { navItems } = useNavigation();

		const isAdmin = computed(() => userStore.currentUser?.role.admin_access === true);

<<<<<<< HEAD
		return { t, tableHeaders, navItems, navigateToCollection, isAdmin, marked };
=======
		return {
			tableHeaders,
			navItems,
			navigateToCollection,
			isAdmin,
			md,
		};
>>>>>>> 6f51fa44

		function navigateToCollection(navItem: NavItem) {
			router.push(navItem.to);
		}
	},
});
</script>

<style lang="scss" scoped>
.icon {
	--v-icon-color: var(--foreground-subdued);

	::v-deep i {
		vertical-align: unset;
	}
}

.header-icon {
	--v-button-color-disabled: var(--foreground-normal);
}

.v-table {
	padding: var(--content-padding);
	padding-top: 0;
}
</style><|MERGE_RESOLUTION|>--- conflicted
+++ resolved
@@ -37,13 +37,8 @@
 		</v-info>
 
 		<template #sidebar>
-<<<<<<< HEAD
 			<sidebar-detail icon="info_outline" :title="t('information')" close>
-				<div class="page-description" v-html="marked(t('page_help_collections_overview'))" />
-=======
-			<sidebar-detail icon="info_outline" :title="$t('information')" close>
-				<div class="page-description" v-html="md($t('page_help_collections_overview'))" />
->>>>>>> 6f51fa44
+				<div class="page-description" v-html="md(t('page_help_collections_overview'))" />
 			</sidebar-detail>
 		</template>
 	</private-view>
@@ -97,17 +92,7 @@
 
 		const isAdmin = computed(() => userStore.currentUser?.role.admin_access === true);
 
-<<<<<<< HEAD
-		return { t, tableHeaders, navItems, navigateToCollection, isAdmin, marked };
-=======
-		return {
-			tableHeaders,
-			navItems,
-			navigateToCollection,
-			isAdmin,
-			md,
-		};
->>>>>>> 6f51fa44
+		return { t, tableHeaders, navItems, navigateToCollection, isAdmin, md };
 
 		function navigateToCollection(navItem: NavItem) {
 			router.push(navItem.to);
