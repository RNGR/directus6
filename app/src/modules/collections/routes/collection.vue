<template>
	<collections-not-found v-if="!currentCollection || collection.startsWith('directus_')" />
	<private-view v-else :title="bookmark ? bookmarkTitle : currentCollection.name">
		<template #title-outer:prepend>
			<v-button class="header-icon" rounded icon secondary disabled>
				<v-icon :name="currentCollection.icon" />
			</v-button>
		</template>

		<template #headline>
			<v-breadcrumb v-if="bookmark" :items="breadcrumb" />
			<v-breadcrumb v-else :items="[{ name: t('collections'), to: '/collections' }]" />
		</template>

		<template #title-outer:append>
			<div class="bookmark-controls">
				<bookmark-add
					v-if="!bookmark"
					class="add"
					v-model="bookmarkDialogActive"
					@save="createBookmark"
					:saving="creatingBookmark"
				>
					<template #activator="{ on }">
						<v-icon
							class="toggle"
							clickable
							@click="on"
							name="bookmark_outline"
							v-tooltip.right="t('create_bookmark')"
						/>
					</template>
				</bookmark-add>

				<v-icon class="saved" name="bookmark" v-else-if="bookmarkSaved" />

				<template v-else-if="bookmarkIsMine">
					<v-icon
						class="save"
						clickable
						@click="savePreset()"
						name="bookmark_save"
						v-tooltip.bottom="t('update_bookmark')"
					/>
				</template>

				<bookmark-add
					v-else
					class="add"
					v-model="bookmarkDialogActive"
					@save="createBookmark"
					:saving="creatingBookmark"
				>
					<template #activator="{ on }">
						<v-icon class="toggle" name="bookmark_outline" clickable @click="on" />
					</template>
				</bookmark-add>

				<v-icon
					v-if="bookmark && !bookmarkSaving && bookmarkSaved === false"
					name="settings_backup_restore"
					clickable
					@click="clearLocalSave"
					class="clear"
					v-tooltip.bottom="t('reset_bookmark')"
				/>
			</div>
		</template>

		<template #actions:prepend>
			<component :is="`layout-actions-${layout || 'tabular'}`" />
		</template>

		<template #actions>
			<search-input v-model="searchQuery" />

			<v-dialog v-model="confirmDelete" v-if="selection.length > 0" @esc="confirmDelete = false">
				<template #activator="{ on }">
					<v-button
						:disabled="batchDeleteAllowed !== true"
						rounded
						icon
						class="action-delete"
						@click="on"
						v-tooltip.bottom="batchDeleteAllowed ? t('delete') : t('not_allowed')"
					>
						<v-icon name="delete" outline />
					</v-button>
				</template>

				<v-card>
					<v-card-title>{{ t('batch_delete_confirm', selection.length) }}</v-card-title>

					<v-card-actions>
						<v-button @click="confirmDelete = false" secondary>
							{{ t('cancel') }}
						</v-button>
						<v-button @click="batchDelete" class="action-delete" :loading="deleting">
							{{ t('delete') }}
						</v-button>
					</v-card-actions>
				</v-card>
			</v-dialog>

			<v-dialog
				v-model="confirmArchive"
				@esc="confirmArchive = false"
				v-if="selection.length > 0 && currentCollection.meta && currentCollection.meta.archive_field"
			>
				<template #activator="{ on }">
					<v-button
						:disabled="batchArchiveAllowed !== true"
						rounded
						icon
						class="action-archive"
						@click="on"
						v-tooltip.bottom="batchArchiveAllowed ? t('archive') : t('not_allowed')"
					>
						<v-icon name="archive" outline />
					</v-button>
				</template>

				<v-card>
					<v-card-title>{{ t('archive_confirm_count', selection.length) }}</v-card-title>

					<v-card-actions>
						<v-button @click="confirmArchive = false" secondary>
							{{ t('cancel') }}
						</v-button>
						<v-button @click="archive" class="action-archive" :loading="archiving">
							{{ t('archive') }}
						</v-button>
					</v-card-actions>
				</v-card>
			</v-dialog>

			<v-button
				rounded
				icon
				class="action-batch"
				:disabled="batchEditAllowed === false"
				@click="batchEditActive = true"
				v-if="selection.length > 1"
				v-tooltip.bottom="batchEditAllowed ? t('edit') : t('not_allowed')"
			>
				<v-icon name="edit" outline />
			</v-button>

			<v-button
				rounded
				icon
				:to="addNewLink"
				v-tooltip.bottom="createAllowed ? t('create_item') : t('not_allowed')"
				:disabled="createAllowed === false"
			>
				<v-icon name="add" />
			</v-button>
		</template>

		<template #navigation>
			<collections-navigation-search />
			<collections-navigation exact />
		</template>

		<v-info
			type="warning"
			v-if="bookmark && bookmarkExists === false"
			:title="t('bookmark_doesnt_exist')"
			icon="bookmark"
			center
		>
			{{ t('bookmark_doesnt_exist_copy') }}

			<template #append>
				<v-button :to="currentCollectionLink">
					{{ t('bookmark_doesnt_exist_cta') }}
				</v-button>
			</template>
		</v-info>

		<component v-else class="layout" :is="`layout-${layout || 'tabular'}`">
			<template #no-results>
				<v-info :title="t('no_results')" icon="search" center>
					{{ t('no_results_copy') }}

					<template #append>
						<v-button @click="clearFilters">{{ t('clear_filters') }}</v-button>
					</template>
				</v-info>
			</template>

			<template #no-items>
				<v-info :title="t('item_count', 0)" :icon="currentCollection.icon" center>
					{{ t('no_items_copy') }}

					<template #append v-if="createAllowed">
						<v-button :to="`/collections/${collection}/+`">{{ t('create_item') }}</v-button>
					</template>
				</v-info>
			</template>
		</component>

		<drawer-batch
			:primary-keys="selection"
			v-model:active="batchEditActive"
			:collection="collection"
			@refresh="refresh"
		/>

		<template #sidebar>
			<sidebar-detail icon="info_outline" :title="t('information')" close>
				<div
					class="page-description"
					v-html="
<<<<<<< HEAD
						marked(
							t('page_help_collections_collection', {
=======
						md(
							$t('page_help_collections_collection', {
>>>>>>> 6f51fa44
								collection: currentCollection.name,
							})
						)
					"
				/>
			</sidebar-detail>
<<<<<<< HEAD
			<layout-sidebar-detail v-model="layout" />
			<component :is="`layout-sidebar-${layout || 'tabular'}`" />
			<export-sidebar-detail :layout-query="layoutQuery" :search-query="searchQuery" :collection="currentCollection" />
=======
			<layout-sidebar-detail @input="layout = $event" :value="layout" />
			<portal-target name="sidebar" />
>>>>>>> 6f51fa44
			<refresh-sidebar-detail @refresh="refresh" v-model="refreshInterval" />
		</template>

		<v-dialog v-if="deleteError" :model-value="true">
			<v-card>
				<v-card-title>{{ t('something_went_wrong') }}</v-card-title>
				<v-card-text>
					<v-error :error="deleteError" />
				</v-card-text>
				<v-card-actions>
					<v-button @click="deleteError = null">{{ t('done') }}</v-button>
				</v-card-actions>
			</v-card>
		</v-dialog>
	</private-view>
</template>

<script lang="ts">
import { useI18n } from 'vue-i18n';
import { defineComponent, computed, ref, watch, toRefs } from 'vue';
import CollectionsNavigation from '../components/navigation.vue';
import CollectionsNavigationSearch from '../components/navigation-search.vue';
import api from '@/api';
import CollectionsNotFound from './not-found.vue';
import useCollection from '@/composables/use-collection';
import { useLayout } from '@/composables/use-layout';
import usePreset from '@/composables/use-preset';
import LayoutSidebarDetail from '@/views/private/components/layout-sidebar-detail';
import RefreshSidebarDetail from '@/views/private/components/refresh-sidebar-detail';
import SearchInput from '@/views/private/components/search-input';
import BookmarkAdd from '@/views/private/components/bookmark-add';
import BookmarkEdit from '@/views/private/components/bookmark-edit';
<<<<<<< HEAD
import { useRouter } from 'vue-router';
import marked from 'marked';
=======
import router from '@/router';
import { md } from '@/utils/md';
>>>>>>> 6f51fa44
import { usePermissionsStore, useUserStore } from '@/stores';
import DrawerBatch from '@/views/private/components/drawer-batch';
import { unexpectedError } from '@/utils/unexpected-error';

type Item = {
	[field: string]: any;
};

export default defineComponent({
	name: 'collections-collection',
	components: {
		CollectionsNavigation,
		CollectionsNavigationSearch,
		CollectionsNotFound,
		LayoutSidebarDetail,
		SearchInput,
		BookmarkAdd,
		BookmarkEdit,
		DrawerBatch,
		RefreshSidebarDetail,
	},
	props: {
		collection: {
			type: String,
			required: true,
		},
		bookmark: {
			type: String,
			default: null,
		},
	},
	setup(props) {
		const { t } = useI18n();

		const router = useRouter();

		const userStore = useUserStore();
		const permissionsStore = usePermissionsStore();

		const { collection } = toRefs(props);
		const bookmarkID = computed(() => (props.bookmark ? +props.bookmark : null));

		const { selection } = useSelection();
		const { info: currentCollection } = useCollection(collection);
		const { addNewLink, currentCollectionLink } = useLinks();
		const { breadcrumb } = useBreadcrumb();

		const {
			layout,
			layoutOptions,
			layoutQuery,
			filters,
			searchQuery,
			savePreset,
			bookmarkExists,
			saveCurrentAsBookmark,
			bookmarkTitle,
			resetPreset,
			bookmarkSaved,
			bookmarkIsMine,
			refreshInterval,
			busy: bookmarkSaving,
			clearLocalSave,
		} = usePreset(collection, bookmarkID);

		const { layoutState } = useLayout(layout, {
			collection,
			selection,
			layoutOptions,
			layoutQuery,
			filters,
			searchQuery,
			resetPreset,
			selectMode: ref(false),
			readonly: ref(false),
		});

		const {
			confirmDelete,
			deleting,
			batchDelete,
			confirmArchive,
			archive,
			archiving,
			error: deleteError,
			batchEditActive,
		} = useBatch();

		const { bookmarkDialogActive, creatingBookmark, createBookmark, editingBookmark, editBookmark } = useBookmarks();

		watch(
			collection,
			() => {
				if (layout.value === null) {
					layout.value = 'tabular';
				}
			},
			{ immediate: true }
		);

		const { batchEditAllowed, batchArchiveAllowed, batchDeleteAllowed, createAllowed } = usePermissions();

		return {
			t,
			addNewLink,
			batchDelete,
			batchEditActive,
			confirmDelete,
			currentCollection,
			deleting,
			filters,
			layoutState,
			selection,
			layoutOptions,
			layoutQuery,
			layout,
			searchQuery,
			savePreset,
			bookmarkExists,
			currentCollectionLink,
			bookmarkDialogActive,
			creatingBookmark,
			createBookmark,
			bookmarkTitle,
			editingBookmark,
			editBookmark,
			breadcrumb,
			md,
			clearFilters,
			confirmArchive,
			archive,
			archiving,
			batchEditAllowed,
			batchArchiveAllowed,
			batchDeleteAllowed,
			deleteError,
			createAllowed,
			resetPreset,
			bookmarkSaved,
			bookmarkIsMine,
			bookmarkSaving,
			clearLocalSave,
			refresh,
			refreshInterval,
		};

		function refresh() {
			layoutState.refresh();
		}

		function useBreadcrumb() {
			const breadcrumb = computed(() => [
				{
					name: currentCollection.value?.name,
					to: `/collections/${props.collection}`,
				},
			]);

			return { breadcrumb };
		}

		function useSelection() {
			const selection = ref<Item[]>([]);

			// Whenever the collection we're working on changes, we have to clear the selection
			watch(
				() => props.collection,
				() => (selection.value = [])
			);

			return { selection };
		}

		function useBatch() {
			const confirmDelete = ref(false);
			const deleting = ref(false);

			const batchEditActive = ref(false);

			const confirmArchive = ref(false);
			const archiving = ref(false);

			const error = ref<any>();

			return { batchEditActive, confirmDelete, deleting, batchDelete, confirmArchive, archiving, archive, error };

			async function batchDelete() {
				deleting.value = true;

				const batchPrimaryKeys = selection.value;

				try {
					await api.delete(`/items/${props.collection}`, {
						data: batchPrimaryKeys,
					});

					await layoutState.refresh();

					selection.value = [];
					confirmDelete.value = false;
				} catch (err) {
					error.value = err;
				} finally {
					deleting.value = false;
				}
			}

			async function archive() {
				if (!currentCollection.value?.meta?.archive_field) return;

				archiving.value = true;

				try {
					await api.patch(`/items/${props.collection}`, {
						keys: selection.value,
						data: {
							[currentCollection.value.meta.archive_field]: currentCollection.value.meta.archive_value,
						},
					});

					confirmArchive.value = false;
					selection.value = [];

					await layoutState.refresh();
				} catch (err) {
					error.value = err;
				} finally {
					archiving.value = false;
				}
			}
		}

		function useLinks() {
			const addNewLink = computed<string>(() => {
				return `/collections/${props.collection}/+`;
			});

			const currentCollectionLink = computed<string>(() => {
				return `/collections/${props.collection}`;
			});

			return { addNewLink, currentCollectionLink };
		}

		function useBookmarks() {
			const bookmarkDialogActive = ref(false);
			const creatingBookmark = ref(false);
			const editingBookmark = ref(false);

			return {
				bookmarkDialogActive,
				creatingBookmark,
				createBookmark,
				editingBookmark,
				editBookmark,
			};

			async function createBookmark(name: string) {
				creatingBookmark.value = true;

				try {
					const newBookmark = await saveCurrentAsBookmark({ bookmark: name });
					router.push(`/collections/${newBookmark.collection}?bookmark=${newBookmark.id}`);

					bookmarkDialogActive.value = false;
				} catch (err) {
					unexpectedError(err);
				} finally {
					creatingBookmark.value = false;
				}
			}

			async function editBookmark(name: string) {
				bookmarkTitle.value = name;
				bookmarkDialogActive.value = false;
			}
		}

		function clearFilters() {
			filters.value = [];
			searchQuery.value = null;
		}

		function usePermissions() {
			const batchEditAllowed = computed(() => {
				const admin = userStore?.currentUser?.role.admin_access === true;
				if (admin) return true;

				const updatePermissions = permissionsStore.permissions.find(
					(permission) => permission.action === 'update' && permission.collection === collection.value
				);
				return !!updatePermissions;
			});

			const batchArchiveAllowed = computed(() => {
				if (!currentCollection.value?.meta?.archive_field) return false;
				const admin = userStore?.currentUser?.role.admin_access === true;
				if (admin) return true;

				const updatePermissions = permissionsStore.permissions.find(
					(permission) => permission.action === 'update' && permission.collection === collection.value
				);
				if (!updatePermissions) return false;
				if (!updatePermissions.fields) return false;
				if (updatePermissions.fields.includes('*')) return true;
				return updatePermissions.fields.includes(currentCollection.value.meta.archive_field);
			});

			const batchDeleteAllowed = computed(() => {
				const admin = userStore?.currentUser?.role.admin_access === true;
				if (admin) return true;

				const deletePermissions = permissionsStore.permissions.find(
					(permission) => permission.action === 'delete' && permission.collection === collection.value
				);
				return !!deletePermissions;
			});

			const createAllowed = computed(() => {
				const admin = userStore?.currentUser?.role.admin_access === true;
				if (admin) return true;

				const createPermissions = permissionsStore.permissions.find(
					(permission) => permission.action === 'create' && permission.collection === collection.value
				);
				return !!createPermissions;
			});

			return { batchEditAllowed, batchArchiveAllowed, batchDeleteAllowed, createAllowed };
		}
	},
});
</script>

<style lang="scss" scoped>
.action-delete {
	--v-button-background-color: var(--danger-10);
	--v-button-color: var(--danger);
	--v-button-background-color-hover: var(--danger-25);
	--v-button-color-hover: var(--danger);
}

.action-archive {
	--v-button-background-color: var(--warning-10);
	--v-button-color: var(--warning);
	--v-button-background-color-hover: var(--warning-25);
	--v-button-color-hover: var(--warning);
}

.action-batch {
	--v-button-background-color: var(--warning-10);
	--v-button-color: var(--warning);
	--v-button-background-color-hover: var(--warning-25);
	--v-button-color-hover: var(--warning);
}

.header-icon.secondary {
	--v-button-background-color: var(--background-normal);
	--v-button-background-color-activated: var(--background-normal);
	--v-button-background-color-hover: var(--background-normal-alt);
}

.header-icon {
	--v-button-color-disabled: var(--foreground-normal);
}

.layout {
	--layout-offset-top: 64px;
}

.bookmark-controls {
	.add,
	.save,
	.saved,
	.clear {
		display: inline-block;
		margin-left: 8px;
	}

	.add,
	.save,
	.clear {
		cursor: pointer;
		transition: color var(--fast) var(--transition);
	}

	.add {
		color: var(--foreground-subdued);

		&:hover {
			color: var(--foreground-normal);
		}
	}

	.save {
		color: var(--warning);

		&:hover {
			color: var(--warning-125);
		}
	}

	.clear {
		margin-left: 4px;
		color: var(--foreground-subdued);

		&:hover {
			color: var(--warning);
		}
	}

	.saved {
		color: var(--primary);
	}
}
</style><|MERGE_RESOLUTION|>--- conflicted
+++ resolved
@@ -212,27 +212,16 @@
 				<div
 					class="page-description"
 					v-html="
-<<<<<<< HEAD
-						marked(
+						md(
 							t('page_help_collections_collection', {
-=======
-						md(
-							$t('page_help_collections_collection', {
->>>>>>> 6f51fa44
 								collection: currentCollection.name,
 							})
 						)
 					"
 				/>
 			</sidebar-detail>
-<<<<<<< HEAD
 			<layout-sidebar-detail v-model="layout" />
 			<component :is="`layout-sidebar-${layout || 'tabular'}`" />
-			<export-sidebar-detail :layout-query="layoutQuery" :search-query="searchQuery" :collection="currentCollection" />
-=======
-			<layout-sidebar-detail @input="layout = $event" :value="layout" />
-			<portal-target name="sidebar" />
->>>>>>> 6f51fa44
 			<refresh-sidebar-detail @refresh="refresh" v-model="refreshInterval" />
 		</template>
 
@@ -265,13 +254,8 @@
 import SearchInput from '@/views/private/components/search-input';
 import BookmarkAdd from '@/views/private/components/bookmark-add';
 import BookmarkEdit from '@/views/private/components/bookmark-edit';
-<<<<<<< HEAD
 import { useRouter } from 'vue-router';
-import marked from 'marked';
-=======
-import router from '@/router';
 import { md } from '@/utils/md';
->>>>>>> 6f51fa44
 import { usePermissionsStore, useUserStore } from '@/stores';
 import DrawerBatch from '@/views/private/components/drawer-batch';
 import { unexpectedError } from '@/utils/unexpected-error';
