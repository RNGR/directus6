--- conflicted
+++ resolved
@@ -1,11 +1,6 @@
-<<<<<<< HEAD
-import { ref, Ref } from 'vue';
-
-=======
->>>>>>> 99fcf12e
 import api from '@/api';
 import { Role } from '@/types';
-import { ref, Ref } from '@vue/composition-api';
+import { ref, Ref } from 'vue';
 
 let roles: Ref<Role[] | null> | null = null;
 let loading: Ref<boolean> | null = null;
