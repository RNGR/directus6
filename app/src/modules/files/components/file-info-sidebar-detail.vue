--- conflicted
+++ resolved
@@ -112,11 +112,7 @@
 
 		<v-divider />
 
-<<<<<<< HEAD
-		<div class="page-description" v-html="marked(t('page_help_files_item'))" />
-=======
-		<div class="page-description" v-html="md($t('page_help_files_item'))" />
->>>>>>> 6f51fa44
+		<div class="page-description" v-html="md(t('page_help_files_item'))" />
 	</sidebar-detail>
 </template>
 
@@ -125,12 +121,7 @@
 import { defineComponent, computed, ref, watch } from 'vue';
 import readableMimeType from '@/utils/readable-mime-type';
 import bytes from 'bytes';
-<<<<<<< HEAD
-import marked from 'marked';
-=======
-import i18n from '@/lang';
 import { md } from '@/utils/md';
->>>>>>> 6f51fa44
 import localizedFormat from '@/utils/localized-format';
 import api, { addTokenToURL } from '@/api';
 import { getRootPath } from '@/utils/get-root-path';
