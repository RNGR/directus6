import { createStore } from 'pinia';
import api from '@/api';
import VueI18n from 'vue-i18n';
import { notEmpty } from '@/utils/is-empty/';
import { i18n } from '@/lang';
import formatTitle from '@directus/format-title';
import { useRelationsStore } from '@/stores/';
import { Relation, FieldRaw, Field } from '@/types';
import { merge, orderBy } from 'lodash';
import { nanoid } from 'nanoid';
import { unexpectedError } from '@/utils/unexpected-error';

const fakeFilesField: Field = {
	collection: 'directus_files',
	field: '$file',
	schema: null,
	name: i18n.t('file'),
	type: 'integer',
	meta: {
		id: -1,
		collection: 'directus_files',
		field: '$file',
		sort: null,
		special: null,
		interface: null,
		options: null,
		display: 'file',
		display_options: null,
		hidden: false,
		translations: null,
		readonly: true,
		width: 'full',
		group: null,
		note: null,
	},
};

/**
 * @NOTE
 * This keeps track of what update is the last one that's in progress. After every update, the store
 * gets flushed with the updated values, which means that you can have racing conditions if you do
 * multiple updates at the same time. By keeping track which one is the last one that's fired, we
 * can ensure that only the last update gets used to flush the store with.
 */
let currentUpdate: string;

export const useFieldsStore = createStore({
	id: 'fieldsStore',
	state: () => ({
		fields: [] as Field[],
	}),
	actions: {
		async hydrate() {
			const fieldsResponse = await api.get(`/fields`, { params: { limit: -1 } });

			const fields: FieldRaw[] = fieldsResponse.data.data;

			/**
			 * @NOTE
			 *
			 * directus_files is a special case. For it to play nice with layouts, we need to
			 * treat the actual image as a separate available field, instead of part of the regular
			 * item (normally all file related info is nested within a separate column). This allows
			 * layouts to render out files as it if were a "normal" collection, where the actual file
			 * is a fake m2o to itself.
			 */

			this.state.fields = [...fields.map(this.parseField), fakeFilesField];

			this.translateFields();
		},
		async dehydrate() {
			this.reset();
		},
		parseField(field: FieldRaw): Field {
			const name = formatTitle(field.field);

			if (field.meta && notEmpty(field.meta.translations) && field.meta.translations.length > 0) {
				for (let i = 0; i < field.meta.translations.length; i++) {
					const { language, translation } = field.meta.translations[i];

					i18n.mergeLocaleMessage(language, {
						fields: {
							[field.collection]: {
								[field.field]: translation,
							},
						},
					});
				}
			}

			return {
				...field,
				name,
			};
		},
		translateFields() {
			this.state.fields = this.state.fields.map((field) => {
				let name: string | VueI18n.TranslateResult;

				if (i18n.te(`fields.${field.collection}.${field.field}`)) {
					name = i18n.t(`fields.${field.collection}.${field.field}`);
				} else {
					name = formatTitle(field.field);
				}

				return {
					...field,
					name,
				};
			});
		},
		async createField(collectionKey: string, newField: Field) {
			const stateClone = [...this.state.fields];

			// Update locally first, so the changes are visible immediately
			this.state.fields = [...this.state.fields, newField];

			// Save to API, and update local state again to make sure everything is in sync with the
			// API
			try {
				const response = await api.post(`/fields/${collectionKey}`, newField);

				const field = this.parseField(response.data.data);

				this.state.fields = this.state.fields.map((field) => {
					if (field.collection === collectionKey && field.field === newField.field) {
						return field;
					}

					return field;
				});

				return field;
			} catch (err) {
				// reset the changes if the api sync failed
				this.state.fields = stateClone;
				unexpectedError(err);
			}
		},
		async updateField(collectionKey: string, fieldKey: string, updates: Record<string, Partial<Field>>) {
			const stateClone = [...this.state.fields];

			// Update locally first, so the changes are visible immediately
			this.state.fields = this.state.fields.map((field) => {
				if (field.collection === collectionKey && field.field === fieldKey) {
					return merge({}, field, updates);
				}

				return field;
			});

			// Save to API, and update local state again to make sure everything is in sync with the
			// API
			try {
				const response = await api.patch(`/fields/${collectionKey}/${fieldKey}`, updates);

				this.state.fields = this.state.fields.map((field) => {
					if (field.collection === collectionKey && field.field === fieldKey) {
						return this.parseField(response.data.data);
					}

					return field;
				});
			} catch (err) {
				// reset the changes if the api sync failed
				this.state.fields = stateClone;
				unexpectedError(err);
			}
		},
		async updateFields(collectionKey: string, updates: Partial<Field>[]) {
			const updateID = nanoid();
			const stateClone = [...this.state.fields];

			currentUpdate = updateID;

			// Update locally first, so the changes are visible immediately
			this.state.fields = this.state.fields.map((field) => {
				if (field.collection === collectionKey) {
					const updatesForThisField = updates.find((update) => update.field === field.field);

					if (updatesForThisField) {
						return merge({}, field, updatesForThisField);
					}
				}

				return field;
			});

			try {
				// Save to API, and update local state again to make sure everything is in sync with the
				// API
				const response = await api.patch(`/fields/${collectionKey}`, updates);

				if (currentUpdate === updateID) {
					this.state.fields = this.state.fields.map((field) => {
						if (field.collection === collectionKey) {
							const newDataForField = response.data.data.find((update: Field) => update.field === field.field);
							if (newDataForField) return this.parseField(newDataForField);
						}

						return field;
					});
				}
			} catch (err) {
				// reset the changes if the api sync failed
				this.state.fields = stateClone;
				unexpectedError(err);
			}
		},
		async deleteField(collectionKey: string, fieldKey: string) {
			const stateClone = [...this.state.fields];

			this.state.fields = this.state.fields.filter((field) => {
				if (field.field === fieldKey && field.collection === collectionKey) return false;
				return true;
			});

			try {
				await api.delete(`/fields/${collectionKey}/${fieldKey}`);
			} catch (err) {
				this.state.fields = stateClone;
				unexpectedError(err);
			}
		},
		getPrimaryKeyFieldForCollection(collection: string) {
			/** @NOTE it's safe to assume every collection has a primary key */
			// eslint-disable-next-line @typescript-eslint/no-non-null-assertion
			const primaryKeyField = this.state.fields.find(
				(field) => field.collection === collection && field.schema?.is_primary_key === true
			);

			return primaryKeyField;
		},
		getFieldsForCollection(collection: string): Field[] {
			return orderBy(
				this.state.fields.filter((field) => field.collection === collection),
				(collection) => (collection.meta?.sort ? Number(collection.meta?.sort) : null)
			);
		},
		getFieldsForCollectionAlphabetical(collection: string): Field[] {
			return this.getFieldsForCollection(collection).sort((a: Field, b: Field) => {
				if (a.field < b.field) return -1;
				else if (a.field > b.field) return 1;
				else return 1;
			});
		},
		/**
		 * Retrieve field info for a field or a related field
		 */
		getField(collection: string, fieldKey: string) {
			if (fieldKey.includes('.')) {
				return this.getRelationalField(collection, fieldKey);
			} else {
				return this.state.fields.find((field) => field.collection === collection && field.field === fieldKey);
			}
		},
		/**
		 * Retrieve field info for a (deeply) nested field
		 * Recursively searches through the relationships to find the field info that matches the
		 * dot notation.
		 */
		getRelationalField(collection: string, fields: string) {
			const relationshipStore = useRelationsStore();
			const parts = fields.split('.');

			const relation = relationshipStore
				.getRelationsForField(collection, parts[0])
				?.find((relation: Relation) => relation.many_field === parts[0] || relation.one_field === parts[0]) as Relation;

			if (relation === undefined) return false;

<<<<<<< HEAD
			const relatedCollection =
				relationshipForField.many_field === parts[0]
					? relationshipForField.one_collection
					: relationshipForField.many_collection;
=======
			const relatedCollection = relation.many_field === parts[0] ? relation.one_collection : relation.many_collection;
>>>>>>> 0dfad1e9
			parts.shift();
			const relatedField = parts.join('.');
			return this.getField(relatedCollection, relatedField);
		},
	},
});<|MERGE_RESOLUTION|>--- conflicted
+++ resolved
@@ -270,14 +270,7 @@
 
 			if (relation === undefined) return false;
 
-<<<<<<< HEAD
-			const relatedCollection =
-				relationshipForField.many_field === parts[0]
-					? relationshipForField.one_collection
-					: relationshipForField.many_collection;
-=======
 			const relatedCollection = relation.many_field === parts[0] ? relation.one_collection : relation.many_collection;
->>>>>>> 0dfad1e9
 			parts.shift();
 			const relatedField = parts.join('.');
 			return this.getField(relatedCollection, relatedField);
