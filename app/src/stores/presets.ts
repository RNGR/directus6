<<<<<<< HEAD
import { defineStore } from 'pinia';
import { Preset } from '@/types';
import { useUserStore } from '@/stores/';
=======
>>>>>>> 99fcf12e
import api from '@/api';
import { useUserStore } from '@/stores/';
import { Preset } from '@/types';
import { cloneDeep, merge } from 'lodash';
import { nanoid } from 'nanoid';
import { createStore } from 'pinia';

const defaultPreset: Omit<Preset, 'collection'> = {
	bookmark: null,
	role: null,
	user: null,
	search: null,
	filters: null,
	layout: null,
	layout_query: null,
	layout_options: null,
	refresh_interval: null,
};

const systemDefaults: Record<string, Partial<Preset>> = {
	directus_files: {
		collection: 'directus_files',
		layout: 'cards',
		layout_query: {
			cards: {
				sort: '-uploaded_on',
			},
		},
		layout_options: {
			cards: {
				icon: 'insert_drive_file',
				title: '{{ title }}',
				subtitle: '{{ type }} • {{ filesize }}',
				size: 4,
				imageFit: 'crop',
			},
		},
	},
	directus_users: {
		collection: 'directus_users',
		layout: 'cards',
		layout_query: {
			cards: {
				sort: 'email',
			},
		},
		layout_options: {
			cards: {
				icon: 'account_circle',
				title: '{{ first_name }} {{ last_name }}',
				subtitle: '{{ email }}',
				size: 4,
			},
		},
	},
	directus_activity: {
		collection: 'directus_activity',
		layout: 'tabular',
		layout_query: {
			tabular: {
				sort: '-timestamp',
				fields: ['action', 'collection', 'timestamp', 'user'],
			},
		},
		layout_options: {
			tabular: {
				widths: {
					action: 100,
					collection: 210,
					timestamp: 240,
					user: 240,
				},
			},
		},
	},
	directus_roles: {
		collection: 'directus_roles',
		layout: 'tabular',
		layout_query: {
			tabular: {
				fields: ['icon', 'name', 'description'],
			},
		},
		layout_options: {
			tabular: {
				widths: {
					icon: 36,
					name: 248,
					description: 500,
				},
			},
		},
	},
};

const currentUpdate: Record<number, string> = {};

export const usePresetsStore = defineStore({
	id: 'presetsStore',
	state: () => ({
		collectionPresets: [] as Preset[],
	}),
	actions: {
		async hydrate() {
			// Hydrate is only called for logged in users, therefore, currentUser exists
			const { id, role } = useUserStore().currentUser!;

			const values = await Promise.all([
				// All user saved bookmarks and presets
				api.get(`/presets`, {
					params: {
						'filter[user][_eq]': id,
						limit: -1,
					},
				}),
				// All role saved bookmarks and presets
				api.get(`/presets`, {
					params: {
						'filter[role][_eq]': role.id,
						'filter[user][_null]': true,
						limit: -1,
					},
				}),
				// All global saved bookmarks and presets
				api.get(`/presets`, {
					params: {
						'filter[role][_null]': true,
						'filter[user][_null]': true,
						limit: -1,
					},
				}),
			]);

			const presets = values.map((response) => response.data.data).flat();

			// Inject system defaults if they don't exist
			for (const systemCollection of Object.keys(systemDefaults)) {
				const existingGlobalDefault = presets.find((preset) => {
					return preset.collection === systemCollection && !preset.user && !preset.role && !preset.bookmark;
				});

				if (!existingGlobalDefault) {
					presets.push(merge({}, defaultPreset, systemDefaults[systemCollection]));
				}
			}

			this.collectionPresets = presets;
		},
		async dehydrate() {
			this.$reset();
		},
		async create(newPreset: Partial<Preset>) {
			const response = await api.post(`/presets`, newPreset);

			this.collectionPresets.push(response.data.data);

			return response.data.data;
		},
		async update(id: number, updates: Partial<Preset>) {
			const updateID = nanoid();
			currentUpdate[id] = updateID;

			const response = await api.patch(`/presets/${id}`, updates);

			if (currentUpdate[id] === updateID) {
				this.collectionPresets = this.collectionPresets.map((preset) => {
					const updatedPreset = response.data.data;

					if (preset.id === updatedPreset.id) {
						return updatedPreset;
					}

					return preset;
				});
			}

			return response.data.data;
		},
		async delete(id: number) {
			await api.delete(`/presets/${id}`);

			this.collectionPresets = this.collectionPresets.filter((preset) => {
				return preset.id !== id;
			});
		},

		/**
		 * Retrieves the most specific preset that applies to the given collection for the current
		 * user. If the user doesn't have a preset for this collection, it will fallback to the
		 * role and collection presets respectivly.
		 */
		getPresetForCollection(collection: string) {
			const userStore = useUserStore();

			if (userStore.currentUser === null) return null;

			const { id: userID, role: userRole } = userStore.currentUser;

			const defaultPresetWithCollection = {
				...defaultPreset,
				collection: collection,
				user: userID,
			};

			const availablePresets = this.collectionPresets.filter((preset) => {
				const userMatches = preset.user === userID || preset.user === null;
				const roleMatches = preset.role === userRole.id || preset.role === null;
				const collectionMatches = preset.collection === collection;

				// Filter out all bookmarks
				if (preset.bookmark) return false;

				if (userMatches && collectionMatches) return true;
				if (roleMatches && collectionMatches) return true;
				return false;
			});

			if (availablePresets.length === 0) return defaultPresetWithCollection;
			if (availablePresets.length === 1) return availablePresets[0];

			// In order of specificity: user-role-collection
			const userPreset = availablePresets.find((preset) => preset.user === userID);
			if (userPreset) return userPreset;

			const rolePreset = availablePresets.find((preset) => preset.role === userRole.id);
			if (rolePreset) return rolePreset;

			// If the other two already came up empty, we can assume there's only one preset. That
			// being said, as a safety precaution, we'll use the last saved preset in case there are
			// duplicates in the DB
			const collectionPreset = availablePresets[availablePresets.length - 1];
			return collectionPreset;
		},

		getBookmark(bookmarkID: number) {
			return this.collectionPresets.find((preset) => preset.id === bookmarkID) || null;
		},

		/**
		 * Saves the given preset. If it's the default preset, it saves it as a new preset. If the
		 * preset already exists, but doesn't have a user associated, it will create a preset for
		 * the user. If the preset already exists and is for a user, we update the preset.
		 * The response gets added to the store.
		 */
		async savePreset(preset: Preset) {
			const userStore = useUserStore();
			if (userStore.currentUser === null) return null;
			const { id: userID } = userStore.currentUser;

			// Clone the preset to make sure the future deletes don't affect the original object
			preset = cloneDeep(preset);

			if (preset.id === undefined || preset.id === null) {
				return await this.create({
					...preset,
					user: userID,
				});
			}

			if (preset.user !== userID) {
				if ('id' in preset) delete preset.id;

				return await this.create({
					...preset,
					user: userID,
				});
			} else {
				const id = preset.id;
				delete preset.id;
				return await this.update(id, preset);
			}
		},

		saveLocal(updatedPreset: Preset) {
			this.collectionPresets = this.collectionPresets.map((preset) => {
				if (preset.id === updatedPreset.id) {
					return { ...updatedPreset };
				}

				return preset;
			});
		},

		async clearLocalSave(preset: Preset) {
			const response = await api.get(`/presets/${preset.id}`);

			this.collectionPresets = this.collectionPresets.map((preset) => {
				if (preset.id === response.data.data.id) {
					return response.data.data;
				}

				return preset;
			});
		},
	},
});<|MERGE_RESOLUTION|>--- conflicted
+++ resolved
@@ -1,15 +1,9 @@
-<<<<<<< HEAD
-import { defineStore } from 'pinia';
-import { Preset } from '@/types';
-import { useUserStore } from '@/stores/';
-=======
->>>>>>> 99fcf12e
 import api from '@/api';
 import { useUserStore } from '@/stores/';
 import { Preset } from '@/types';
 import { cloneDeep, merge } from 'lodash';
 import { nanoid } from 'nanoid';
-import { createStore } from 'pinia';
+import { defineStore } from 'pinia';
 
 const defaultPreset: Omit<Preset, 'collection'> = {
 	bookmark: null,
