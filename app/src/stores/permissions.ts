--- conflicted
+++ resolved
@@ -1,11 +1,7 @@
-<<<<<<< HEAD
-import { defineStore } from 'pinia';
-=======
->>>>>>> 99fcf12e
 import api from '@/api';
 import { Permission } from '@/types';
 import { parseFilter } from '@/utils/parse-filter';
-import { createStore } from 'pinia';
+import { defineStore } from 'pinia';
 import { useUserStore } from '../stores/user';
 
 export const usePermissionsStore = defineStore({
