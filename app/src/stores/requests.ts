<<<<<<< HEAD
import { defineStore } from 'pinia';
=======
>>>>>>> 99fcf12e
import { nanoid } from 'nanoid';
import { createStore } from 'pinia';

export const useRequestsStore = defineStore({
	id: 'requestsStore',
	state: () => ({
		queue: [] as string[],
	}),
	getters: {
		queueHasItems() {
			return this.queue.length > 0;
		},
	},
	actions: {
		startRequest() {
			const id = nanoid();
			this.queue = [...this.queue, id];
			return id;
		},
		endRequest(id: string) {
			this.queue = this.queue.filter((queueID: string) => queueID !== id);
		},
	},
});<|MERGE_RESOLUTION|>--- conflicted
+++ resolved
@@ -1,9 +1,5 @@
-<<<<<<< HEAD
+import { nanoid } from 'nanoid';
 import { defineStore } from 'pinia';
-=======
->>>>>>> 99fcf12e
-import { nanoid } from 'nanoid';
-import { createStore } from 'pinia';
 
 export const useRequestsStore = defineStore({
 	id: 'requestsStore',
