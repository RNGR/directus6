import api from '@/api';
import { useFieldsStore } from '@/stores/';
import { Relation } from '@/types';
import { defineStore } from 'pinia';

export const useRelationsStore = defineStore({
	id: 'relationsStore',
	state: () => ({
		relations: [] as Relation[],
	}),
	actions: {
		async hydrate() {
			const response = await api.get(`/relations`, { params: { limit: -1 } });
			this.relations = response.data.data;
		},
		async dehydrate() {
			this.$reset();
		},
		getRelationsForCollection(collection: string) {
<<<<<<< HEAD
			return this.relations.filter((relation) => {
				return relation.many_collection === collection || relation.one_collection === collection;
=======
			return this.state.relations.filter((relation) => {
				return relation.collection === collection || relation.related_collection === collection;
>>>>>>> 93353724
			});
		},
		/**
		 * Retrieve all relation rows that apply to the current field. Regardless of relational direction
		 */
		getRelationsForField(collection: string, field: string): Relation[] {
			const fieldsStore = useFieldsStore();
			const fieldInfo = fieldsStore.getField(collection, field);

			if (!fieldInfo) return [];

			const relations: Relation[] = this.getRelationsForCollection(collection).filter((relation: Relation) => {
				return (
					(relation.collection === collection && relation.field === field) ||
					(relation.related_collection === collection && relation.meta?.one_field === field)
				);
			});

			if (relations.length > 0) {
				const isM2M = relations[0].meta?.junction_field !== null;

				// If the relation matching the field has a junction field, it's a m2m. In that case,
				// we also want to return the secondary relationship (from the jt to the related)
				// so any ui elements (interfaces) can utilize the full relationship
				if (isM2M) {
					const secondaryRelation = this.relations.find((relation) => {
						return (
							relation.collection === relations[0].collection && relation.field === relations[0].meta?.junction_field
						);
					});

					if (secondaryRelation) relations.push(secondaryRelation);
				}
			}

			return relations;
		},
		/**
		 * Retrieve the passed fields relationship. This is only the current m2o foreign key relationship
		 */
		getRelationForField(collection: string, field: string): Relation | null {
			const fieldsStore = useFieldsStore();
			const fieldInfo = fieldsStore.getField(collection, field);

			if (!fieldInfo) return null;

			const relations: Relation[] = this.getRelationsForCollection(collection).filter((relation: Relation) => {
				return (
					(relation.collection === collection && relation.field === field) ||
					(relation.related_collection === collection && relation.meta?.one_field === field)
				);
			});

			return relations.find((relation) => relation.collection === collection && relation.field === field) || null;
		},
	},
});<|MERGE_RESOLUTION|>--- conflicted
+++ resolved
@@ -17,13 +17,8 @@
 			this.$reset();
 		},
 		getRelationsForCollection(collection: string) {
-<<<<<<< HEAD
 			return this.relations.filter((relation) => {
-				return relation.many_collection === collection || relation.one_collection === collection;
-=======
-			return this.state.relations.filter((relation) => {
 				return relation.collection === collection || relation.related_collection === collection;
->>>>>>> 93353724
 			});
 		},
 		/**
