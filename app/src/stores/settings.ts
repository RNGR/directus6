--- conflicted
+++ resolved
@@ -1,13 +1,9 @@
-<<<<<<< HEAD
-import { defineStore } from 'pinia';
-=======
->>>>>>> 99fcf12e
 import api from '@/api';
 import { i18n } from '@/lang';
 import { notify } from '@/utils/notify';
 import { unexpectedError } from '@/utils/unexpected-error';
 import { merge } from 'lodash';
-import { createStore } from 'pinia';
+import { defineStore } from 'pinia';
 
 export const useSettingsStore = defineStore({
 	id: 'settingsStore',
