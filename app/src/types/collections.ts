type Translations = {
	language: string;
	translation: string;
	singular: string;
	plural: string;
};

export interface CollectionRaw {
	collection: string;
	meta: {
		note: string | null;
		hidden: boolean;
		singleton: boolean;
		icon: string | null;
		color: string | null;
		translations: Translations[] | null;
		display_template: string | null;
		sort_field: string | null;
		archive_field: string | null;
		archive_value: string | null;
		unarchive_value: string | null;
		archive_app_filter: boolean;
		accountability: 'all' | 'activity' | null;
	} | null;
	schema: Record<string, any>;
}

export interface Collection extends CollectionRaw {
<<<<<<< HEAD
	name: string;
=======
	name: string | VueI18n.TranslateResult;
	icon: string;
	color?: string | null;
>>>>>>> a11c6e88
}<|MERGE_RESOLUTION|>--- conflicted
+++ resolved
@@ -1,3 +1,5 @@
+import { TranslateResult } from 'vue-i18n';
+
 type Translations = {
 	language: string;
 	translation: string;
@@ -26,11 +28,7 @@
 }
 
 export interface Collection extends CollectionRaw {
-<<<<<<< HEAD
-	name: string;
-=======
-	name: string | VueI18n.TranslateResult;
+	name: string | TranslateResult;
 	icon: string;
 	color?: string | null;
->>>>>>> a11c6e88
 }