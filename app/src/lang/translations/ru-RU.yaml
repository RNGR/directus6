---
edit_field: Редактировать поле
item_revision: Версия Элемента
duplicate_field: Дубликат Поля
half_width: Половина Ширины
full_width: Полная ширина
fill_width: Полная Ширина
field_name_translations: Переводы Названия Поля
enter_password_to_enable_tfa: Введите свой пароль для включения Двухфакторной Аутентификации
add_field: Добавить поле
role_name: Название роли
db_only_click_to_configure: 'Только База данных: Нажмите для Настройки '
show_archived_items: Показать Архивные Элементы
edited: Изменённое значение
required: Необходимые
required_for_app_access: Требуется для доступа к приложению
requires_value: Требуется значение
create_preset: Создать Пресет
create_role: Создать Роль
create_user: Создать Пользователя
create_webhook: Создать Веб-хук
invite_users: Пригласить Пользователей
email_examples: 'admin@example.com, user@example.com...'
invite: Пригласить
email_already_invited: На адрес "{email}" уже было отправлено приглашение
emails: Email-адреса
connection_excellent: Отличное Подключение
connection_good: Хорошее Подключение
connection_fair: Нормальное Подключение
connection_poor: Плохое Подключение
primary: Первичный
rename_folder: Переименовать папку
delete_folder: Удалить папку
prefix: Префикс
suffix: Суффикс
reset_bookmark: Сбросить закладку
rename_bookmark: Переименовать закладку
update_bookmark: Обновить закладку
delete_bookmark: Удалить закладку
delete_bookmark_copy: >-
  Вы уверены, что хотите удалить закладку "{bookmark}"? Это действие не может быть отменено.
logoutReason:
  SIGN_OUT: Вы вышли
  SESSION_EXPIRED: Сессия истекла
public: Публичный
public_description: Управляет какие данные доступны по API без аутентификации.
not_allowed: Не Разрешено
directus_version: Версия Directus
node_version: Версия Node
node_uptime: Время работы Node
os_type: Тип ОС
os_version: Версия ОС
os_uptime: Время работы ОС
os_totalmem: Память ОС
archive: Архивировать
archive_confirm: Вы уверены, что хотите архивировать этот элемент?
archive_confirm_count: >-
  Элементы не выбраны | Вы уверены, что хотите архивировать этот элемент? | Вы уверены, что хотите архивировать эти {count} элементов?
reset_system_permissions_to: 'Сбросить системные разрешения для:'
app_access_minimum: Минимальный доступ приложения
recommended_defaults: Рекомендуемые значения по умолчанию
unarchive: Разархивировать
unarchive_confirm: Вы уверены, что хотите разархивировать этот элемент?
nested_files_folders_will_be_moved: Вложенные файлы и папки будут перемещены на один уровень вверх.
unknown_validation_errors: 'Обнаружены ошибки валидации для следующих скрытых полей:'
validationError:
  eq: Значение должно быть {valid}
  neq: Значение не может быть {invalid}
  in: Значение должно быть одним из {valid}
  nin: Значение не может быть одним из {invalid}
  contains: Значение должно содержать {substring}
  ncontains: Значение не может содержать {substring}
  gt: Значение должно быть больше {valid}
  gte: Значение должно быть больше или равно {valid}
  lt: Значение должно быть меньше {valid}
  lte: Значение должно быть меньше или равно {valid}
  empty: Значение должно быть пустым
  nempty: Значение не может быть пустым
  null: Значение должно быть null
  nnull: Значение не может быть null
  required: Значение обязательно
  unique: Значение должно быть уникальным
  regex: Значение имеет некорректный формат
all_access: Полный доступ
no_access: Нет Доступа
use_custom: Использовать Свой
nullable: Разрешить NULL значение
allow_null_value: Разрешить NULL значение
field_standard: Стандарт
field_presentation: Представление и Алиасы
field_file: Один Файл
field_files: Несколько Файлов
field_m2o: Связка M2O
field_o2m: Связка O2M
field_m2m: Связка M2M
field_translations: Переводы
item_permissions: Разрешения Элемента
field_permissions: Разрешения Поля
field_validation: Валидация Поля
field_presets: Пресеты Поля
permissions_for_role: 'Элементы, которые Роль {role} может {action}.'
fields_for_role: 'Поля, которые Роль {role} может {action}.'
validation_for_role: 'Правила {action} поля, которые Роль {role} должна соблюдать.'
presets_for_role: 'Значения поля по умолчанию для Роли {role}.'
presentation_and_aliases: Представление и Алиасы
revision_post_update: Вот как этот элемент выглядел после обновления...
changes_made: Вот конкретные изменения, которые были сделаны...
no_relational_data: Помните, что это не включает относительные данные.
hide_field_on_detail: Скрыть Поле в Карточке
show_field_on_detail: Показать Поле в Карточке
delete_field: Удалить поле
fields_and_layout: Поля и Макет
field_create_success: 'Создано поле: "{field}"'
field_update_success: 'Обновлено поле: "{field}"'
duplicate_where_to: Куда вы хотите дублировать это поле?
language: Язык
global: Глобальный
admins_have_all_permissions: Администраторы имеют все права
camera: Камера
exposure: Экспозиция
shutter: Затвор
iso: ISO
focal_length: Фокусное Расстояние
create_field: Создать Поле
creating_new_field: 'Новое Поле ({collection})'
field_in_collection: '{field} ({collection})'
reset_page_preferences: Сбросить Настройки Страницы
hidden_field: Скрытое Поле
hidden_on_detail: Скрывать в карточке
disabled_editing_value: Отключить редактирование значения
key: Ключ
alias: Алиас
bigInteger: Big Integer
boolean: Логическое
date: Дата
datetime: ДатаВремя
decimal: Десятичная
float: Десятичное
integer: Целое
json: JSON
<<<<<<< HEAD
xliff: XLIFF 1.2
xliff2: XLIFF 2.0
=======
xml: XML
>>>>>>> 64f9d7ef
string: Строка
text: Текст
time: Время
timestamp: Отметка времени
uuid: UUID
hash: Хэш
not_available_for_type: Недоступно для этого Типа
create_translations: Создать Переводы
auto_refresh: Авто обновление
refresh_interval: Интервал обновления
no_refresh: Не обновлять
refresh_interval_minutes: Каждую минуту | Каждые {minutes} минут
auto_generate: Авто-Генерация
this_will_auto_setup_fields_relations: Это автоматически настроит все необходимые поля и отношения.
click_here: Нажмите здесь
to_manually_setup_translations: для ручной настройки переводов.
click_to_manage_translated_fields: >-
  Полей перевода пока нет. Нажмите здесь, чтобы создать их. | Есть одно поле перевода. Нажмите здесь, чтобы управлять им. | Есть {count} полей перевода. Нажмите здесь, чтобы управлять ими.
fields_group: Группа Полей
no_collections_found: Нет найденных коллекций.
search_collection: Поиск коллекций...
new_field: 'Новое поле'
new_collection: 'Новая коллекция'
add_m2o_to_collection: 'Добавить Many-to-One в "{collection}"'
add_o2m_to_collection: 'Добавить One-to-Many в "{collection}"'
add_m2m_to_collection: 'Добавить Many-to-Many в "{collection}"'
choose_a_type: Выберите Тип...
determined_by_relationship: Определяется Связкой
add_note: Добавить заметку для пользователей...
default_value: Значение По умолчанию
standard_field: Стандартное Поле
single_file: Один Файл
multiple_files: Несколько Файлов
m2o_relationship: Связка Many to One
o2m_relationship: Связка One to Many
m2m_relationship: Связка Many to Many
m2a_relationship: Связка Many to Any
invalid_item: Неверное содержимое
next: Дальше
field_name: Название поля
translations: Переводы
note: Заметка
enter_a_value: Введите значение...
enter_a_placeholder: Введите плейсхолдер...
length: Длина
precision_scale: Точность и Масштаб
readonly: Только для чтения
unique: Уникальный
updated_on: Дата обновления
updated_by: Обновлено
primary_key: Первичный ключ
foreign_key: Внешний Ключ
finish_setup: Завершить Настройку
dismiss: Скрыть
raw_value: Сырое значение
edit_raw_value: Редактировать Сырое Значение
enter_raw_value: Введите сырое значение...
clear_value: Очистить значение
reset_to_default: Вернуться к настройкам по умолчанию
undo_changes: Отменить изменения
notifications: Уведомления
show_all_activity: Показать Всю Активность
page_not_found: Страница не найдена
page_not_found_body: Страница, которую вы ищете, кажется, не существует.
confirm_revert: Подтвердите Откат
confirm_revert_body: Это вернет элемент в выбранное состояние.
display: Отображение
settings_update_success: Настройки обновлены
title: Заголовок
revision_delta_created: Создано
revision_delta_created_externally: Создано Извне
revision_delta_updated: 'Обновлено 1 Поле | Обновлено {count} Полей'
revision_delta_deleted: Удалено
revision_delta_reverted: Возвращено
revision_delta_other: Ревизия
revision_delta_by: '{date} пользователем {user}'
private_user: Скрытый Пользователь
revision_preview: Просмотр Ревизии
updates_made: Обновления Выполнены
leave_comment: Оставить комментарий...
post_comment_success: Комментарий отправлен
item_create_success: Элемент Создан | Элементы Созданы
item_update_success: Элемент Обновлен | Элементы Обновлены
item_delete_success: Элемент Удален | Элементы Удалены
this_collection: Эта коллекция
related_collection: Связанная Коллекция
related_collections: Связанные Коллекции
translations_collection: Коллекция переводов
languages_collection: Коллекция Языков
export_data: Экспорт Данных
format: Формат
use_current_filters_settings: Использовать Текущие Фильтры и Настройки
export_collection: 'Экспорт {collection}'
last_page: Последняя Страница
last_access: Последний Доступ
fill_template: Заполнить Шаблонным Значением
a_unique_table_name: Уникальное название таблицы...
a_unique_column_name: Уникальное название столбца...
enable_custom_values: Включить пользовательские значения
submit: Отправить
move_to_folder: Переместить в папку
move: Переместить
system: Система
add_field_related: Добавить поле в Связанную Коллекцию
interface: Интерфейс
today: Сегодня
yesterday: Вчера
delete_comment: Удалить комментарий
date-fns_date: PPP
date-fns_time: 'h:mm:ss a'
date-fns_time_no_seconds: 'h:mm a'
date-fns_date_short: 'MMM d, u'
date-fns_time_short: 'h:mma'
date-fns_date_short_no_year: MMM d
month: Месяц
year: Год
select_all: Выбрать Все
months:
  january: Январь
  february: Февраль
  march: Март
  april: Апрель
  may: Май
  june: Июнь
  july: Июль
  august: Август
  september: Сентябрь
  october: Октябрь
  november: Ноябрь
  december: Декабрь
drag_mode: Режим Перетаскивания
cancel_crop: Отменить Обрезку
original: Исходный
url: URL
import: Импорт
file_details: Информация о Файле
dimensions: Размеры
size: Размер
created: Создано
modified: Изменено
checksum: Контрольная сумма
owner: Владелец
edited_by: Изменено
folder: Папка
zoom: Масштаб
download: Загрузить
open: Открыть
open_in_new_window: Открыть в новом окне
foreground_color: Цвет Переднего Плана
background_color: Цвет Фона
upload_from_device: Загрузить Файл с Устройства
choose_from_library: Выбрать Файл из Библиотеки
import_from_url: Импортировать Файл из URL
replace_from_device: Заменить Файл с Устройства
replace_from_library: Заменить Файл из Библиотеки
replace_from_url: Заменить Файл из URL
no_file_selected: Файл Не Выбран
download_file: Скачать Файл
collection_key: Ключ Коллекции
name: Имя
primary_key_field: Поле Основного Ключа
type: Тип
creating_new_collection: Создание Новой Коллекции
created_by: Кем создано
created_on: Дата создания
creating_collection_info: Назовите коллекцию и настройте ее уникальное поле “ключ”...
creating_collection_system: Включить и переименовать любые из этих дополнительных полей.
auto_increment_integer: Авто-возрастающее число
generated_uuid: Сгенерированный UUID
manual_string: Введенная вручную строка
save_and_create_new: Сохранить и Создать Новый
save_and_stay: Сохранить и Остаться
save_as_copy: Сохранить и Копировать
add_existing: Добавить Существующий
creating_items: Создание элементов
selecting_items: Выбор элементов
comments: Комментарии
no_comments: Комментариев Пока Нет
click_to_expand: Нажмите, чтобы Раскрыть
select_item: Выбрать Элемент
no_items: Нет элементов
search_items: Найти элементы...
disabled: Выключен
information: Информация
report_bug: Сообщить об Ошибке
request_feature: Запросить Фичи
interface_not_found: 'Интерфейс "{interface}" не найден.'
reset_interface: Сбросить Интерфейс
display_not_found: 'Отображение "{display}" не найдено.'
reset_display: Сбросить Отображение
item_count: 'Нет элементов | Один элемент | {count} элементов'
no_items_copy: В этой коллекции пока нет элементов.
file_count: 'Нет Файлов | Один Файл | {count} Файлов'
no_files_copy: Здесь нет файлов.
user_count: 'Нет Пользователей | Один Пользователь | {count} Пользователей'
no_users_copy: В этой роли пока нет пользователей.
webhooks_count: 'Нет Веб-хуков | Один Веб-хук | {count} Веб-хуков'
no_webhooks_copy: Веб-хуков пока нет.
all_items: Все Элементы
csv: CSV
no_collections: Нет Коллекций
create_collection: Создать Коллекцию
no_collections_copy_admin: У вас пока нет Коллекций. Нажмите кнопку ниже, чтобы начать.
no_collections_copy: У вас пока нет Коллекций. Пожалуйста, обратитесь к системному администратору.
relationship_not_setup: Связь не была настроена правильно
display_template_not_setup: Опция шаблона отображения настроена некорректно
collection_field_not_setup: Опция поля коллекции настроена некорректно
select_a_collection: Выберите Коллекцию
active: Активный
users: Пользователи
activity: Активность
webhooks: Webhooks
field_width: Ширина поля
add_filter: Добавить Фильтр
upper_limit: Верхний предел...
lower_limit: Нижний предел...
user_directory: Папка Пользователей
documentation: Документация
sidebar: Боковая панель
duration: Продолжительность
charset: Кодировка
second: Секунд
file_moved: Файл Перемещен
collection_created: Коллекция Создана
modified_on: Дата изменения
card_size: Размер Карточки
sort_field: Поле сортировки
add_sort_field: Добавить поле сортировки
sort: Сортировать
status: Статус
toggle_manual_sorting: Переключить Ручную Сортировку
bookmark_doesnt_exist: Закладка Не Существует
bookmark_doesnt_exist_copy: Закладка, которую вы пытаетесь открыть не найдена.
bookmark_doesnt_exist_cta: Вернуться в коллекцию
select_an_item: Выбрать элемент...
edit: Редактирование
enabled: Включен
disable_tfa: Выключить 2FA
tfa_scan_code: Сканируйте код в приложении аутентификаторе для завершения настройки 2FA
enter_otp_to_disable_tfa: Введите OTP для выключения 2FA
create_account: Создать Аккаунт
account_created_successfully: Аккаунт Успешно Создан
auto_fill: Автозаполнение
corresponding_field: Соответствующее Поле
errors:
  COLLECTION_NOT_FOUND: "Коллекция не существует"
  FIELD_NOT_FOUND: Поле не найдено
  FORBIDDEN: Запрещено
  INVALID_CREDENTIALS: Неверное имя пользователя или пароль
  INVALID_OTP: Неверный одноразовый пароль
  INVALID_PAYLOAD: Некорректное содержимое
  INVALID_QUERY: Некорректный запрос
  ITEM_LIMIT_REACHED: Достигнут лимит элементов
  ITEM_NOT_FOUND: Элемент не найден
  ROUTE_NOT_FOUND: Не найдено
  RECORD_NOT_UNIQUE: Обнаружен дубликат значения
  USER_SUSPENDED: Пользователь заблокирован
  UNKNOWN: Неожиданная Ошибка
  INTERNAL_SERVER_ERROR: Неожиданная Ошибка
value_hashed: Значение Безопасно Хэшировано
bookmark_name: Название закладки...
create_bookmark: Создать Закладку
edit_bookmark: Редактировать Закладку
bookmarks: Закладки
presets: Пресеты
unexpected_error: Неожиданная Ошибка
unexpected_error_copy: Произошла неожиданная ошибка. Пожалуйста, попробуйте позже.
copy_details: Скопировать Подробности
no_app_access: Нет Доступа к Приложению
no_app_access_copy: Этому пользователю не разрешено использовать приложение администратора.
password_reset_sent: Мы отправили вам безопасную ссылку для сброса пароля
password_reset_successful: Пароль успешно сброшен
back: Назад
editing_image: Редактирование Изображения
square: Квадрат
free: Свободный
flip_horizontal: Отразить по Горизонтали
flip_vertical: Отразить по Вертикали
aspect_ratio: Соотношение Сторон
rotate: Повернуть
all_users: Все пользователи
delete_collection: Удалить Коллекцию
update_collection_success: Коллекция Обновлена
delete_collection_success: Коллекция Удалена
start_end_of_count_items: '{start}-{end} из {count} элементов'
one_item: '1 элемент'
one_filtered_item: '1 отфильтрованный элемент'
delete_collection_are_you_sure: >-
  Вы уверены, что хотите удалить эту коллекцию? Это действие приведет к удалению коллекции и всех ее элементов. Это действие необратимо.
collections_shown: Показано Коллекций
visible_collections: Видимые Коллекции
hidden_collections: Скрытые Коллекции
show_hidden_collections: Показать скрытые коллекции
hide_hidden_collections: Скрыть скрытые коллекции
unmanaged_collections: Ненастроенные Коллекции
system_collections: Системные коллекции
placeholder: Плейсхолдер
icon_left: Значок слева
icon_right: Значок справа
font: Шрифт
sans_serif: Sans Serif
serif: Serif
monospace: Моноширинный
divider: Разделитель
color: Цвет
circle: Круг
empty_item: Пустой Элемент
log_in_with: 'Войти с помощью {provider}'
advanced_filter: Расширенный Фильтр
delete_advanced_filter: Удалить Фильтр
change_advanced_filter_operator: Изменить Оператор
operators:
  eq: Равно
  neq: Не равно
  lt: Меньше
  gt: Больше
  lte: Меньше или равно
  gte: Больше или равно
  in: Один из
  nin: Не один из
  null: "Null"
  nnull: Не null
  contains: Содержит
  ncontains: Не содержит
  between: Между
  nbetween: Не между
  empty: Пустой
  nempty: Не пустой
  all: Содержит эти ключи
  has: Содержит некоторые из этих ключей
loading: Загрузка...
drop_to_upload: Перетащите для Загрузки
item: Элемент
items: Элементы
upload_file: Загрузить Файл
upload_file_indeterminate: Загрузка Файла...
upload_file_success: Файл Загружен
upload_files_indeterminate: 'Загрузка файлов {done}/{total}'
upload_files_success: '{count} Файлов Загружено'
upload_pending: Ожидание Загрузки
drag_file_here: Перетащите Файлы Сюда
click_to_browse: Нажмите для Просмотра
layout_options: Параметры Макета
rows: Записи
columns: Колонки
collection_setup: Настройки Коллекции
optional_system_fields: Необязательные Системные Поля
value_unique: Значение должно быть уникальным
all_activity: Вся Активность
create_item: Создать Элемент
display_template: Шаблон отображения
n_items_selected: 'Не Выбраны Элементы | Выбран 1 Элемент | Выбрано {n} Элементов'
per_page: На Страницу
all_files: Все Файлы
my_files: Мои Файлы
recent_files: Недавние Файлы
create_folder: Создать Папку
folder_name: Название Папки...
add_file: Добавить Файл
replace_file: Заменить Файл
no_results: Нет результатов
no_results_copy: Настройте или сбросьте фильтры поиска, чтобы увидеть результаты.
clear_filters: Сбросить Фильтры
saves_automatically: Сохраняется Автоматически
role: Роль
user: Пользователь
no_presets: Нет Пресетов
no_presets_copy: Пресеты или закладки пока не были сохранены.
no_presets_cta: Добавить Пресет
create: Создать
on_create: При Создании
on_update: Во время обновления
read: Чтение
update: Обновить
select_fields: Выбрать поля
format_text: Форматировать Текст
bold: Жирный
toggle: Переключить
icon_on: Значок Вкл
icon_off: Значок Выкл
label: Метка
image_url: URL изображения
alt_text: Альтернативный текст
media: Медиа
width: Ширина
height: Высота
source: Источник
url_placeholder: Введите адрес url...
display_text: Отображаемый текст
display_text_placeholder: Введите текст для отображения...
tooltip: Подсказка
tooltip_placeholder: Введите подсказку...
unlimited: Без ограничения
open_link_in: Открыть ссылку в
new_tab: Новая вкладка
current_tab: Текущая вкладка
wysiwyg_options:
  aligncenter: По Середине
  alignjustify: По Ширине
  alignleft: По Левому Краю
  alignnone: Без Выравнивания
  alignright: По Правому Краю
  forecolor: Цвет Переднего Плана
  backcolor: Цвет Фона
  bold: Жирный
  italic: Наклонный
  underline: Подчеркнутый
  strikethrough: Зачеркнутый
  subscript: Подстрочный
  superscript: Надстрочный
  codeblock: Код
  blockquote: Цитата
  bullist: Маркированный Список
  numlist: Нумерованный Список
  hr: Горизонтальный Разделитель
  link: Добавить/изменить адрес
  unlink: Удалить Ссылку
  media: Добавить/изменить медиа
  image: Добавить/изменить изображ.
  copy: Копировать
  cut: Вырезать
  paste: Вставить
  heading: Заголовок
  h1: Заголовок 1
  h2: Заголовок 2
  h3: Заголовок 3
  h4: Заголовок 4
  h5: Заголовок 5
  h6: Заголовок 6
  fontselect: Выберите Шрифт
  fontsizeselect: Выберите Размер Шрифта
  indent: Отступ
  outdent: Выступ
  undo: Отменить
  redo: Повторить
  remove: Удалить
  removeformat: Убрать Форматирование
  selectall: Выбрать Все
  table: Таблица
  visualaid: Показать невидимые элементы
  source_code: Изменить исходный код
  fullscreen: Во Весь Экран
  directionality: Направленность
dropdown: Выпадающий список
choices: Варианты
choices_option_configured_incorrectly: Выбор настроен некорректно
deselect: Отменить выбор
deselect_all: Отменить Выбор
other: Другой...
adding_user: Добавление Пользователя
unknown_user: Неизвестный Пользователь
creating_in: 'Создание Элемента в {collection}'
editing_in: 'Редактирование Элемента в {collection}'
editing_in_batch: 'Пакетное редактирование {count} элементов'
no_options_available: Нет доступных опций
settings_data_model: Модель Данных
settings_permissions: Роли и права доступа
settings_project: Настройки Проекта
settings_webhooks: Webhooks
settings_presets: Пресеты и Закладки
scope: Область
select: Выбрать...
layout: Макет
tree_view: В виде дерева
changes_are_permanent: Изменения необратимы
preset_search_placeholder: Строка поиска...
editing_preset: Редактирование Пресета
layout_preview: Предпросмотр Макета
layout_setup: Настройка Макета
unsaved_changes: Несохранённые изменения
unsaved_changes_copy: Вы уверены, что хотите покинуть эту страницу?
discard_changes: Отменить изменения
keep_editing: Продолжить Редактирование
page_help_collections_overview: '**Обзор Коллекций** — Списки всех коллекций, к которым у вас есть доступ.'
page_help_collections_collection: >-
  **Просмотр Элементов** — Список всех элементов в {collection}, к которым у вас есть доступ. Настройте макет, фильтры и сортировку под себя, и даже сохраните закладки в разных конфигурациях для быстрого доступа.
page_help_collections_item: >-
  **Карточка Элемента** — Форма для просмотра и управления этим элементом. Эта панель также содержит полную историю изменений и встроенные комментарии.
page_help_activity_collection: >-
  **Просмотр Активности** — Полный список всех действий пользователя и контента.
page_help_docs_global: >-
  **Обзор Документации** — Документация, специально созданная к версии и схеме этого проекта.
page_help_files_collection: >-
  **Библиотека Файлов** — Список всех файлов, загруженных в этот проект. Настройте макет, фильтры и сортировку под себя, и даже сохраните закладки в разных конфигурациях для быстрого доступа.
page_help_files_item: >-
  **Карточка Файла** — Форма для управления метаданными файла, редактирования исходного файла и обновления настроек доступа.
page_help_settings_project: "**Настройки Проекта** — Глобальные параметры конфигурации проекта."
page_help_settings_datamodel_collections: >-
  **Модель Данных: Коллекции** — Список всех доступных коллекций. Включает видимые, скрытые и системные коллекции, а также неуправляемые таблицы базы данных, которые могут быть добавлены.
page_help_settings_datamodel_fields: >-
  **Модель Данных: Коллекция** — Форма для управления этой коллекцией и ее полями.
page_help_settings_roles_collection: '**Просмотр Ролей** — Список Администраторов, Публичных и собственных Ролей Пользователей.'
page_help_settings_roles_item: "**Карточка Роли** — Управление разрешениями роли и другими настройками."
page_help_settings_presets_collection: >-
  **Просмотр Пресетов** — Список всех пресетов проекта, включая: пользователей, ролей и глобальные закладки, а также представления по умолчанию.
page_help_settings_presets_item: >-
  **Карточка Пресета** — Форма для управления пресетами закладок и коллекций по умолчанию.
page_help_settings_webhooks_collection: '**Просмотр Веб-хуков** — Список всех веб-хуков в проекте.'
page_help_settings_webhooks_item: '**Карточка Веб-хука** — Форма для создания и управления вебхуками проекта.'
page_help_users_collection: '**Папка Пользователей** — Список всех системных пользователей в этом проекте.'
page_help_users_item: >-
  **Карточка Пользователя** — Управляйте данными вашего аккаунта или просматривайте данные других пользователей.
activity_feed: Лента Активности
add_new: Создать
create_new: Создать Новый
all: Все
none: Нет
no_layout_collection_selected_yet: Макет/коллекция пока не выбраны
batch_delete_confirm: >-
  Никаких элементов не выбрано | Вы уверены, что хотите удалить этот элемент? Это действие не может быть отменено. | Вы уверены, что хотите удалить эти элементы {count}? Это действие не может быть отменено.
cancel: Отмена
collection: Коллекция
collections: Коллекции
singleton: Синглтон
singleton_label: Считать одним объектом
system_fields_locked: Системные поля заблокированы и не могут быть изменены
fields:
  directus_activity:
    item: Ключ Элемента
    action: Действие
    collection: Коллекция
    timestamp: Время Действия
    user: Пользователь
    comment: Комментарий
    user_agent: Пользовательский агент
    ip: IP-адрес
    revisions: Ревизии
  directus_collections:
    collection: Коллекция
    icon: Иконка
    note: Заметка
    display_template: Шаблон отображения
    hidden: Скрыто
    singleton: Синглтон
    archive_value: Заархивировать содержимое
    unarchive_value: Распаковать содержимое
    sort_field: Поле сортировки
  directus_files:
    $thumbnail: Миниатюра
    title: Заголовок
    description: Описание
    tags: Теги
    location: Местоположение
    storage: Память
    filename_disk: Имя файла (на диске)
    filename_download: Имя файла (Загруженое)
    metadata: Метаданные
    type: MIME-тип
    filesize: Размер файла
    modified_by: Изменил
    modified_on: Дата изменения
    created_on: Дата создания
    created_by: Кем создано
    embed: Встроить
    uploaded_by: Загружено
    folder: Папка
    width: Ширина
    uploaded_on: Загружено
    height: Высота
    charset: Кодировка
    duration: Продолжительность
  directus_users:
    first_name: Имя
    last_name: Фамилия
    email: Email
    password: Пароль
    avatar: Аватар
    location: Местоположение
    title: Заголовок
    description: Описание
    tags: Теги
    language: Язык
    theme: Тема
    tfa_secret: Двухфакторная аутентификация
    status: Статус
    role: Роль
    token: Жетон
    last_page: Последняя Страница
    last_access: Последний Доступ
  directus_settings:
    project_name: Имя Проекта
    project_url: URL Проекта
    project_color: Цвет Проекта
    project_logo: Логотип Проекта
    public_foreground: Публичный Передний План
    public_background: Публичный Фон
    public_note: Публичное Примечание
    auth_password_policy: Политика Паролей Входа
    auth_login_attempts: Попыток Входа
    storage_asset_presets: Пресеты Элементов Хранилища
    storage_asset_transform: Преобразование Элементов Хранилища
    custom_css: Пользовательский CSS
  directus_fields:
    collection: Название Коллекции
    icon: Значок Коллекции
    note: Заметка
    hidden: Скрыто
    singleton: Синглтон
    translation: Переводы Названия Поля
    display_template: Шаблон
  directus_roles:
    name: Название роли
    icon: Иконка Роли
    description: Описание
    app_access: Доступ к Приложению
    admin_access: Доступ Администратора
    ip_access: Доступ IP
    enforce_tfa: Требуется 2FA
    users: Пользователи в Роли
    module_list: Навигация по Модулям
    collection_list: Навигация по Коллекциям
field_options:
  directus_collections:
    track_activity_revisions: Отслеживание активности и изменений
    only_track_activity: Отслеживать только активность
    do_not_track_anything: Ничего не отслеживать
no_fields_in_collection: 'В коллекции "{collection}" пока нет полей'
do_nothing: Ничего не Делать
generate_and_save_uuid: Создать и Сохранить UUID
save_current_user_id: Сохранить ID Текущего Пользователя
save_current_user_role: Сохранить Роль Текущего Пользователя
save_current_datetime: Сохранить Текущую Дату/Время
block: Блокировать
comment: Комментарий
continue: Продолжить
continue_as: >-
  <b>{name}</b> в настоящее время аутентифицирован. Если вы узнаете этот аккаунт, нажмите продолжить.
editing_role: '{role} Роль'
creating_webhook: Создание Веб-хука
default: По умолчанию
delete: Удалить
delete_are_you_sure: >-
  Это действие является необратимым и не может быть отменено. Вы уверены, что хотите продолжить?
delete_field_are_you_sure: >-
  Вы уверены, что хотите удалить поле "{field}"? Это действие не может быть отменено.
description: Описание
done: Готово
duplicate: Дублировать
email: Email
embed: Встроить
fallback_icon: Резервный Значок
field: Поле | Поля
file: Файл
file_library: Библиотека Файлов
forgot_password: Забыли пароль
hidden: Скрыто
icon: Иконка
info: Инфо
normal: Нормальный
success: Успех
warning: Предупреждение
danger: Опасность
junction_collection: Узловая Коллекция
latency: Задержка
login: Войти
my_activity: Моя Активность
not_authenticated: Не аутентифицирован
authenticated: Аутентифицирован
options: Параметры
otp: Одноразовый пароль
password: Пароль
permissions: Права доступа
relationship: Связи
reset: Сбросить
reset_password: Сбросить Пароль
revisions: Ревизии
revert: Вернуть
save: Сохранить
schema: Схема
search: Поиск
select_existing: Выбрать из существующего
select_field_type: Выберите тип поля
select_interface: Выберите интерфейс
settings: Настройки
sign_in: Войти
sign_out: Выйти
sign_out_confirm: Вы уверены, что хотите выйти?
something_went_wrong: Что-то пошло не так.
sort_direction: Направление сортировки
sort_asc: По Возрастанию
sort_desc: По Убыванию
template: Шаблон
translation: Перевод
value: Значение
view_project: Просмотр Проекта
report_error: Сообщить об Ошибке
interfaces:
  presentation-links:
    presentation-links: Ссылки кнопок
    links: Ссылки
    style: Стиль
    primary: Первичный
    link: Ссылки
    button: Кнопки
    error: Не удается выполнить действие
  select-multiple-checkbox:
    checkboxes: Чекбоксы
    allow_other: Разрешить другие
    items_shown: Показывать
  input-code:
    code: Код
    line_number: Номер строки
    placeholder: Введите код сюда...
  collection:
    collection: Коллекция
    description: Выбрать из существующих коллекций
    include_system_collections: Включить Системные Коллекции
  system-collections:
    collections: Коллекции
    description: Выбрать из существующих коллекций
    include_system_collections: Включить Системные Коллекции
  select-color:
    color: Цвет
    description: Введите или выберите значение цвета
    placeholder: Выберите цвет...
    name_placeholder: Введите название цвета...
  datetime:
    datetime: Дата и время
    description: Введите даты и время
    include_seconds: Включать Секунды
    set_to_now: Установить Сейчас
    use_24: Использовать 24-Часовой Формат
  system-display-template:
    display-template: Шаблон отображения
    collection_field_not_setup: Опция поля коллекции настроена некорректно
    select_a_collection: Выберите Коллекцию
  presentation-divider:
    divider: Разделитель
    title_placeholder: Введите название...
  select-dropdown:
    choices_placeholder: Добавить вариант
    allow_other: Разрешить другие
    choices_name_placeholder: Введите название...
    choices_value_placeholder: Введите значение...
  select-multiple-dropdown:
    select-multiple-dropdown: Выпадающий список (несколько)
  file:
    file: Файл
    description: Выберите или загрузите файл
  files:
    files: Файлы
    description: Выбрать или загрузить несколько файлов
  input-hash:
    hash: Хэш
  select-icon:
    icon: Иконка
    search_for_icon: Найти иконку...
  file-image:
    image: Изображение
    description: Выберите или загрузите изображение
  system-interface:
    interface: Интерфейс
    description: Выберите существующий интерфейс
    placeholder: Выберите интерфейс...
  system-interface-options:
    interface-options: Настройки интерфейса
    description: Окно выбора параметров интерфейса
  list-m2m:
    many-to-many: Многие ко многим
  select-dropdown-m2o:
    many-to-one: Многие к одному
    description: Выберите один связанный элемент
    display_template: Шаблон отображения
  input-rich-text-md:
    markdown: Markdown
  list-o2m:
    one-to-many: Один ко многим
  select-radio:
    radio-buttons: Радиокнопки
    description: Выбор одного из нескольких вариантов
  list:
    repeater: Повторитель
    edit_fields: Редактировать поля
    add_label: 'Ярлык «Создать новый»'
  slider:
    slider: Слайдер
    description: Выберите номер с помощью слайдера
    always_show_value: Всегда показывать значение
  tags:
    tags: Теги
    description: Выбрать или добавить теги
    whitespace: Пробел
    hyphen: Заменить дефисом
    underscore: Заменить подчеркиванием
    remove: Удалить пробелы
    capitalization: Заглавные буквы
    uppercase: Преобразовать в Верхний Регистр
    lowercase: Преобразовать в Нижний Регистр
    auto_formatter: Использовать Авто-Форматирование Заголовка
    alphabetize: По алфавиту
    alphabetize_label: Принудительный Порядок по Алфавиту
    add_tags: Добавить метки...
  input:
    input: Ввод
    description: Ввести значение вручную
    trim: Обрезать
    trim_label: Обрезать начало и конец
    mask_label: Скрыть настоящее значение
    clear: Очищенное значение
    clear_label: Сохранить как пустую строку
    minimum_value: Минимальное значение
    maximum_value: Максимальное значение
    step_interval: Интервал шага
    slug_label: Сделать введённое значение безопасным для URL
  input-multiline:
    textarea: Область текста
    description: Введите простой текст (несколько строк)
  boolean:
    toggle: Переключить
    label_default: Включен
  translations:
    display_template: Шаблон отображения
    no_collection: Нет Коллекций
  user:
    user: Пользователь
    description: Выберите существующего пользователя directus
    select_mode: Режим Выбора
    modes:
      auto: Авто
      dropdown: Выпадающий список
      modal: Модальный
  input-rich-text-html:
    wysiwyg: WYSIWYG
    description: Расширенный редактор, генерирующий HTML
    toolbar: Панель инструментов
    custom_formats: Пользовательские форматы
    options_override: Переопределение параметров
  input-autocomplete-api:
    input-autocomplete-api: Автоматическое дополнение ввода (API)
    trigger: Триггер
displays:
  boolean:
    boolean: Логическое
    description: Отображать состояния вкл и выкл
    label_on: Метка Вкл
    label_on_placeholder: Введите метку вкл...
    label_off: Метка Выкл
    label_off_placeholder: Введите метку выкл...
    icon_on: Значок Вкл
    icon_off: Значок Выкл
    color_on: Цвет Вкл
    color_off: Цвет Выкл
  collection:
    collection: Коллекция
    description: Показать коллекцию
    icon_label: Показать иконку коллекции
  color:
    color: Цвет
    description: Отображать цветную точку
    default_color: Цвет по Умолчанию
  datetime:
    datetime: Дата и время
    description: Показывать значения, относящиеся ко времени
    format: Формат
    long: Длинный
    short: Короткий
    relative: Относительный
    relative_label: 'Показывать относительное время, прим.: 5 минут назад'
  file:
    file: Файл
    description: Показать файлы
  filesize:
    filesize: Размер файла
    description: Показать размер файла
  formatted-value:
    formatted-value: Форматированное Значение
    description: Показывать форматированную версию текста
    format_title: Форматировать Заголовок
    format_title_label: Авто-форматировать заглавные
    bold_label: Использовать жирный шрифт
  formatted-json-value:
    formatted-json-value: Форматированное значение JSON
    description: Показывать форматированную версию объекта
  icon:
    icon: Иконка
    description: Отображать иконку
    filled: Заполненный
    filled_label: Использовать заполненный вариант
  image:
    image: Изображение
    description: Отображение маленького предпросмотра изображения
    circle: Круг
    circle_label: Показать как круг
  labels:
    labels: Метки
    description: Отображение одной или списка меток
    default_foreground: Передний План по Умолчанию
    default_background: Фон по Умолчанию
    format_label: Форматировать каждую метку
    show_as_dot: Показать как Точку
    choices_value_placeholder: Введите значение...
    choices_text_placeholder: Введите текст...
  mime-type:
    mime-type: MIME Тип
    description: Показать MIME-Тип файла
    extension_only: Только Расширение
    extension_only_label: Показывать только расширение файла
  rating:
    rating: Рейтинг
    description: Отображать число в виде звезд относительно макс. значения
    simple: Простой
    simple_label: Показывать звезды в простом формате
  raw:
    raw: Сырое Значение
  related-values:
    related-values: Связанные Значения
    description: Показать относительные значения
  user:
    user: Пользователь
    description: Показать пользователя directus
    avatar: Аватар
    name: Имя
    both: Оба
    circle_label: Показывать пользователя в круге
layouts:
  cards:
    cards: Карты
    image_source: Источник изображения
    image_fit: Подгон Изображения
    crop: Обрезать
    contain: Содержать
    title: Заголовок
    subtitle: Подзаголовок
  tabular:
    tabular: Таблица
    fields: Поля
    spacing: Отступы
    comfortable: Удобный
    compact: Компактный
    cozy: Уютный
  calendar:
    calendar: Календарь<|MERGE_RESOLUTION|>--- conflicted
+++ resolved
@@ -138,12 +138,9 @@
 float: Десятичное
 integer: Целое
 json: JSON
-<<<<<<< HEAD
 xliff: XLIFF 1.2
 xliff2: XLIFF 2.0
-=======
 xml: XML
->>>>>>> 64f9d7ef
 string: Строка
 text: Текст
 time: Время
