--- conflicted
+++ resolved
@@ -652,9 +652,6 @@
 report_error: Hata bildir
 interfaces:
   presentation-links:
-<<<<<<< HEAD
-    primary: Birincil
-=======
     presentation-links: Buton Linki
     links: Linkler
     style: Stil
@@ -665,7 +662,6 @@
   select-multiple-checkbox:
     checkboxes: Onay Kutuları
     allow_other: Diğerlerine İzin Ver
->>>>>>> 28ef6418
   input-code:
     code: Kod
   collection:
@@ -682,10 +678,7 @@
   presentation-divider:
     divider: Ayırıcı
   select-dropdown:
-<<<<<<< HEAD
-=======
     allow_other: Diğerlerine İzin Ver
->>>>>>> 28ef6418
     choices_value_placeholder: Bir değer girin...
   file:
     file: Dosya
@@ -695,12 +688,6 @@
     hash: Hash
   select-icon:
     icon: İkon
-<<<<<<< HEAD
-  system-interface:
-    interface: Arayüz
-  select-dropdown-m2o:
-    display_template: Görüntüleme Şablonu
-=======
     search_for_icon: Simge ara...
   system-interface:
     interface: Arayüz
@@ -723,7 +710,6 @@
     radio-buttons: Radyo Düğmeleri
   list:
     repeater: Tekrarlayıcı
->>>>>>> 28ef6418
   slider:
     slider: Kaydırıcı
   tags:
@@ -731,15 +717,12 @@
     alphabetize: Alfabetik
     alphabetize_label: Alfabetik olarak sırala
     add_tags: Etiket ekle...
-<<<<<<< HEAD
-=======
   input:
     text-input: Metin Girişi
     trim: Kırp
     mask: Maskeli
   input-multiline:
     textarea: Metin Alanı
->>>>>>> 28ef6418
   boolean:
     label_default: Etkin
   translations:
@@ -751,13 +734,10 @@
     modes:
       auto: Otomatik
       dropdown: Açılır Liste
-<<<<<<< HEAD
-=======
   input-rich-text-html:
     wysiwyg: WYSIWYG
     toolbar: Araç Çubuğu
     custom_formats: Özel Biçimler
->>>>>>> 28ef6418
 displays:
   boolean:
     boolean: Evet/Hayır
