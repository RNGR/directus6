---
edit_field: Edytuj pole
item_revision: Wersja elementu
duplicate_field: Duplikuj pole
half_width: Połowa szerokości
full_width: Pełna szerokość
fill_width: Szerokość wypełnienia
field_name_translations: Tłumaczenie nazwy pola
enter_password_to_enable_tfa: Wprowadź hasło, aby włączyć uwierzytelnianie dwuetapowe
add_field: Dodaj pole
role_name: Nazwa roli
db_only_click_to_configure: 'Tylko baza danych: Kliknij, aby skonfigurować '
show_archived_items: Pokaż zarchiwizowane elementy
edited: Wartość zmieniona
required: Wymagane
required_for_app_access: Wymagane dla Dostępu Aplikacji
requires_value: Wymaga wartości
create_preset: Utwórz predefiniowane ustawienia
create_role: Stwórz rolę
create_user: Utwórz użytkownika
create_webhook: Stwórz webhook
invite_users: Zaproś użytkowników
email_examples: 'admin@example.com, użytkownik@example.com...'
invite: Zaproś
email_already_invited: E-mail "{email}" został już zaproszony
emails: E-maile
connection_excellent: Doskonałe połączenie
connection_good: Dobre połączenie
connection_fair: Niezłe połączenie
connection_poor: Słabe połączenie
primary: Podstawowy
rename_folder: Zmień nazwę folderu
delete_folder: Usuń folder
prefix: Przedrostek
suffix: Przyrostek
reset_bookmark: Zresetuj zakładkę
rename_bookmark: Zmień nazwę zakładki
update_bookmark: Aktualizuj zakładkę
delete_bookmark: Usuń zakładkę
delete_bookmark_copy: >-
  Czy na pewno chcesz usunąć zakładkę "{bookmark}"? Tej akcji nie można cofnąć.
logoutReason:
  SIGN_OUT: Wylogowano
  SESSION_EXPIRED: Sesja wygasła
public: Publiczny
public_description: Kontroluje dostępność danych API bez uwierzytelniania.
not_allowed: Niedozwolone
directus_version: Wersja aplikacji Directus
node_version: Wersja Node
node_uptime: Czas aktywności Node
os_type: Typ Systemu
os_version: Wersja Systemu
os_uptime: Czas pracy systemu
os_totalmem: Pamięć Systemu
archive: Archiwum
archive_confirm: Jesteś pewien, że chcesz zarchiwizować ten element?
archive_confirm_count: >-
  Brak zaznaczonych elementów | Czy na pewno chcesz zarchiwizować ten element? | Czy na pewno chcesz zarchiwizować te
  {count} elementy?
reset_system_permissions_to: 'Resetuj uprawnienia systemowe:'
reset_system_permissions_copy:
  Ta akcja nadpisze wszelkie uprawnienia niestandardowe, które mogły być zastosowane do kolekcji systemowych. Czy jesteś
  pewien?
the_following_are_minimum_permissions: Poniższe uprawnienia są wymagane, gdy "Dostęp do aplikacji" jest włączony.
app_access_minimum: Minimalny dostęp do aplikacji
recommended_defaults: Zalecane ustawienia domyślne
unarchive: Przywróć z archiwum
unarchive_confirm: Jesteś pewien, że chcesz przywrócić ten element?
nested_files_folders_will_be_moved: Zagnieżdżone pliki i foldery zostaną przeniesione o jeden poziom.
unknown_validation_errors: 'Wystąpiły błędy walidacji dla następujących ukrytych pól:'
validationError:
  eq: Wartość musi być {valid}
  neq: Wartość nie może być {invalid}
  in: Wartość musi być jednym z {valid}
  nin: Wartość nie może być jednym z {invalid}
  contains: Wartość musi zawierać {substring}
  ncontains: Wartość nie może zawierać {substring}
  gt: Wartość musi być większa niż {valid}
  gte: Wartość musi być większa lub równa {valid}
  lt: Wartość musi być mniejsza niż {valid}
  lte: Wartość musi być mniejsza lub równa {valid}
  empty: Wartość musi być pusta
  nempty: Wartość nie może być pusta
  null: Wartość musi być pusta
  nnull: Wartość nie może być pusta
  required: Wartość jest wymagana
  unique: Wartość musi być unikalna
  regex: Wartość nie ma poprawnego formatu
all_access: Pełny Dostęp
no_access: Brak dostępu
use_custom: Użyj niestandardowych
nullable: Bez wartości
allow_null_value: Zezwalaj na wartość NULL
enter_value_to_replace_nulls: Wprowadź nową wartość, aby zastąpić wszystkie pola NULL.
field_standard: Standard
field_presentation: Prezentacja i aliasy
field_file: Pojedynczy plik
field_files: Wiele plików
field_m2o: Powiązanie M20
field_m2a: Powiązanie M2A
field_o2m: Powiązanie 02M
field_m2m: Powiązanie M2M
field_translations: Tłumaczenia
item_permissions: Uprawnienia
field_permissions: Uprawnienia pola
field_validation: Walidacja pola
field_presets: Ustawienia pól
permissions_for_role: 'Przedmioty roli {role} mogą {action}.'
fields_for_role: 'Pola roli {role} mogą {action}.'
validation_for_role: 'Pole {action} zasad roli {role} musi być przestrzegane.'
presets_for_role: 'Wartość domyślna dla roli {role}.'
presentation_and_aliases: Prezentacja i aliasy
revision_post_update: Oto jak wyglądał ten element po aktualizacji...
changes_made: To są konkretne zmiany, które zostały wprowadzone...
no_relational_data: Pamiętaj, że nie obejmuje to danych relacyjnych.
hide_field_on_detail: Ukryj pole w szczegółach
show_field_on_detail: Pokaż pole w szczegółach
delete_field: Usuń pole
fields_and_layout: Pola i układ
field_create_success: 'Utworzono pole: "{field}"'
field_update_success: 'Zaktualizowano pole: "{field}"'
duplicate_where_to: Gdzie chcesz zduplikować to pole?
language: Język
global: Globalny
admins_have_all_permissions: Administratorzy mają wszystkie uprawnienia
camera: Aparat
exposure: Ekspozycja
shutter: Migawka
iso: ISO
focal_length: Długość ogniskowa
schema_setup_key: Nazwa kolumny bazy danych i klucz API
create_field: Stwórz pole
creating_new_field: 'Nowe pole ({collection})'
field_in_collection: '{field} ({collection})'
reset_page_preferences: Resetuj ustawienia strony
hidden_field: Ukryte pole
hidden_on_detail: Ukryte w detalu
disabled_editing_value: Wyłącz edycję wartości
key: Klucz
alias: Alias
bigInteger: Duża liczba całkowita
boolean: Wartość logiczna
date: Data
datetime: Data i godzina
decimal: Liczba dziesiętna
float: Liczba zmiennoprzecinkowa
integer: Liczba całkowita
json: JSON
<<<<<<< HEAD
xliff: XLIFF 1.2
xliff2: XLIFF 2.0
=======
xml: XML
>>>>>>> ceb57886
string: Ciąg znaków
text: Tekst
time: Czas
timestamp: Sygnatura czasowa
uuid: UUID
hash: Hash
not_available_for_type: Niedostępne dla tego typu
create_translations: Utwórz tłumaczenia
auto_refresh: Automatyczne odświeżanie
refresh_interval: Częstość odświeżania
no_refresh: Nie odświeżaj
refresh_interval_seconds: Odśwież natychmiast | Co sekundę | Co {seconds} sekund
refresh_interval_minutes: Co minutę | Co {minutes} minut
auto_generate: Automatycznie generuj
this_will_auto_setup_fields_relations: Spowoduje to automatyczne ustawienie wszystkich wymaganych pól i relacji.
click_here: Kliknij tutaj
to_manually_setup_translations: aby ręcznie ustawić tłumaczenia.
click_to_manage_translated_fields: >-
  Nie ma jeszcze tłumaczonych pól. Kliknij tutaj, aby je stworzyć. | Istnieje jedno tłumaczone pole. Kliknij tutaj, aby
  nim zarządzać. | Istnieją {count} tłumaczone pól. Kliknij tutaj, aby nimi zarządzać.
fields_group: Grupa pól
no_collections_found: Nie znaleziono żadnych kolekcji.
new_data_alert: 'W modelu danych zostaną utworzone następujące elementy:'
search_collection: Przeszukaj kolekcje...
new_field: 'Nowe pole'
new_collection: 'Nowa kolekcja'
add_m2o_to_collection: 'Dodaj relację wiele do jednego do "{collection}"'
add_o2m_to_collection: 'Dodaj relację jeden do wielu do "{collection}"'
add_m2m_to_collection: 'Dodaj relację wiele do wielu do "{collection}"'
choose_a_type: Wybierz typ...
determined_by_relationship: Określone przez relację
add_note: Dodaj użyteczną informację dla użytkowników...
default_value: Domyślna wartość
standard_field: Pole standardowe
single_file: Pojedynczy plik
multiple_files: Wiele plików
m2o_relationship: Relacja wiele do jednego
o2m_relationship: Relacja jeden do wielu
m2m_relationship: Relacja wiele do wielu
m2a_relationship: Relacja wiele do wielu
invalid_item: Niepoprawny element
next: Następny
field_name: Nazwa pola
translations: Tłumaczenia
note: Notatka
enter_a_value: Wprowadź wartość...
enter_a_placeholder: Wprowadź tekst zastępczy...
length: Długość
precision_scale: Precyzja i Skala
readonly: Tylko do odczytu
unique: Unikalne
updated_on: Edytowane
updated_by: Aktualizowany przez
primary_key: Klucz podstawowy
foreign_key: Klucz obcy
finish_setup: Zakończ konfigurację
dismiss: Anuluj
raw_value: Wartość surowa
edit_raw_value: Edytuj wartość surową
enter_raw_value: Wprowadź surową wartość...
clear_value: Wyczyść wartość
reset_to_default: Zresetuj do ustawień domyślnych
undo_changes: Cofnij zmiany
notifications: Powiadomienia
show_all_activity: Pokaż wszystkie aktywności
page_not_found: Nie odnaleziono strony
page_not_found_body: Strona, której poszukujesz, nie istnieje.
confirm_revert: Potwierdź cofnięcie
confirm_revert_body: Spowoduje to przywrócenie elementu do wybranego stanu.
display: Pokaż
settings_update_success: Ustawienia zaktualizowane
title: Tytuł
revision_delta_created: Utworzony
revision_delta_created_externally: Utworzono zewnętrznie
revision_delta_updated: 'Zaktualizowano 1 pole | Zaktualizowano {count} pól'
revision_delta_deleted: Usunięty
revision_delta_reverted: Odwrócony
revision_delta_other: Rewizja
revision_delta_by: '{date} przez {user}'
private_user: Prywatny Użytkownik
revision_preview: Podgląd wersji
updates_made: Aktualizacje wykonane
leave_comment: Napisz komentarz...
post_comment_success: Komentarz dodany
item_create_success: Element utworzony | Elementy utworzone
item_update_success: Element zaktualizowany | Elementy zaktualizowane
item_delete_success: Element usunięty | Elementy usunięte
this_collection: Ta kolekcja
related_collection: Powiązana kolekcja
related_collections: Powiązane kolekcje
translations_collection: Kolekcja tłumaczeń
languages_collection: Kolekcja języków
export_data: Eksportuj dane
format: Formatowanie
use_current_filters_settings: Użyj obecnych filtrów i ustawień
export_collection: 'Eksportuj {collection}'
last_page: Ostatnia strona
last_access: Ostatni dostęp
fill_template: Wypełnij wartością szablonu
a_unique_table_name: Unikalna nazwa tabeli...
a_unique_column_name: Unikalna nazwa kolumny...
enable_custom_values: Włącz niestandardowe wartości
submit: Zatwierdź
move_to_folder: Przenieś do folderu
move: Przenieś
system: System
add_field_related: Dodaj pole do powiązanej kolekcji
interface: Interfejs
today: Dziś
yesterday: Wczoraj
delete_comment: Usuń komentarz
date-fns_date: PPP
date-fns_time: 'h:mm:ss a'
date-fns_time_no_seconds: 'h:mm a'
date-fns_date_short: 'D MMM u'
date-fns_time_short: 'h:mma'
date-fns_date_short_no_year: MMM d
month: Miesiąc
year: Rok
select_all: Wybierz wszystkie
months:
  january: Styczeń
  february: Luty
  march: Marzec
  april: Kwiecień
  may: Maj
  june: Czerwiec
  july: Lipiec
  august: Sierpień
  september: Wrzesień
  october: Październik
  november: Listopad
  december: Grudzień
drag_mode: Tryb przeciągania
cancel_crop: Anuluj przycinanie
original: Oryginalny
url: Adres URL
import: Importuj
file_details: Szczegóły pliku
dimensions: Wymiary
size: Wielkość
created: Utworzony
modified: Zmodyfikowane
checksum: Suma kontrolna
owner: Właściciel
edited_by: Edytowane przez
folder: Folder
zoom: Powiększ
download: Pobierz
open: Otwórz
open_in_new_window: Otwórz w nowym oknie
foreground_color: Kolor pierwszego planu
background_color: Kolor tła
upload_from_device: Prześlij plik z urządzenia
choose_from_library: Wybierz plik z biblioteki
import_from_url: Załaduj za pośrednictwem adresu URL
replace_from_device: Zastąp plik z urządzenia
replace_from_library: Zastąp plik z biblioteki
replace_from_url: Zastąp plik z URL
no_file_selected: Nie wybrano pliku
download_file: Pobierz plik
collection_key: Klucz kolekcji
name: Nazwa
primary_key_field: Pole klucza podstawowego
type: Typ
creating_new_collection: Tworzenie nowej kolekcji
created_by: Stworzone przez
created_on: Stworzony dnia
creating_collection_info: Nazwij kolekcję i ustaw jego unikalne pole "klucz"...
creating_collection_system: Włącz i zmień nazwę każdego z tych opcjonalnych pól.
auto_increment_integer: Automatycznie zwiększana liczba całkowita
generated_uuid: Wygenerowane UUID
manual_string: Wprowadzony ręcznie ciąg znaków
save_and_create_new: Zapisz i utwórz nowy
save_and_stay: Zapisz i zostań
save_as_copy: Zapisz jako kopię
add_existing: Dodaj istniejący
creating_items: Tworzenie elementów
enable_create_button: Włącz przycisk Utwórz
selecting_items: Wybranie elementów
enable_select_button: Włącz przycisk wyboru
comments: Komentarze
no_comments: Brak komentarzy
click_to_expand: Kliknij, aby rozwinąć
select_item: Wybierz element
no_items: Brak elementów
search_items: Szukaj elementów...
disabled: Wyłączony
information: Informacja
report_bug: Zgłoś błąd
request_feature: Zaproponuj nową funkcjonalność
interface_not_found: 'Interfejs "{interface}" nie został znaleziony.'
reset_interface: Resetuj interfejs
display_not_found: 'Wyświetlanie "{display}" nie zostało znalezione.'
reset_display: Resetuj wyświetlanie
list-m2a: Konstruktor (M2A)
item_count: 'Brak elementów | Jeden element | {count} elementy/ów'
no_items_copy: Nie ma jeszcze żadnych elementów w tej kolekcji.
file_count: 'Brak plików | Jeden plik | {count} plików'
no_files_copy: Brak plików.
user_count: 'Brak użytkowników | Jeden użytkownik | {count} użytkowników'
no_users_copy: Nie ma jeszcze użytkowników w tej roli.
webhooks_count: 'Brak webhooków | Jeden Webhook | {count} Webhooków'
no_webhooks_copy: Brak webhooków.
all_items: Wszystkie elementy
csv: CSV
no_collections: Brak kolekcji
create_collection: Stwórz kolekcję
no_collections_copy_admin: Nie masz jeszcze żadnych kolekcji. Kliknij poniższy przycisk, aby rozpocząć.
no_collections_copy: Nie masz jeszcze żadnych kolekcji. Skontaktuj się z administratorem systemu.
relationship_not_setup: Relacja nie została prawidłowo skonfigurowana
display_template_not_setup: Opcja wyświetlania szablonu jest nieprawidłowo skonfigurowana
collection_field_not_setup: Opcja pola kolekcji jest nieprawidłowo skonfigurowana
select_a_collection: Wybierz kolekcje
active: Aktywne
users: Użytkownicy
activity: Aktywność
webhooks: Webhooki
field_width: Szerokość pola
add_filter: Dodaj Filtr
upper_limit: Górny limit...
lower_limit: Dolny limit...
user_directory: Katalog użytkownika
documentation: Dokumentacja
sidebar: Pasek boczny
duration: Czas trwania
charset: Zestaw znaków
second: Drugi
file_moved: Plik przeniesiony
collection_created: Utworzono kolekcję
modified_on: Modyfikowane Dnia
card_size: Rozmiar karty
sort_field: Pole sortowania
add_sort_field: Dodaj pole sortowania
sort: Sortuj
status: Status
toggle_manual_sorting: Przełącz ręczne sortowanie
bookmark_doesnt_exist: Zakładka nie istnieje
bookmark_doesnt_exist_copy: Nie znaleziono zakładki, którą próbujesz otworzyć.
bookmark_doesnt_exist_cta: Wróć do kolekcji
select_an_item: Wybierz element...
edit: Edytuj
enabled: Włączone
disable_tfa: Wyłącz weryfikację dwuetapową
tfa_scan_code: Zeskanuj kod w swojej aplikacji uwierzytelniającej, aby zakończyć konfigurację 2FA
enter_otp_to_disable_tfa: Wprowadź kod jednorazowy, aby wyłączyć 2FA
create_account: Utwórz konto
account_created_successfully: Konto utworzone pomyślnie
auto_fill: Automatyczne wypełnianie
corresponding_field: Odpowiednie pole
errors:
  COLLECTION_NOT_FOUND: 'Kolekcja nie istnieje'
  FIELD_NOT_FOUND: Nie znaleziono pola
  FORBIDDEN: Zabronione
  INVALID_CREDENTIALS: Nieprawidłowa nazwa użytkownika lub hasło
  INVALID_OTP: Złe hasło jednorazowe
  INVALID_PAYLOAD: Błędny payload
  INVALID_QUERY: Nieprawidłowe zapytanie
  ITEM_LIMIT_REACHED: Osiągnięto limit przedmiotów
  ITEM_NOT_FOUND: Nie znaleziono elementu
  ROUTE_NOT_FOUND: Nie znaleziono
  RECORD_NOT_UNIQUE: Wykryto zduplikowaną wartość
  USER_SUSPENDED: Użytkownik zawieszony
  CONTAINS_NULL_VALUES: Pole zawiera pustą wartość (Null)
  UNKNOWN: Nieoczekiwany błąd
value_hashed: Wartość bezpiecznie zakodowana
bookmark_name: Nazwa zakładki...
create_bookmark: Utwórz zakładkę
edit_bookmark: Edytuj zakładkę
bookmarks: Zakładki
presets: Ustawienia
unexpected_error: Nieoczekiwany błąd
unexpected_error_copy: Wystąpił nieoczekiwany błąd. Spróbuj ponownie później.
copy_details: Kopiuj szczegóły
no_app_access: Brak dostępu do aplikacji
no_app_access_copy: Ten użytkownik nie może używać aplikacji administracyjnej.
password_reset_sent: Wysłaliśmy Ci bezpieczny link do zresetowania hasła
password_reset_successful: Hasło zostało pomyślnie zresetowane
back: Wstecz
editing_image: Edycja obrazu
square: Kwadratowy
free: Wolne
flip_horizontal: Odbij w poziomie
flip_vertical: Odwróć w pionie
aspect_ratio: Proporcje
rotate: Obróć
all_users: Wszyscy użytkownicy
delete_collection: Usuń kolekcję
update_collection_success: Zaktualizowana kolekcja
delete_collection_success: Usunięta kolekcja
start_end_of_count_items: '{start}-{end} z {count} elementów'
start_end_of_count_filtered_items: '{start}-{end} z {count} przefiltrowanych przedmiotów'
one_item: '1 element'
one_filtered_item: '1 przefiltrowany element'
delete_collection_are_you_sure: >-
  Czy na pewno chcesz usunąć tę kolekcję? Spowoduje to usunięcie kolekcji i wszystkich jej elementów. Ta akcja jest
  trwała.
collections_shown: Wyświetlane kolekcje
visible_collections: Widoczne kolekcje
hidden_collections: Ukryte kolekcje
show_hidden_collections: Pokaż ukryte kolekcje
hide_hidden_collections: Ukryj ukryte kolekcje
unmanaged_collections: Nieskonfigurowane kolekcje
system_collections: Kolekcje systemowe
placeholder: Tekst zastępczy
icon_left: Ikona po lewej stronie
icon_right: Ikona po prawej
count_other_revisions: '{count} inne wersje'
font: Czcionka
sans_serif: Bezszeryfowa
serif: Szeryfowa
monospace: Monospace
divider: Separator
color: Kolor
circle: Okrąg
empty_item: Pusty element
log_in_with: 'Zaloguj się za pomocą {provider}'
advanced_filter: Filtr zaawansowany
delete_advanced_filter: Usuń filtr
change_advanced_filter_operator: Zmień operatora
operators:
  eq: Równa się
  neq: Różne od
  lt: Mniejsze od
  gt: Większe od
  lte: Równe lub mniejsze od
  gte: Większe lub równe od
  in: Jest jednym z
  nin: Nie jest jednym z
  null: Jest puste
  nnull: Nie jest puste
  contains: Zawiera
  ncontains: Nie zawiera
  between: Jest pomiędzy
  nbetween: Nie jest pomiędzy
  empty: Jest pusty
  nempty: Nie jest puste
  all: Zawiera te klucze
  has: Zawiera niektóre z tych kluczy
loading: Wczytywanie...
drop_to_upload: Upuść, aby przesłać
item: Element
items: Elementy
upload_file: Prześlij plik
upload_file_indeterminate: Przesyłanie pliku...
upload_file_success: Plik przesłany
upload_files_indeterminate: 'Przesyłanie plików {done}/{total}'
upload_files_success: 'Przesłano {count} plików'
upload_pending: Prześlij oczekujące
drag_file_here: Przeciągnij i upuść plik tutaj
click_to_browse: Kliknij, aby przeglądać
layout_options: Opcje Układu
rows: Wiersze
columns: Kolumny
collection_setup: Ustawienia kolekcji
optional_system_fields: Opcjonalne pola systemu
value_unique: Wartość musi być unikalna
all_activity: Wszystkie aktywności
create_item: Utwórz element
display_template: Wyświetl szablon
n_items_selected: 'Nie wybrano elementów | 1 wybrany element | {n} wybranych elementów'
per_page: Na stronę
all_files: Wszystkie pliki
my_files: Moje pliki
recent_files: Ostatnie pliki
create_folder: Utwórz Folder
folder_name: Nazwa folderu...
add_file: Dodaj plik
replace_file: Zastąp plik
no_results: Brak wyników
no_results_copy: Dostosuj lub wyczyść filtry wyszukiwania, aby zobaczyć wyniki.
clear_filters: Wyczyść filtry
saves_automatically: Zapisuje automatycznie
role: Rola
user: Użytkownik
no_presets: Brak szablonów
no_presets_copy: Nie zapisano jeszcze żadnych szablonów lub zakładek.
no_presets_cta: Dodaj szablon
create: Stwórz
on_create: Przy tworzeniu
on_update: Po zaktualizowaniu
read: Odczyt
update: Zaktualizuj
select_fields: Wybierz pola
format_text: Formatuj tekst
bold: Pogrubiony
toggle: Przełącz
icon_on: Ikona włączona
icon_off: Ikona wyłączona
label: Etykieta
image_url: Adres Url obrazu
alt_text: Tekst alternatywny
media: Media
width: Szerokość
height: Wysokość
source: Źródło
url_placeholder: Wprowadź adres url...
display_text: Wyświetl tekst
display_text_placeholder: Wprowadź tekst wyświetlany...
tooltip: Podpowiedź
tooltip_placeholder: Wprowadź podpowiedź...
unlimited: Nielimitowany
open_link_in: Otwórz link w
new_tab: Nowa karta
current_tab: Aktualna karta
wysiwyg_options:
  aligncenter: Wyśrodkuj
  alignjustify: Wyjustuj
  alignleft: Wyrównaj do lewej
  alignnone: Brak wyrównania
  alignright: Wyrównaj do prawej
  forecolor: Kolor pierwszego planu
  backcolor: Kolor tła
  bold: Pogrubiony
  italic: Kursywa
  underline: Podkreślenie
  strikethrough: Przekreślenie
  subscript: Indeks dolny
  superscript: Indeks górny
  codeblock: Kod
  blockquote: Blok cytowany
  bullist: Lista wypunktowana
  numlist: Lista numerowana
  hr: Pozioma linia
  link: Dodaj/edytuj link
  unlink: Usuń link
  media: Dodaj/Edytuj media
  image: Dodaj/Edytuj obraz
  copy: Kopiuj
  cut: Wytnij
  paste: Wklej
  heading: Nagłówek
  h1: Nagłówek 1
  h2: Nagłówek 2
  h3: Nagłówek 3
  h4: Nagłówek 4
  h5: Nagłówek 5
  h6: Nagłówek 6
  fontselect: Wybierz czcionkę
  fontsizeselect: Wybierz rozmiar czcionki
  indent: Wcięcie
  outdent: Wysunięcie
  undo: Cofnij
  redo: Powtórz
  remove: Usuń
  removeformat: Usuń formatowanie
  selectall: Wybierz wszystkie
  table: Tabela
  visualaid: Pokaż niewidoczne elementy
  source_code: Edytuj kod źródłowy
  fullscreen: Pełny ekran
  directionality: Kierunek
dropdown: Lista rozwijana
choices: Opcje
choices_option_configured_incorrectly: Wybór skonfigurowany nieprawidłowo
deselect: Odznacz
deselect_all: Odznacz Wszystko
other: Inne...
adding_user: Dodawanie użytkownika
unknown_user: Nieznany użytkownik
creating_in: 'Tworzenie elementu w {collection}'
editing_in: 'Edycja elementu w {collection}'
creating_unit: 'Tworzenie {unit}'
editing_unit: 'Edycja {unit}'
editing_in_batch: 'Grupowa edycja {count} elementów'
no_options_available: Brak dostępnych opcji
settings_data_model: Model danych
settings_permissions: Role i uprawnienia
settings_project: Ustawienia projektu
settings_webhooks: Webhooki
settings_presets: Szablony i zakładki
one_or_more_options_are_missing: Brakuje jednej lub więcej opcji
scope: Zakres
select: Wybierz...
layout: Układ
tree_view: Widok drzewa
changes_are_permanent: Zmiany są trwałe
preset_name_placeholder: Służy jako domyślny, gdy pusty...
preset_search_placeholder: Szukaj zapytanie...
editing_preset: Edycja szablonu
layout_preview: Podgląd układu
layout_setup: Ustawienia układu
unsaved_changes: Niezapisane zmiany
unsaved_changes_copy: Czy na pewno chcesz opuścić tę stronę?
discard_changes: Odrzuć zmiany.
keep_editing: Kontynuuj edycję
page_help_collections_overview: '**Przegląd kolekcji** — Lista wszystkich kolekcji, do których masz dostęp.'
page_help_collections_collection: >-
  **Przeglądaj przedmioty** — Lista wszystkich {collection} elementów, do których masz dostęp. Dostosuj układ, filtry i
  sortowanie w celu dostosowania widoku, a nawet zapisz zakładki z tych różnych konfiguracji, aby uzyskać szybki dostęp.
page_help_collections_item: >-
  **Szczegóły pozycji** — Formularz do przeglądania i zarządzania tą pozycją. Ten pasek boczny zawiera również pełną
  historię zmian i osadzonych komentarzy.
page_help_activity_collection: >-
  **Przeglądaj Aktywność** — Kompleksowa lista wszystkich działań Twojego użytkownika systemowego i jego treści.
page_help_docs_global: >-
  **Przegląd dokumentacji** — Dokumenty dostosowane do wersji i schematu tego projektu.
page_help_files_collection: >-
  **Biblioteka plików** — Lista wszystkich zasobów plików przesłanych do tego projektu. Dostosuj układ, filtry i
  sortowanie w celu dostosowania widoku, a nawet zapisz zakładki z tych różnych konfiguracji, aby uzyskać szybki dostęp.
page_help_files_item: >-
  **Szczegóły pliku** — Formularz do zarządzania metadanymi plików, edycji oryginalnego zasobu i aktualizacji ustawień
  dostępu.
page_help_settings_project: '**Ustawienia projektu** — globalne opcje konfiguracji projektu.'
page_help_settings_datamodel_collections: >-
  **Model danych: Kolekcje** — Lista wszystkich dostępnych kolekcji. Obejmuje to widoczne, ukryte i systemowe kolekcje,
  jak również niezarządzane tabele bazy danych, które mogą być dodane.
page_help_settings_datamodel_fields: >-
  **Model danych: Zbieranie** — Formularz do zarządzania tą kolekcją i jej polami.
page_help_settings_roles_collection:
  '**Przeglądaj role** — Wyświetla role administratora, publiczne i niestandardowe role użytkowników.'
page_help_settings_roles_item: '**Szczegóły roli** - Zarządzaj uprawnieniami ról i innymi ustawieniami.'
page_help_settings_presets_collection: >-
  **Przeglądaj ustawienia** — wyświetla wszystkie ustawienia predefiniowane w projekcie, w tym: użytkownik, role,
  globalne zakładki, a także widoki domyślne.
page_help_settings_presets_item: >-
  **Ustawienia szczegółów** — Formularz do zarządzania zakładkami i domyślnymi ustawieniami kolekcji.
page_help_settings_webhooks_collection:
  '**Przeglądaj Webhooks** — zawiera listę wszystkich webhooków w ramach projektu.'
page_help_settings_webhooks_item: '**Szczegóły Webhook** — Formularz do tworzenia i zarządzania webhookami projektu.'
page_help_users_collection: '**Katalog Użytkownika** — Lista wszystkich użytkowników systemu w tym projekcie.'
page_help_users_item: >-
  **Szczegóły użytkownika** — Zarządzaj informacjami o koncie lub zobacz szczegóły innych użytkowników.
activity_feed: Kanał aktywności
add_new: Dodaj nowy
create_new: Utwórz nowy
all: Wszystkie
none: Brak
no_layout_collection_selected_yet: Nie wybrano jeszcze żadnego układu/kolekcji
batch_delete_confirm: >-
  Żaden element nie został zaznaczony | Na pewno chcesz usunąć ten element? Tej akcji nie będzie można cofnąć. | Na
  pewno chcesz usunąć {count} elementów? Tej akcji nie będzie można cofnąć.
cancel: Anuluj
collection: Kolekcja
collections: Kolekcje
singleton: Singleton
singleton_label: Traktuj jako pojedynczy obiekt
system_fields_locked: Pola systemowe są zablokowane i nie można ich edytować
fields:
  directus_activity:
    item: Klucz główny produktu
    action: Czynność
    collection: Kolekcja
    timestamp: Czynność na
    user: Czynność przez
    comment: Komentarz
    user_agent: User agent
    ip: Adres IP
    revisions: Wersje
  directus_collections:
    collection: Kolekcja
    icon: Ikona
    note: Notatka
    display_template: Wyświetl szablon
    hidden: Ukryte
    singleton: Singleton
    translations: Tłumaczenia Kolekcji
    archive_app_filter: Filtr archiwum
    archive_value: Wartości archiwalne
    unarchive_value: Niezarchiwizowane wartości
    sort_field: Pole sortowania
    accountability: Śledzenie Aktywności i Wersji
  directus_files:
    $thumbnail: Miniaturka
    title: Tytuł
    description: Opis
    tags: Etykiety
    location: Lokalizacja
    storage: Magazyn
    filename_disk: Nazwa pliku (Dysk)
    filename_download: Nazwa pliku (Pobierz)
    metadata: Metadane
    type: Typ Mime
    filesize: Rozmiar pliku
    modified_by: Zmodyfikowane przez
    modified_on: Modyfikowane Dnia
    created_on: Stworzony dnia
    created_by: Stworzone przez
    embed: Osadzony
    uploaded_by: Przesłane przez
    folder: Folder
    width: Szerokość
    uploaded_on: Przesłano
    height: Wysokość
    charset: Zestaw znaków
    duration: Czas trwania
  directus_users:
    first_name: Imię
    last_name: Nazwisko
    email: E-Mail
    password: Hasło
    avatar: Awatar
    location: Lokalizacja
    title: Tytuł
    description: Opis
    tags: Etykiety
    language: Język
    theme: Motyw
    tfa_secret: Uwierzytelnianie dwuetapowe
    status: Status
    role: Rola
    token: Token
    last_page: Ostatnia strona
    last_access: Ostatni dostęp
  directus_settings:
    project_name: Nazwa projektu
    project_url: Adres URL projektu
    project_color: Kolor projektu
    project_logo: Logo projektu
    public_foreground: Publiczny Foreground
    public_background: Tło publiczne
    public_note: Notatka publiczna
    auth_password_policy: Zasady haseł
    auth_login_attempts: Próby logowania
    storage_asset_presets: Ustawienia magazynu zasobów
    storage_asset_transform: Przekształcanie zasobów magazynowych
    custom_css: Niestandardowy CSS
  directus_fields:
    collection: Nazwa kolekcji
    icon: Ikona kolekcji
    note: Notatka
    hidden: Ukryte
    singleton: Singleton
    translation: Tłumaczenie nazwy pola
    display_template: Szablon
  directus_roles:
    name: Nazwa roli
    icon: Ikona roli
    description: Opis
    app_access: Dostęp aplikacji
    admin_access: Dostęp do panelu administratora
    ip_access: Dostęp IP
    enforce_tfa: Wymagaj uwierzytelniania dwuskładnikowego
    users: Użytkownicy w roli
    module_list: Moduł Nawigacji
    collection_list: Kolekcja Nawigacji
field_options:
  directus_collections:
    track_activity_revisions: Śledź aktywność i rewizje
    only_track_activity: Tylko Śledź Aktywność
    do_not_track_anything: Nie śledź niczego
no_fields_in_collection: 'Nie ma jeszcze żadnych pól w "{collection}"'
do_nothing: Nic nie rób
generate_and_save_uuid: Generuj i zapisz UUID
save_current_user_id: Zapisz bieżący identyfikator użytkownika
save_current_user_role: Zapisz bieżącą rolę użytkownika
save_current_datetime: Zapisz bieżącą datę/czas
block: Zablokuj
inline: W lini
comment: Komentarz
continue: Kontynuuj
continue_as: >-
  <b>{name}</b> jest obecnie uwierzytelniony. Jeśli rozpoznajesz to konto, naciśnij przycisk Kontynuuj.
editing_role: 'Rola {role}'
creating_webhook: Tworzenie Webhooka
default: Domyślnie
delete: Usuń
delete_are_you_sure: >-
  Ta akcja jest trwała i nie może zostać cofnięta. Czy na pewno chcesz kontynuować?
delete_field_are_you_sure: >-
  Na pewno chcesz usunąć pole "{field}"? Tej akcji nie będzie można cofnąć.
description: Opis
done: Skończone
duplicate: Zduplikuj
email: E-Mail
embed: Osadzony
fallback_icon: Ikona Fallback
field: Pole | Pola
file: Plik
file_library: Biblioteka plików
forgot_password: Zapomniałem hasła
hidden: Ukryte
icon: Ikona
info: Informacja
normal: Normalny
success: Sukces
warning: Ostrzeżenie
danger: Niebezpieczeństwo
junction_collection: Kolekcja Junction
latency: Opóźnienie
login: Zaloguj się
my_activity: Moje aktywność
not_authenticated: Brak uwierzytelnienia
authenticated: Uwierzytelniony
options: Opcje
otp: Jednorazowe hasło
password: Hasło
permissions: Uprawnienia
relationship: Powiązanie
reset: Wyczyść
reset_password: Resetuj hasło
revisions: Wersje
revert: Przywróć
save: Zapisz
schema: Schemat
search: Wyszukaj
select_existing: Wybierz istniejące
select_field_type: Wybierz typ pola
select_interface: Wybierz interfejs
settings: Ustawienia
sign_in: Zarejestruj się
sign_out: Wyloguj się
sign_out_confirm: Na pewno chcesz się wylogować?
something_went_wrong: Coś poszło nie tak.
sort_direction: Kierunek sortowania
sort_asc: Sortuj rosnąco
sort_desc: Sortuj malejąco
template: Szablon
translation: Tłumaczenia
value: Wartość
view_project: Zobacz projekt
weeks: { }
report_error: Zgłoś błąd
interfaces:
  presentation-links:
    presentation-links: Linki przycisków
    links: Linki
    description: Konfigurowalne przyciski linków do uruchamiania dynamicznych adresów URL
    style: Style
    primary: Podstawowy
    link: Linki
    button: Przyciski
    error: Nie można wykonać akcji
  select-multiple-checkbox:
    checkboxes: Pola wyboru
    description: Wybierz pomiędzy wieloma opcjami za pomocą pól wyboru
    allow_other: Zezwól na inne
    show_more: 'Pokaż {count} więcej'
    items_shown: Wyświetlane elementy
  input-code:
    code: Kod
    description: Zapisz lub udostępnij kod snippeta
    line_number: Numer linii
    placeholder: Wprowadź kod tutaj...
  collection:
    collection: Kolekcja
    description: Wybierz pomiędzy istniejącymi kolekcjami
    include_system_collections: Dołącz kolekcje systemowe
  system-collections:
    collections: Kolekcje
    description: Wybierz pomiędzy istniejącymi kolekcjami
    include_system_collections: Dołącz kolekcje systemowe
  select-color:
    color: Kolor
    description: Wprowadź lub wybierz kolor
    placeholder: Wybierz kolor...
    preset_colors: Ustawienia kolorów
    preset_colors_add_label: Dodaj nowy kolor...
    name_placeholder: Wprowadź nazwę koloru...
  datetime:
    datetime: Data i godzina
    description: Wprowadź daty i godziny
    include_seconds: Uwzględnij sekundy
    set_to_now: Ustaw na teraz
    use_24: Użyj 24-godzinnego formatu
  system-display-template:
    display-template: Wyświetl szablon
    description: Wymieszaj wartości pola statycznego i pola dynamicznego
    collection_field: Pole kolekcji
    collection_field_not_setup: Opcja pola kolekcji jest nieprawidłowo skonfigurowana
    select_a_collection: Wybierz kolekcje
  presentation-divider:
    divider: Separator
    description: Etykietowanie i dzielenie pól na sekcje
    title_placeholder: Wprowadź tytuł...
    inline_title: Tytuł w linii
    inline_title_label: Pokaż tytuł w linii
    margin_top: Margines górny
    margin_top_label: Zwiększ górny margines
  select-dropdown:
    description: Wybierz ikonę z rozwijanej listy
    choices_placeholder: Dodaj nowy wybór
    allow_other: Zezwól na inne
    allow_other_label: Zezwalaj na inne wartości
    allow_none: Zezwalaj na brak
    allow_none_label: Zezwól na brak zaznaczenia
    choices_name_placeholder: Wprowadź nazwę...
    choices_value_placeholder: Wprowadź wartość...
  select-multiple-dropdown:
    select-multiple-dropdown: Rozwijanie menu listy (Wielokrotnego wyboru)
    description: Wybierz wiele wartości z listy rozwijanej
  file:
    file: Plik
    description: Wybierz lub prześlij plik
  files:
    files: Pliki
    description: Wybierz lub prześlij wiele plików
  input-hash:
    hash: Hash
    description: Wprowadź wartość do hashowania
    masked: Zamaskowany
    masked_label: Ukryj rzeczywiste wartości
  select-icon:
    icon: Ikona
    description: Wybierz ikonę z listy rozwijanej
    search_for_icon: Szukaj ikony...
  file-image:
    image: Obraz
    description: Wybierz lub prześlij plik
  system-interface:
    interface: Interfejs
    description: Wybierz istniejący interfejs
    placeholder: Wybierz interfejs...
  system-interface-options:
    interface-options: Opcje interfejsu
    description: Okno do wyboru opcji interfejsu
  list-m2m:
    many-to-many: Wiele do wielu
    description: Wybierz wiele powiązanych elementów
  select-dropdown-m2o:
    many-to-one: Wiele do jednego
    description: Wybierz pojedynczy powiązany element
    display_template: Wyświetl szablon
  input-rich-text-md:
    markdown: Markdown
    description: Wprowadź i zobacz markdown
    customSyntax: Niestandardowe bloki
    customSyntax_label: Dodaj własne typy składni
    customSyntax_add: Dodaj własną składnię
    box: Blok / Inline
    imageToken: Token obrazu
    imageToken_label: Jaki (statyczny) token dodać do źródeł obrazu
  presentation-notice:
    notice: Informacja
    description: Wyświetl krótką informacje
    text: Wprowadź zawartość informacji...
  numeric:
    numeric: Numeryczne
    description: Wprowadź liczbę
    minimum_value: Wartość minimalna
    maximum_value: Wartość maksymalna
    step_interval: Czas kroku
  list-o2m:
    one-to-many: Jeden do wielu
    description: Wybierz wiele powiązanych elementów
    no_collection: Kolekcja nie została znaleziona
  select-radio:
    radio-buttons: Przyciski jednokrotnego wyboru
    description: Wybierz jeden lub wiele obiektów
  list:
    repeater: Powtarzaj
    description: Utwórz wiele wpisów o tej samej strukturze
    edit_fields: Edytuj pola
    add_label: 'Etykieta "Utwórz nowy"'
    field_name_placeholder: Wprowadź nazwę pola...
    field_note_placeholder: Wprowadź opis pola...
  slider:
    slider: Suwak
    description: Wybierz numer używając suwaka
    always_show_value: Zawsze pokazuj wartość
  tags:
    tags: Etykiety
    description: Wybierz lub dodaj tagi
    whitespace: Białe znaki
    hyphen: Zastąp myślnikiem
    underscore: Zastąp podkreśleniem
    remove: Usuń białe znaki
    capitalization: Stosowanie wielkich liter
    uppercase: Konwertuj duże litery
    lowercase: Konwertuj małe litery
    auto_formatter: Użyj automatycznego formatowania
    alphabetize: Alfabetycznie
    alphabetize_label: Wymuś kolejność alfabetyczną
    add_tags: Dodaj tagi...
  input:
    text-input: Pole tekstowe
    description: Wprowadź pojedynczą linię tekstu
    trim: Przytnij
    trim_label: Przytnij początek i koniec
    mask: Zamaskowany
    mask_label: Ukryj rzeczywistą wartość
    clear: Wyczyść wartość
    clear_label: Zapisz jako pusty ciąg
  input-multiline:
    textarea: Obszar tekstowy
    description: Wprowadź wieloliniowy tekst
  boolean:
    toggle: Przełącz
    description: Przełącz między włącz/wyłącz
    label_placeholder: Wprowadź etykietę...
    label_default: Włączone
  translations:
    display_template: Wyświetl szablon
    no_collection: Brak kolekcji
  list-o2m-tree-view:
    description: Widok drzewa dla zagnieżdżonych rekursywnych elementów od jednego do wielu
    recursive_only: Interfejs widoku drzewa działa tylko dla relacji rekurencyjnych.
  user:
    user: Użytkownik
    description: Wybierz istniejącego użytkownika
    select_mode: Wybierz tryb
    modes:
      auto: Automatycznie
      dropdown: Lista rozwijana
      modal: Okno
  input-rich-text-html:
    wysiwyg: WYSIWYG
    description: Edytor zawartość HTML
    toolbar: Pasek narzędzi
    custom_formats: Niestandardowe formaty
    options_override: Zastąp opcje
  input-autocomplete-api:
    input-autocomplete-api: Autocomplete Input (API)
    description: Typ wyszukiwania dla zewnętrznych wartości API.
    results_path: Ścieżka wyników
    value_path: Ścieżka bazowa
    trigger: Wyzwalacz
    rate: Oceń
displays:
  boolean:
    boolean: Wartość logiczna
    description: Wyświetlaj włącz/wyłącz
    label_on: Etykieta włączona
    label_on_placeholder: Wprowadź etykietę...
    label_off: Etykieta włączona
    label_off_placeholder: Wprowadź wyłączoną etykietę...
    icon_on: Ikona włączona
    icon_off: Ikona wyłączona
    color_on: Kolor włączony
    color_off: Kolor wyłączony
  collection:
    collection: Kolekcja
    description: Wyświetl kolekcję
    icon_label: Pokaż ikonę kolekcji
  color:
    color: Kolor
    description: Wyświetl kolorową kropkę
    default_color: Domyślny kolor
  datetime:
    datetime: Data i godzina
    description: Wyświetlaj wartości związane z czasem
    format: Formatowanie
    format_note: >-
      Niestandardowy format akceptuje __[tabelę symboli daty w polu
      daty](https://www.unicode.org/reports/tr35/tr35-dates.html#Date_Field_Symbol_Table)__
    long: Długi
    short: Krótki
    relative: Względny
    relative_label: 'Pokaż czas względny, np. 5 minut temu'
  file:
    file: Plik
    description: Wyświetl pliki
  filesize:
    filesize: Rozmiar pliku
    description: Wyświetl rozmiar pliku
  formatted-value:
    formatted-value: Wartość sformatowana
    description: Wyświetl sformatowaną wersję tekstu
    format_title: Format tytułu
    format_title_label: Automatyczny format
    bold_label: Ustaw styl pogrubiony
  formatted-json-value:
    formatted-json-value: Sformatowana wartość JSON
    description: Wyświetl sformatowaną wersję obiektu
  icon:
    icon: Ikona
    description: Wyświetl ikonę
    filled: Wypełniony
    filled_label: Użyj wypełnionego wariantu
  image:
    image: Obraz
    description: Wyświetl mały podgląd obrazu
    circle: Okrąg
    circle_label: Wyświetl jako okrąg
  labels:
    labels: Etykiety
    description: Wyświetlaj pojedynczą lub listę etykiet
    default_foreground: Domyślny Foreground
    default_background: Domyślne tło
    format_label: Formatuj każdą etykietę
    show_as_dot: Pokaż jako kropkę
    choices_value_placeholder: Wprowadź wartość...
    choices_text_placeholder: Wprowadź tekst...
  mime-type:
    mime-type: Typ MIME
    description: Pokaż typ MIME pliku
    extension_only: Tylko rozszerzenie
    extension_only_label: Pokaż tylko rozszerzenie pliku
  rating:
    rating: Ocena
    description: Wizualizuj liczbę jako gwiazdkę względem wartości maksymalnej
    simple: Prosty
    simple_label: Pokaż gwiazdki w prostym formacie
  raw:
    raw: Wartość surowa
  related-values:
    related-values: Powiązane wartości
    description: Wyświetl wartości Raw
  user:
    user: Użytkownik
    description: Wyświetl użytkownika
    avatar: Awatar
    name: Nazwa
    both: Oba
    circle_label: Pokaż użytkownika w kółku
layouts:
  cards:
    cards: Karty
    image_source: Źródło obrazu
    image_fit: Dopasuj obraz
    crop: Przytnij
    contain: Zawiera
    title: Tytuł
    subtitle: Subtytuł
  tabular:
    tabular: Tabela
    fields: Pola
    spacing: Odstępy
    comfortable: Wygodny
    compact: Kompaktowy
    cozy: Przytulny
  calendar:
    calendar: Kalendarz
    start_date_field: Pole daty rozpoczęcia
    end_date_field: Pole daty zakończenia<|MERGE_RESOLUTION|>--- conflicted
+++ resolved
@@ -146,12 +146,9 @@
 float: Liczba zmiennoprzecinkowa
 integer: Liczba całkowita
 json: JSON
-<<<<<<< HEAD
 xliff: XLIFF 1.2
 xliff2: XLIFF 2.0
-=======
 xml: XML
->>>>>>> ceb57886
 string: Ciąg znaków
 text: Tekst
 time: Czas
