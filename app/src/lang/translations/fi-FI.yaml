--- conflicted
+++ resolved
@@ -975,10 +975,7 @@
     repeater: Toistaja
     description: Luo useita saman rakenteen merkintöjä
     edit_fields: Muokkaa kenttiä
-<<<<<<< HEAD
-=======
     add_label: '"Luo uusi" tunniste'
->>>>>>> 4c04eba4
     field_name_placeholder: Syötä kentän nimi...
     field_note_placeholder: Syötä kentän muistiinpano...
   slider:
