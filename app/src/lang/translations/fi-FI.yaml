---
edit_field: Muokkaa kenttää
item_revision: Kohteen versio
duplicate_field: Monista kenttä
half_width: Puolileveä
full_width: Täysleveä
fill_width: Täysleveä
field_name_translations: Kentän nimen käännökset
enter_password_to_enable_tfa: Anna salasanasi ottaaksesi käyttöön kaksivaiheisen todennuksen
add_field: Lisää kenttä
role_name: Roolin nimi
db_only_click_to_configure: 'Vain tietokanta: Klikkaa määrittääksesi '
show_archived_items: Näytä arkistoidut kohteet
edited: Arvoa muokattu
required: Vaadittu
required_for_app_access: Vaaditaan sovelluspääsyyn
requires_value: Vaatii arvon
create_preset: Luo esiasetus
create_role: Luo rooli
create_user: Luo käyttäjä
create_webhook: Luo webhook
invite_users: Kutsu käyttäjiä
email_examples: 'yllapitaja@example.com, kayttaja@example.com...'
invite: Kutsu
email_already_invited: Sähköposti "{email}" on jo kutsuttu
emails: Sähköpostit
connection_excellent: Erinomainen yhteys
connection_good: Hyvä yhteys
connection_fair: Hyvä yhteys
connection_poor: Huono yhteys
primary: Ensisijainen
rename_folder: Nimeä kansio uudelleen
delete_folder: Poista kansio
prefix: Etuliite
suffix: Jälkiliite
reset_bookmark: Nollaa kirjanmerkki
rename_bookmark: Uudelleennimeä kirjanmerkki
update_bookmark: Päivitä kirjanmerkki
delete_bookmark: Poista kirjanmerkki
delete_bookmark_copy: >-
  Oletko varma, että haluat poistaa "{bookmark}" kirjanmerkin? Tätä toimintoa ei voi perua.
logoutReason:
  SIGN_OUT: Kirjauduttu ulos
  SESSION_EXPIRED: Istunto vanheutunut
public: Julkinen
public_description: Määrittää mitä API-tietoja on saatavilla ilman autentikointia.
not_allowed: Ei sallittu
directus_version: Directus-versio
node_version: Node-versio
node_uptime: Node-käynnissäoloaika
os_type: Käyttöjärjestelmätyyppi
os_version: Käyttöjärjestelmäversio
os_uptime: Käyttöjärjestelmän käynnissäoloaika
os_totalmem: Käyttöjärjestelmämuisti
archive: Arkistoi
archive_confirm: Oletko varma, että haluat arkistoida tämän kohteen?
archive_confirm_count: >-
  Kohteita ei ole valittu | Oletko varma, että haluat arkistoida tämän kohteen? | Oletko varma, että haluat arkistoida
  nämä {count} kohdetta?
reset_system_permissions_to: 'Palauta järjestelmän käyttöoikeudet:'
reset_system_permissions_copy:
  Tämä toiminto korvaa kaikki mukautetut käyttöoikeudet, joita olet saattanut soveltaa järjestelmäkokoelmiin. Oletko
  varma?
the_following_are_minimum_permissions:
  Seuraavat ovat vähimmäiskäyttöoikeudet vaaditaan kun "Sovelluspääsy" on käytössä. Voit laajentaa käyttöoikeuksia tästä
  korkeammaksi, mutta et matalammaksi.
app_access_minimum: Sovelluspääsy vähintään
recommended_defaults: Suositellut oletukset
unarchive: Palauta arkistosta
unarchive_confirm: Oletko varma, että haluat palauttaa tämän kohteen?
nested_files_folders_will_be_moved: Sisäkkäisiä tiedostoja ja kansioita siirretään yksi taso ylöspäin.
unknown_validation_errors: 'Validointivirheitä seuraavissa piilotetuissa kentissä:'
validationError:
  eq: Arvon on oltava {valid}
  neq: Arvo ei voi olla {invalid}
  in: Arvon on oltava yksi näistä {valid}
  nin: Arvo ei voi olla {invalid}
  contains: Arvon on sisällettävä {substring}
  ncontains: Arvo ei voi sisältää {substring}
  gt: Arvon on oltava suurempi kuin {valid}
  gte: Arvon on oltava yhtä suuri tai suurempi kuin {valid}
  lt: Arvon on oltava pienempi kuin {valid}
  lte: Arvon on oltava yhtä suuri tai suurempi kuin {valid}
  empty: Arvon on oltava tyhjä
  nempty: Arvo ei voi olla tyhjä
  null: Arvon on oltava null
  nnull: Arvo ei voi olla null
  required: Arvo vaaditaan
  unique: Arvon on oltava yksilöllinen
  regex: Arvon muoto ei ole oikea
all_access: Täysi pääsy
no_access: Ei pääsyä
use_custom: Käytä mukautettua
nullable: Nullable
allow_null_value: Salli NULL-arvo
enter_value_to_replace_nulls: Syötä uusi arvo korvataksesi kaikki NULL:it, jotka tällä hetkellä kuuluvat tähän kenttään.
field_standard: Vakio
field_presentation: Esitystapa & aliakset
field_file: Yksittäinen tiedosto
field_files: Useita tiedostoja
field_m2o: M2O-suhde
field_m2a: M2A-suhde
field_o2m: O2M-suhde
field_m2m: M2M-suhde
field_translations: Käännökset
item_permissions: Kohteen oikeudet
field_permissions: Kentän oikeudet
field_validation: Kentän vahvistus
field_presets: Kentän esiasetukset
permissions_for_role: 'Kohteet joita {role} rooli voi {action}.'
fields_for_role: 'Kentät joita {role} rooli voi {action}.'
validation_for_role: 'Kentän sääntöjä {action} roolille {role} on noudatettava.'
presets_for_role: 'Kentän oletusarvot roolille {role}.'
presentation_and_aliases: Esitystapa & aliakset
revision_post_update: Tässä on miltä tämä kohde näytti päivityksen jälkeen...
changes_made: Nämä ovat mutokset jotka tarkalleenottaen tehtiin...
no_relational_data: Muista, että tämä ei sisällä relaatiotietoja.
hide_field_on_detail: Piilota kenttä yksityiskohdissa
show_field_on_detail: Näytä kenttä yksityiskohdissa
delete_field: Poista kenttä
fields_and_layout: Kentät & asettelu
field_create_success: 'Luotu kenttä: "{field}"'
field_update_success: 'Päivitetty kenttä: "{field}"'
duplicate_where_to: Mihin haluat monistaa tämän kentän?
language: Kieli
global: Yleinen
admins_have_all_permissions: Ylläpitäjillä on kaikki oikeudet
camera: Kamera
exposure: Valotus
shutter: Suljin
iso: ISO
focal_length: Polttoväli
schema_setup_key: Kentän tietokantasarakkeen nimi ja API-avain
create_field: Luo kenttä
creating_new_field: 'Uusi kenttä ({collection})'
field_in_collection: '{field} ({collection})'
reset_page_preferences: Nollaa sivun asetukset
hidden_field: Piilotettu kenttä
hidden_on_detail: Piilotettu yksityiskohdista
disabled_editing_value: Poista arvon muokkaus käytöstä
key: Avain
alias: Alias
bigInteger: Suuri kokonaisluku
boolean: Totuusarvo
date: Päivämäärä
datetime: DateTime
decimal: Desimaali
float: Liukuluku
integer: Kokonaisluku
json: JSON
xml: XML
string: Merkkijono
text: Teksti
time: Aika
timestamp: Aikaleima
uuid: UUID
hash: Tiiviste
not_available_for_type: Ei saatavilla tälle tyypille
create_translations: Luo käännökset
auto_refresh: Automaattinen päivitys
refresh_interval: Päivitysväli
no_refresh: Älä päivitä
refresh_interval_seconds: Päivitä välittömästi | Joka sekunti | Joka {seconds} sekuntia
refresh_interval_minutes: Joka minuutti | Joka {minutes} minuuttia
auto_generate: Luo automaattisesti
this_will_auto_setup_fields_relations: Tämä määrittää automaattisesti kaikki tarvittavat kentät ja suhteet.
click_here: Klikkaa tästä
to_manually_setup_translations: käännösten manuaaliseen määrittämiseen.
click_to_manage_translated_fields: >-
  Käännettyjä kenttiä ei vielä ole. Klikkaa tästä luodaksesi ne. | On olemassa yksi käännetty kenttä. Klikkaa tästä
  hallitaksesi sitä. | On {count} käännettyä kenttää. Hallinnoi niitä kikkaamalla tästä.
fields_group: Kenttien ryhmä
no_collections_found: Kokoelmia ei löytynyt.
new_data_alert: 'Seuraava tullaa luomaan tietomallisi sisällä:'
search_collection: Hae kokoelmasta...
new_field: 'Uusi kenttä'
new_collection: 'Uusi kokoelma'
add_m2o_to_collection: 'Lisää moni-yhteen (M2O) kokoelmaan "{collection}"'
add_o2m_to_collection: 'Lisää yksi-moniin (O2M) kokoelmaan "{collection}"'
add_m2m_to_collection: 'Lisää moni-moneen (M2M) kokoelmaan "{collection}"'
choose_a_type: Valitse tyyppi...
determined_by_relationship: Suhteen määrittämä
add_note: Lisää käyttäjälle hyödyllinen huomautus...
default_value: Oletusarvo
standard_field: Vakiokenttä
single_file: Yksittäinen tiedosto
multiple_files: Useita tiedostoja
m2o_relationship: Moni yhteen (M2O) -suhde
o2m_relationship: Yksi moneen (O2M) -suhde
m2m_relationship: Moni moneen (M2M) -suhde
m2a_relationship: Moni mihin tahansa (M2A) -suhde
invalid_item: Virheellinen kohde
next: Seuraava
field_name: Kentän nimi
translations: Käännökset
note: Muistiinpano
enter_a_value: Syötä arvo...
enter_a_placeholder: Syötä paikkamerkki...
length: Pituus
precision_scale: Tarkkuus ja skaala
readonly: Vain luku
unique: Yksilöllinen
updated_on: Päivitetty vimeksi
updated_by: Päivittänyt
primary_key: Ensisijainen avain
foreign_key: Viiteavain
finish_setup: Viimeistele asennus
dismiss: Hylkää
raw_value: Raaka-arvo
edit_raw_value: Muokkaa raaka-arvoa
enter_raw_value: Syötä raakaarvo...
clear_value: Tyhjennä
reset_to_default: Palauta oletukseksi
undo_changes: Peru muutokset
notifications: Ilmoitukset
show_all_activity: Näytä kaikki toiminta
page_not_found: Sivua ei löydy
page_not_found_body: Sivua, jota etsit ei näytä olevan olemassa.
confirm_revert: Vahvista peruminen
confirm_revert_body: Tämä palauttaa kohteen valittuun tilaan.
display: Näyttö
settings_update_success: Asetukset päivitetty
title: Otsikko
revision_delta_created: Luotu
revision_delta_created_externally: Luotu ulkoisesti
revision_delta_updated: 'Päivitetty 1 kenttä | Päivitetty {count} kenttää'
revision_delta_deleted: Poistettu
revision_delta_reverted: Palautettu
revision_delta_other: Versio
revision_delta_by: '{date} käyttäjältä {user}'
private_user: Yksityinen käyttäjä
revision_preview: Version esikatselu
updates_made: Päivitykset tehty
leave_comment: Jätä kommentti...
post_comment_success: Kommentti lähetetty
item_create_success: Kohde luotu | Kohteet luotu
item_update_success: Kohde päivitetty | Kohteet päivitetty
item_delete_success: Kohde poistettu | Kohteet poistettu
this_collection: Tämä kokoelma
related_collection: Liittyvät kokoelmat
related_collections: Liittyvät kokoelmat
translations_collection: Käännöskokoelma
languages_collection: Kielten kokoelma
export_data: Vie tiedot
format: Muoto
use_current_filters_settings: Käytä nykyisiä suodattimia ja asetuksia
export_collection: 'Vie {collection}'
last_page: Viimeinen sivu
last_access: Viimeksi käytetty
fill_template: Täytä mallin arvolla
a_unique_table_name: Ainutlaatuinen taulun nimi...
a_unique_column_name: Yksilöllinen sarakkeen nimi...
enable_custom_values: Ota mukautetut arvot käyttöön
submit: Lähetä
move_to_folder: Siirrä kansioon
move: Siirrä
system: Järjestelmä
add_field_related: Lisää kenttä liittyvään kokoelmaan
interface: Käyttöliittymä
today: Tänään
yesterday: Eilen
delete_comment: Poista kommentti
date-fns_date: PPP
date-fns_time: 'h:mm:ss a'
date-fns_time_no_seconds: 'HH:mm'
date-fns_date_short: 'MMM d, u'
date-fns_time_short: 'HH:mm'
date-fns_date_short_no_year: MMM d
month: Kuukausi
year: Vuosi
select_all: Valitse kaikki
months:
  january: Tammikuu
  february: Helmikuu
  march: Maaliskuu
  april: Huhtikuu
  may: Toukokuu
  june: Kesäkuu
  july: Heinäkuu
  august: Elokuu
  september: Syyskuu
  october: Lokakuu
  november: Marraskuu
  december: Joulukuu
drag_mode: Raahaustila
cancel_crop: Peruuta rajaus
original: Alkuperäinen
url: URL
import: Tuo
file_details: Tiedoston tiedot
dimensions: Mitat
size: Koko
created: Luotu
modified: Muokattu
checksum: Tarkistussumma
owner: Omistaja
edited_by: Muokannut
folder: Kansio
zoom: Lähennä
download: Lataa
open: Avaa
open_in_new_window: Avaa uudessa ikkunassa
foreground_color: Etualan väri
background_color: Taustaväri
upload_from_device: Lataa tiedosto laitteesta
choose_from_library: Valitse tiedosto kirjastosta
import_from_url: Tuo tiedosto osoitteesta
replace_from_device: Korvaa tiedosto laitteesta
replace_from_library: Korvaa tiedosto kirjastosta
replace_from_url: Korvaa tiedosto osoitteesta
no_file_selected: Ei valittua tiedostoa
download_file: Lataa tiedosto
collection_key: Kokoeilman avain
name: Nimi
primary_key_field: Ensisijainen avaimen kenttä
type: Tyyppi
creating_new_collection: Luodaan uusi kokoelma
created_by: Luonnut
created_on: Luotu
creating_collection_info: Nimeä kokoelma ja määritä sen ainutlaatuinen “avain”-kenttää...
creating_collection_system: Ota käyttöön ja nimeä uudelleen mitkä tahansa näistä valinnaisista kentistä.
auto_increment_integer: Automaattisesti kasvava kokonaisluku
generated_uuid: Luotu UUID
manual_string: Manuaalisesti syötetty merkkijono
save_and_create_new: Tallenna ja luo uusi
save_and_stay: Tallenna ja pysy
save_as_copy: Tallenna kopiona
add_existing: Lisää olemassaoleva
creating_items: Luodaan kohteita
enable_create_button: Ota käyttöön luontinappula
selecting_items: Valitaan kohteita
enable_select_button: Ota käyttöön valintanappula
comments: Kommentit
no_comments: Ei vielä kommentteja
click_to_expand: Klikkaa laajentaaksesi
select_item: Valitse kohde
no_items: Ei kohteita
search_items: Hae kohteita...
disabled: Pois käytöstä
information: Tietoja
report_bug: Raportoi bugi
request_feature: Pyydä ominaisuutta
interface_not_found: 'Liittymää "{interface}" ei löytynyt.'
reset_interface: Nollaa liittymä
display_not_found: 'Näyttöä "{display}" ei löytynyt.'
reset_display: Nollaa näyttö
list-m2a: Rakentaja (M2A, useampi kaikkiin)
item_count: 'Ei kohteita | Yksi kohde | {count} kohdetta'
no_items_copy: Tässä kokoelmassa ei vielä ole kohteita.
file_count: 'Ei tiedostoja | Yksi tiedosto | {count} tiedostoa'
no_files_copy: Täällä ei ole tiedostoja.
user_count: 'Ei käyttäjiä | Yksi käyttäjä | {count} käyttäjää'
no_users_copy: Tässä roolissa ei ole vielä käyttäjiä.
webhooks_count: 'Ei webhookkeja | Yksi webhookki | {count} webhookkia'
no_webhooks_copy: Webhookkeja ei ole vielä.
all_items: Kaikki kohteet
csv: CSV
no_collections: Ei kokoelmia
create_collection: Luo kokoelma
no_collections_copy_admin: Sinulla ei ole vielä kokoelmia. Aloita painamalla alla olevaa painiketta.
no_collections_copy: Sinulla ei ole vielä kokoelmia. Ota yhteyttä järjestelmänvalvojaan.
relationship_not_setup: Suhdetta ei ole määritetty oikein
display_template_not_setup: Näyttöpohjan asetus on konfiguroitu väärin
collection_field_not_setup: Kokoelmakentän asetus on konfiguroitu virheellisesti
select_a_collection: Valitse kokoelma
active: Aktiivinen
users: Käyttäjät
activity: Tapahtuma
webhooks: Webhookit
field_width: Kentän leveys
add_filter: Lisää suodatin
upper_limit: Yläraja...
lower_limit: Alaraja...
user_directory: Käyttäjähakemisto
documentation: Dokumentaatio
sidebar: Sivupalkki
duration: Kesto
charset: Merkistö
second: Sekunti
file_moved: Tiedosto siirretty
collection_created: Kokoelma luotu
modified_on: Muokattu viimeksi
card_size: Kortin koko
sort_field: Lajittelukenttä
add_sort_field: Lisää lajittelukenttä
sort: Järjestä
status: Tila
toggle_manual_sorting: Vaihda manuaalinen lajittelu
bookmark_doesnt_exist: Kirjamerkkiä ei ole olemassa
bookmark_doesnt_exist_copy: Kirjanmerkkiä, jota yrität avata, ei löytynyt.
bookmark_doesnt_exist_cta: Palaa kokoelmaan
select_an_item: Valitse kohde...
edit: Muokkaa
enabled: Käytössä
disable_tfa: Poista 2FA käytöstä
tfa_scan_code: Skannaa koodi autentikointisovelluksessasi viimeistelläksesi 2FA:n asetukset
enter_otp_to_disable_tfa: Syötä OTP poistaaksesi 2FA:n käytöstä
create_account: Luo tili
account_created_successfully: Tilin luonti onnistui
auto_fill: Automaattinen täyttö
corresponding_field: Vastaava kenttä
errors:
  COLLECTION_NOT_FOUND: 'Kokoelmaa ei ole olemassa'
  FIELD_NOT_FOUND: Kenttää ei löydy
  FORBIDDEN: Kielletty
  INVALID_CREDENTIALS: Väärä käyttäjätunnus tai salasana
  INVALID_OTP: Väärä kertakäyttösalasana
  INVALID_PAYLOAD: Virheellinen kuorma
  INVALID_QUERY: Virheellinen kysely
  ITEM_LIMIT_REACHED: Kohteiden rajoitus saavutettu
  ITEM_NOT_FOUND: Kohdetta ei löydy
  ROUTE_NOT_FOUND: Ei löytynyt
  RECORD_NOT_UNIQUE: Duplikaattiarvo havaittu
  USER_SUSPENDED: Käyttäjä jäädytetty
  CONTAINS_NULL_VALUES: Kenttä sisältää null-arvoja
  UNKNOWN: Odottamaton virhe
value_hashed: Arvo tiivistetty turvallisesti
bookmark_name: Kirjanmerkin nimi...
create_bookmark: Luo kirjanmerkki
edit_bookmark: Muokkaa kirjanmerkkiä
bookmarks: Kirjainmerkit
presets: Esiasetukset
unexpected_error: Odottamaton virhe
unexpected_error_copy: Tapahtui odottamaton virhe. Yritä myöhemmin uudelleen.
copy_details: Kopioi tiedot
no_app_access: Ei sovelluspääsyä
no_app_access_copy: Tällä käyttäjällä ei ole oikeutta käyttää järjestelmänvalvojasovellusta.
password_reset_sent: Olemme lähettäneet sinulle turvallisen linkin nollataksesi salasanasi
password_reset_successful: Salasanan palauttaminen onnistui
back: Takaisin
editing_image: Muokataan kuvaa
square: Neliö
free: Vapaa
flip_horizontal: Peilaa vaakatasossa
flip_vertical: Käännä pystysuunnassa
aspect_ratio: Kuvasuhde
rotate: Kierrä
all_users: Kaikki käyttäjät
delete_collection: Poista kokoelma
update_collection_success: Päivitetty kokoelma
delete_collection_success: Poistetut kokoelmat
start_end_of_count_items: '{start}-{end} / {count} kohdetta'
start_end_of_count_filtered_items: '{start}-{end} / {count} suodatettua kohdetta'
one_item: '1 kohde'
one_filtered_item: '1 suodatettu kohde'
delete_collection_are_you_sure: >-
  Oletko varma, että haluat poistaa tämän kokoelman? Tämä poistaa kokoelman ja kaikki sen kohteet. Tämä toiminto on
  lopullinen.
collections_shown: Näytettävät kokoelmat
visible_collections: Näkyvät kokoelmat
hidden_collections: Piilotetut kokoelmat
show_hidden_collections: Näytä piilotetut kokoelmat
hide_hidden_collections: Piilota piilotetut kokoelmat
unmanaged_collections: Määrittelemättömät kokoelmat
system_collections: Järjestelmän kokoelmat
placeholder: Paikkamerkki
icon_left: Kuvake vasemmalla
icon_right: Kuvake oikealla
count_other_revisions: '{count} muuta versiota'
font: Kirjasin
sans_serif: Sans Serif
serif: Serif
monospace: Tasavälinen
divider: Jakaja
color: Väri
circle: Ympyrä
empty_item: Tyhjä kohde
log_in_with: 'Kirjaudu käyttäen {provider}'
advanced_filter: Edistynyt suodatin
delete_advanced_filter: Poista suodatin
change_advanced_filter_operator: Vaihda operaattoria
operators:
  eq: Yhtä suuri kuin
  neq: Ei ole yhtä kuin
  lt: Vähemmän kuin
  gt: Suurempi kuin
  lte: Vähemmän tai yhtä suuri kuin
  gte: Suurempi tai yhtä suuri kuin
  in: On yksi näistä
  nin: Ei ole yksi näistä
  null: On null
  nnull: Ei ole null
  contains: Sisältää
  ncontains: Ei sisällä
  between: On välillä
  nbetween: Ei ole välillä
  empty: On tyhjä
  nempty: Ei ole tyhjä
  all: Sisältää nämä avaimet
  has: Sisältää joitakin näistä avaimista
loading: Ladataan...
drop_to_upload: Pudota ladataksesi
item: Kohde
items: Kohteet
upload_file: Lähetä tiedosto
upload_file_indeterminate: Ladataan Tiedostoa...
upload_file_success: Tiedosto ladattu
upload_files_indeterminate: 'Ladataan tiedostoja {done}/{total}'
upload_files_success: '{count} tiedostoa ladattu'
upload_pending: Lähetys odottaa
drag_file_here: Vedä ja pudota tiedosto tähän
click_to_browse: Klikkaa selataksesi
layout_options: Asetteluasetukset
rows: Rivit
columns: Sarakkeita
collection_setup: Kokoelman asetukset
optional_system_fields: Valinnainen järjestelmäkenttä
value_unique: Arvon on oltava yksilöllinen
all_activity: Kaikki toiminta
create_item: Luo kohde
display_template: Esitysmalli
n_items_selected: 'Ei valittuja kohteita | 1 valittu kohde | {n} valittua kohdetta'
per_page: Per sivu
all_files: Kaikki Tiedostot
my_files: Omat tiedostot
recent_files: Viimeisimmät tiedostot
create_folder: Luo kansio
folder_name: Kansion nimi...
add_file: Lisää tiedosto
replace_file: Korvaa tiedosto
no_results: Ei tuloksia
no_results_copy: Säädä tai tyhjennä hakusuodattimet nähdäksesi tulokset.
clear_filters: Tyhjennä suodattimet
saves_automatically: Tallentaa automaattisesti
role: Rooli
user: Käyttäjänimi
no_presets: Ei esiasetuksia
no_presets_copy: Esiasetuksia tai kirjanmerkkejä ei ole vielä tallennettu.
no_presets_cta: Lisää esiasetus
create: Luo
on_create: Luonnissa
on_update: Päivityksessä
read: Lue
update: Päivitä
select_fields: Valitse kentät
format_text: Muotoile teksti
bold: Lihavoitu
toggle: Vaihda
icon_on: Päällä-kuvake
icon_off: Pois-kuvake
label: Tunniste
image_url: Kuvan URL
alt_text: Vaihtoehtoinen teksti
media: Media
width: Leveys
height: Korkeus
source: Lähde
url_placeholder: Syötä URL...
display_text: Näyttöteksti
display_text_placeholder: Syötä näyttöteksti...
tooltip: Työkaluvihje
tooltip_placeholder: Syötä työkaluvihje...
unlimited: Rajoittamaton
open_link_in: Avaa linkki
new_tab: Uusi välilehti
current_tab: Nykyinen välilehti
wysiwyg_options:
  aligncenter: Tasaa keskelle
  alignjustify: Tasaa tasapalstaksi
  alignleft: Tasaa vasemmalle
  alignnone: Ei mitään tasausta
  alignright: Tasaa oikealle
  forecolor: Etualan väri
  backcolor: Taustaväri
  bold: Lihavoitu
  italic: Kursiivi
  underline: Alleviivaus
  strikethrough: Yliviivaus
  subscript: Alaindeksi
  superscript: Yläindeksi
  codeblock: Koodi
  blockquote: Sitaattilohko
  bullist: Merkitty lista
  numlist: Numeroitu luettelo
  hr: Vaakaviivain
  link: Lisää/Muokkaa Linkki
  unlink: Poista linkki
  media: Lisää/Muokkaa Mediaa
  image: Lisää/Muokkaa kuva
  copy: Kopioi
  cut: Leikkaa
  paste: Liitä
  heading: Otsake
  h1: Otsake 1
  h2: Otsake 2
  h3: Otsake 3
  h4: Otsake 4
  h5: Otsake 5
  h6: Otsake 6
  fontselect: Valitse fontti
  fontsizeselect: Valitse fonttikoko
  indent: Sisennys
  outdent: Ulkonema
  undo: Kumoa
  redo: Tee uudelleen
  remove: Poista
  removeformat: Poista muotoilu
  selectall: Valitse kaikki
  table: Taulukko
  visualaid: Näytä näkymättömät elementit
  source_code: Muokkaa lähdekoodia
  fullscreen: Koko näyttö
  directionality: Suuntaus
dropdown: Pudotusvalikko
choices: Valinnat
choices_option_configured_incorrectly: Valinnat määritetty väärin
deselect: Poista valinta
deselect_all: Poista kaikki valinnat
other: Muu...
adding_user: Lisätään käyttäjää
unknown_user: Tuntematon käyttäjä
creating_in: 'Luodaan kohdetta kokoelmassa {collection}'
editing_in: 'Muokataan kohdetta: {collection}'
creating_unit: 'Luodaan {unit}'
editing_unit: 'Muokataan {unit}'
editing_in_batch: 'Muokataan {count} kohdetta erässä'
no_options_available: Ei valintoja saatavilla
settings_data_model: Tietorakenne
settings_permissions: Roolit ja oikeudet
settings_project: Projektin asetukset
settings_webhooks: Webhookit
settings_presets: Esiasetukset ja kirjanmerkit
one_or_more_options_are_missing: Yksi tai useampi vaihtoehto puuttuu
scope: Laajuus
select: Valitse...
layout: Asettelu
tree_view: Puunäkymä
changes_are_permanent: Muutokset ovat pysyviä
preset_name_placeholder: Toimii oletuksena kun tyhjä...
preset_search_placeholder: Hakulauseke...
editing_preset: Muokataan esiasetusta
layout_preview: Asettelun esikatselu
layout_setup: Asettelun asetukset
unsaved_changes: Tallentamattomia muutoksia
unsaved_changes_copy: Oletko varma, että haluat poistua tältä sivulta?
discard_changes: Hylkää muutokset
keep_editing: Jatka muokkausta
page_help_collections_overview: '**Kokoelmien Yleiskatsaus** — Luettelo kaikista kokoelmista, joihin sinulla on pääsy.'
page_help_collections_collection: >-
  **Selaa kohteita** — Listaa kaikki {collection} kohdetta, joihin sinulla on pääsy. Mukauta asettelua, suodattimia ja
  lajittelua muokkaamaan näkymääsi ja jopa tallenna näiden eri kokoonpanojen kirjanmerkkejä nopeaa käyttöä varten.
page_help_collections_item: >-
  **Kohteen yksityiskohdat** — Lomake tämän kohteen katselua ja hallintaa varten. Tämä sivupalkki sisältää myös täyden
  historian uudistuksia ja upotettuja kommentteja.
page_help_activity_collection: >-
  **Selaa aktiviteettejä** — Kattava luettelo kaikesta käyttäjän järjestelmästä ja sisällöstä.
page_help_docs_global: >-
  **Dokumentaation yleiskatsaus** — Dokumentit on räätälöity erityisesti tämän projektin versioon ja kaavioon.
page_help_files_collection: >-
  **Tiedostokirjasto** — Listaa kaikki tiedostoassetit, jotka on ladattu tähän projektiin. Mukauta asettelua,
  suodattimia ja lajittelua muokkaamaan näkymääsi ja jopa tallenna näiden eri kokoonpanojen kirjanmerkkejä nopeaa
  käyttöä varten.
page_help_files_item: >-
  **Tiedoston yksityiskohdat** — Lomake tiedostojen metatietojen hallintaan, alkuperäisen assettin muokkaamiseen ja
  käyttöoikeuksien päivittämiseen.
page_help_settings_project: '**Projektin asetukset** — Projektisi yleiset konfiguraatioasetukset.'
page_help_settings_datamodel_collections: >-
  **Tietomalli: kokoelmat** — Luettelee kaikki saatavilla olevat kokoelmat. Tämä sisältää näkyvät, piilotetut ja
  järjestelmäkokoelmat sekä hallitsemattomat tietokantataulut, jotka voidaan lisätä.
page_help_settings_datamodel_fields: >-
  **Tietomalli: kokoelma** — Lomake tämän kokoelman ja sen kenttien hallintaa varten.
page_help_settings_roles_collection: '**Selaa rooleja** — Listaa Admin, Julkiset ja mukautetut käyttäjäroolit.'
page_help_settings_roles_item: '**Roolin yksityiskohdat** — Hallitse roolin käyttöoikeuksia ja muita asetuksia.'
page_help_settings_presets_collection: >-
  **Selaa esiasetuksia** — Listaa kaikki projektin esiasetukset, mukaan lukien käyttäjät, roolit ja maailmanlaajuiset
  kirjanmerkit sekä oletusnäkymät.
page_help_settings_presets_item: >-
  **Esiasetuksen yksityiskohdat** — Lomake kirjanmerkkien ja oletuskokoelmien esiasetusten hallintaan.
page_help_settings_webhooks_collection: '**Selaa webhookkeja** — Listaa kaikki projektin webhookit.'
page_help_settings_webhooks_item:
  '**Webhookkien yksityiskohdat** — Lomake projektin webhookkien luomiseen ja hallintaan.'
page_help_users_collection: '**Käyttäjähakemisto** — Listaa kaikki järjestelmän käyttäjät tässä projektissa.'
page_help_users_item: >-
  **Käyttäjätieto** — Hallitse tilitietojasi tai tarkastele muiden käyttäjien tietoja.
activity_feed: Aktiviteettisyöte
add_new: Lisää uusi
create_new: Luo uusi
all: Kaikki
none: Ei mikään
no_layout_collection_selected_yet: Asettelua/kokoelmaa ei ole vielä valittu
batch_delete_confirm: >-
  Kohteita ei ole valittu | Oletko varma, että haluat poistaa tämän kohteen? Tätä toimintoa ei voi perua. | Oletko
  varma, että haluat poistaa nämä {count} kohteet? Tätä toimintoa ei voi perua.
cancel: Peruuta
collection: Kokoelma
collections: Kokoelmat
singleton: Singleton
singleton_label: Käsittele yhtenä objektina
system_fields_locked: Järjestelmäkentät ovat lukittuja, eikä niitä voi muokata
fields:
  directus_activity:
    item: Kohteen ensisijainen avain
    action: Toiminto
    collection: Kokoelma
    timestamp: Toimintoajankohta
    user: Toiminnon toteuttaja
    comment: Kommentti
    user_agent: Asiakasohjelma
    ip: IP-osoite
    revisions: Versiot
  directus_collections:
    collection: Kokoelma
    icon: Kuvake
    note: Muistiinpano
    display_template: Esitysmalli
    hidden: Piilotettu
    singleton: Singleton
    translations: Kokoelman nimeämisten käännökset
    archive_app_filter: Arkistoi sovelluksen suodatin
    archive_value: Arkistoi arvo
    unarchive_value: Palauta arkistoitu arvo
    sort_field: Lajittelukenttä
    accountability: Tapahtumien ja versioiden seuranta
  directus_files:
    $thumbnail: Pikkukuva
    title: Otsikko
    description: Kuvaus
    tags: Tunnisteet
    location: Sijainti
    storage: Tallennustila
    filename_disk: Tiedostonimi (levyllä)
    filename_download: Tiedostonimi (lataus)
    metadata: Metatiedot
    type: Mime-tyyppi
    filesize: Tiedostokoko
    modified_by: Muokkaaja
    modified_on: Muokattu viimeksi
    created_on: Luotu
    created_by: Luonnut
    embed: Upota
    uploaded_by: Lataaja
    folder: Kansio
    width: Leveys
    uploaded_on: Ladattu
    height: Korkeus
    charset: Merkistö
    duration: Kesto
  directus_users:
    first_name: Etunimi
    last_name: Sukunimi
    email: Sähköposti
    password: Salasana
    avatar: Avatari
    location: Sijainti
    title: Otsikko
    description: Kuvaus
    tags: Tunnisteet
    language: Kieli
    theme: Teema
    tfa_secret: Kaksivaiheinen todennus
    status: Tila
    role: Rooli
    token: Token
    last_page: Viimeinen sivu
    last_access: Viimeksi käytetty
  directus_settings:
    project_name: Projektin nimi
    project_url: Projektin osoite
    project_color: Projektin väri
    project_logo: Projektin logo
    public_foreground: Julkinen etuala
    public_background: Julkinen tausta
    public_note: Julkinen muistiinpano
    auth_password_policy: Salasanakäytäntö
    auth_login_attempts: Kirjautumisyritykset
    storage_asset_presets: Tallennustilan sisältöjen esiasetukset
    storage_asset_transform: Tallennustilan sisältöjen muunnos
    custom_css: Mukautettu CSS
  directus_fields:
    collection: Kokoelman nimi
    icon: Kokoelman kuvake
    note: Muistiinpano
    hidden: Piilotettu
    singleton: Singleton
    translation: Kentän nimen käännökset
    display_template: Pohja
  directus_roles:
    name: Roolin nimi
    icon: Roolin kuvake
    description: Kuvaus
    app_access: Sovelluspääsy
    admin_access: Ylläpitäjän pääsy
    ip_access: IP-pääsy
    enforce_tfa: Vaadi 2FA
    users: Käyttäjät roolissa
    module_list: Moduulien navigointi
    collection_list: Kokoelman navigointi
field_options:
  directus_collections:
    track_activity_revisions: Seuraa tapahtumia ja versioita
    only_track_activity: Seuraa vain tapahtumia
    do_not_track_anything: Älä seuraa mitään
no_fields_in_collection: 'Kokoelmassa "{collection}" ei ole vielä kenttiä'
do_nothing: Älä tee mitään
generate_and_save_uuid: Luo ja tallenna UUID
save_current_user_id: Tallenna nykyisen käyttäjän tunnus
save_current_user_role: Tallenna nykyinen käyttäjärooli
save_current_datetime: Tallenna nykyinen päivämäärä/aika
block: Estä
inline: Rivitetty
comment: Kommentti
continue: Jatka
continue_as: >-
  <b>{name}</b> on tällä hetkellä autentikoitu. Jos tunnistat tämän tilin, paina jatka.
editing_role: '{role} rooli'
creating_webhook: Luodaan webhook
default: Oletus
delete: Poista
delete_are_you_sure: >-
  Tämä toiminto on pysyvä eikä sitä voi peruuttaa. Oletko varma, että haluat jatkaa?
delete_field_are_you_sure: >-
  Oletko varma, että haluat poistaa kohteen "{field}"? Tätä toimintoa ei voi kumota.
description: Kuvaus
done: Valmis
duplicate: Duplikoitu
email: Sähköposti
embed: Upota
fallback_icon: Kuvakkeen vara-asetus
field: Kenttä | Kentät
file: Tiedosto
file_library: Tiedostokirjasto
forgot_password: Unohtunut salasana
hidden: Piilotettu
icon: Kuvake
info: Tietoja
normal: Normaali
success: Onnistui
warning: Varoitus
danger: Vaara
junction_collection: Liitoskokoelma
latency: Latenssi
login: Kirjaudu sisään
my_activity: Oma toiminta
not_authenticated: Ei autentikoitu
authenticated: Autentikoitu
options: Valinnat
otp: Kertakäyttösalasana
password: Salasana
permissions: Oikeudet
relationship: Relaatio
reset: Nollaa
reset_password: Nollaa salasana
revisions: Versiot
revert: Palauta
save: Tallenna
schema: Rakenne
search: Haku
select_existing: Valitse olemassaoleva
select_field_type: Valitse kentän tyyppi
select_interface: Valitse liittymä
settings: Asetukset
sign_in: Kirjaudu sisään
sign_out: Kirjaudu ulos
sign_out_confirm: Haluatko varmasti kirjautua ulos?
something_went_wrong: Jokin meni pieleen.
sort_direction: Järjestyssuunta
sort_asc: Järjestä nousevasti
sort_desc: Lajittele laskeva
template: Pohja
translation: Käännös
value: Arvo
view_project: Näytä projekti
weeks: { }
report_error: Raportoi virhe
interfaces:
  presentation-links:
<<<<<<< HEAD
    presentation-links: Painikelinkit
=======
    presentation-links: Painikkeen linkit
>>>>>>> 28ef6418
    links: Linkit
    description: Muokattavissa olevat linkkipainikkeet dynaamisten URL:ien avaamiseen
    style: Tyyli
    primary: Ensisijainen
    link: Linkit
    button: Painikkeet
    error: Toimintoa ei voi suorittaa
  select-multiple-checkbox:
    checkboxes: Valintaruudut
    description: Valitse useista vaihtoehdoista valintaruuduilla
    allow_other: Salli muut
    show_more: 'Näytä {count} lisää'
    items_shown: Näytettävät kohteet
  input-code:
    code: Koodi
    description: Kirjoita tai jaa koodipätkiä
    line_number: Rivinumero
    placeholder: Syötä koodi tähän...
  collection:
    collection: Kokoelma
    description: Valitse olemassaolevien kokoelmien väliltä
    include_system_collections: Sisällytä järjestelmäkokoelmat
  system-collections:
    collections: Kokoelmat
    description: Valitse olemassaolevien kokoelmien väliltä
    include_system_collections: Sisällytä järjestelmäkokoelmat
  select-color:
    color: Väri
    description: Syötä tai valitse väriarvo
    placeholder: Valitse väri...
    preset_colors: Esiasetuksen värit
    preset_colors_add_label: Lisää uusi väri...
    name_placeholder: Syötä värin nimi...
  datetime:
    datetime: Päivämäärä ja aika
    description: Syötä päivämäärät ja ajat
    include_seconds: Sisällytä sekunnit
    set_to_now: Aseta olemaan nyt
    use_24: Käytä 24-tuntista muotoa
  system-display-template:
    display-template: Esitysmalli
    description: Sekoita staattinen teksti ja dynaamiset kenttäarvot
    collection_field: Kokoelmakenttä
    collection_field_not_setup: Kokoelmakentän asetus on konfiguroitu virheellisesti
    select_a_collection: Valitse kokoelma
  presentation-divider:
    divider: Jakaja
    description: Merkitse ja jaa kentät osiin
    title_placeholder: Syötä otsikko...
    inline_title: Rivitetty otsikko
    inline_title_label: Näytä otsikko rivin sisällä
    margin_top: Ylämarginaali
    margin_top_label: Suurenna ylämarginaalia
  select-dropdown:
    description: Valitse arvo pudotusvalikosta
    choices_placeholder: Lisää uusi valinta
    allow_other: Salli muut
    allow_other_label: Salli muut arvot
    allow_none: Salli ei mitään
    allow_none_label: Salli ei valintaa
    choices_name_placeholder: Syötä nimi...
    choices_value_placeholder: Syötä arvo...
  select-multiple-dropdown:
    select-multiple-dropdown: Pudotusvalikko (useampi)
    description: Valitse useita arvoja pudotusvalikosta
  file:
    file: Tiedosto
    description: Valitse tai lataa tiedosto
  files:
    files: Tiedostot
    description: Valitse tai lataa useita tiedostoja
  input-hash:
    hash: Tiiviste
    description: Syötä arvo, josta luodaan tiiviste
    masked: Maskeerattu
    masked_label: Piilota totuus-arvot
  select-icon:
    icon: Kuvake
    description: Valitse kuvake pudotusvalikosta
    search_for_icon: Etsi kuvakkeita...
  file-image:
    image: Kuva
    description: Valitse tai lataa kuva
  system-interface:
    interface: Käyttöliittymä
    description: Valitse olemassa oleva liittymä
    placeholder: Valitse liittymä...
  system-interface-options:
    interface-options: Liittymän asetukset
    description: Modaali-ikkuna liittymän asetusten valintaan
  list-m2m:
    many-to-many: Monet monelle
    description: Valitse useita liittyviä risteyskohteita
  select-dropdown-m2o:
    many-to-one: Monet yhdelle
    description: Valitse yksi liittyvä kohde
    display_template: Esitysmalli
  input-rich-text-md:
    markdown: Markdown
    description: Syötä ja esikatsele markdownia
    customSyntax: Mukautetut lohkot
    customSyntax_label: Lisää mukautettuja syntaksityyppejä
    customSyntax_add: Lisää mukautettu syntaksi
    box: Lohko / rivillä
    imageToken: Kuvatunnus
    imageToken_label: Mikä (staattinen) tunnus lisätään kuvien lähteisiin
  presentation-notice:
    notice: Ilmoitus
    description: Näytä lyhyt ilmoitus
    text: Syötä ilmoituksen sisältö tähän...
<<<<<<< HEAD
=======
  numeric:
    numeric: Numeerinen
    description: Syötä numero
    minimum_value: Vähimmäisarvo
    maximum_value: Enimmäisarvo
    step_interval: Askelväli
>>>>>>> 28ef6418
  list-o2m:
    one-to-many: Yksi monille
    description: Valitse useita liittyviä kohteita
    no_collection: Kokoelmaa ei löytynyt
  select-radio:
    radio-buttons: Valintanapit
    description: Valitse yksi useista valinnoista
  list:
    repeater: Toistaja
    description: Luo useita saman rakenteen merkintöjä
    edit_fields: Muokkaa kenttiä
    add_label: '"Luo uusi"-tunniste'
    field_name_placeholder: Syötä kentän nimi...
    field_note_placeholder: Syötä kentän muistiinpano...
  slider:
    slider: Liukusäädin
    description: Valitse numero käyttäen liukusäädintä
    always_show_value: Näytä aina arvo
  tags:
    tags: Tunnisteet
    description: Valitse tai lisää tunnisteita
    whitespace: Tyhjä tila
    hyphen: Korvaa väliviivalla
    underscore: Korvaa alaviiva
    remove: Poista tyhjä tila
    capitalization: Isot alkukirjaimet
    uppercase: Muunna isoksi kirjaimiksi
    lowercase: Muunna pienaakkosiksi
    auto_formatter: Käytä otsikon automaattimuotoilua
    alphabetize: Aakkosjärjestyksessä
    alphabetize_label: Pakota aakkosjärjestys
    add_tags: Lisää tunnisteita...
  input:
<<<<<<< HEAD
    input: Syöte
    description: Manuaalisesti syötetty arvo
=======
    text-input: Tekstinsyöttö
    description: Syötä yhden rivin teksti
>>>>>>> 28ef6418
    trim: Leikkaa
    trim_label: Leikkaa tyhjät merkit alusta ja lopusta
    mask: Maskeerattu
    mask_label: Piilota todellinen arvo
    clear: Tyhjennetty arvo
    clear_label: Tallenna tyhjänä merkkijonona
<<<<<<< HEAD
    minimum_value: Vähimmäisarvo
    maximum_value: Enimmäisarvo
    step_interval: Askelväli
    slug: Slugify
    slug_label: Tee syötetystä arvosta URL-osoiteturvallinen
=======
>>>>>>> 28ef6418
  input-multiline:
    textarea: Tekstialue
    description: Syötä monirivinen tavallinen teksti
  boolean:
    toggle: Vaihda
    description: Vaihda päälle ja pois päältä
    label_placeholder: Syötä tunniste...
    label_default: Käytössä
  translations:
    display_template: Esitysmalli
    no_collection: Ei kokoelmaa
  list-o2m-tree-view:
<<<<<<< HEAD
    description: Puunäkymä sisäkkäisille ja rekursiivisille yksi monille (O2M) -kohteille
=======
    description: Puunäkymä sisäkkäisille rekursiivisille yksi-monille (O2M) -kohteille
>>>>>>> 28ef6418
    recursive_only: Puunäkymäliittymä toimii vain rekursiivisille suhteille.
  user:
    user: Käyttäjänimi
    description: Valitse olemassaoleva directus-käyttäjä
    select_mode: Valitse tila
    modes:
      auto: Automaattinen
      dropdown: Pudotusvalikko
      modal: Modaali
  input-rich-text-html:
    wysiwyg: WYSIWYG
    description: Rikastekstieditori HTML-sisällön kirjoitukseen
    toolbar: Työkalupalkki
    custom_formats: Mukautetut muodot
    options_override: Valintojen ohitus
  input-autocomplete-api:
    input-autocomplete-api: Automaattitäydennyskenttä (API)
    description: Ulkoisia API-arvoja koskeva ennakoiva hakutyyppi.
    results_path: Tulosten polku
    value_path: Arvon polku
    trigger: Laukaisija
    rate: Rajoita
displays:
  boolean:
    boolean: Totuusarvo
    description: Näytä päällä- ja pois-tilat
    label_on: Päällä-tunniste
    label_on_placeholder: Syötä pois päältä -otsikko...
    label_off: Poist päältä -tunniste
    label_off_placeholder: Syötä pois päältä -otsikko...
    icon_on: Päällä-kuvake
    icon_off: Pois-kuvake
    color_on: Päällä-väri
    color_off: Pois päältä -väri
  collection:
    collection: Kokoelma
    description: Näytä kokoelma
    icon_label: Näytä kokoelman kuvake
  color:
    color: Väri
    description: Näytä värillinen piste
    default_color: Oletusväri
  datetime:
    datetime: Päivämäärä ja aika
    description: Näytä kellonaikaan liittyvät arvot
    format: Muoto
    format_note: >-
      Mukautettu muoto hyväksyy __[Date Field Symbol
      Table](https://www.unicode.org/reports/tr35/tr35-dates.html#Date_Field_Symbol_Table)__
    long: Pitkä
    short: Lyhyt
    relative: Suhteellinen
    relative_label: 'Näytä suhteellinen aika, esim: 5 minuuttia sitten'
  file:
    file: Tiedosto
    description: Näytä tiedostot
  filesize:
    filesize: Tiedostokoko
    description: Näytä tiedoston koko
  formatted-value:
    formatted-value: Muotoiltu arvo
    description: Näytä tekstin muotoiltu versio
    format_title: Muoto otsikko
    format_title_label: Automaattisesti muotoiltu kirjainkoko
    bold_label: Käytä lihavoitua tyyliä
  formatted-json-value:
    formatted-json-value: Muotoiltu JSON-arvo
    description: Näytä objektin muotoiltu versio
  icon:
    icon: Kuvake
    description: Näytä kuvake
    filled: Täytetty
    filled_label: Käytä täytettyä versiota
  image:
    image: Kuva
    description: Näytä pieni kuvan esikatselu
    circle: Ympyrä
    circle_label: Näytä ympyränä
  labels:
    labels: Tunnisteet
    description: Näytä joko yksittäinen tai luettelo nimikkeistä
    default_foreground: Oletusetuala
    default_background: Oletustausta
    format_label: Muotoile jokainen otsikko
    show_as_dot: Näytä pisteenä
    choices_value_placeholder: Syötä arvo...
    choices_text_placeholder: Syötä teksti...
  mime-type:
    mime-type: MIME-tyyppi
    description: Näytä tiedoston MIME-tyyppi
    extension_only: Vain laajennus
    extension_only_label: Näytä vain tiedostopääte
  rating:
    rating: Arvio
    description: Visualisoi numero tähtinä suhteessa maksimiarvoon
    simple: Yksinkertainen
    simple_label: Näytä tähdet yksinkertaisessa muodossa
  raw:
    raw: Raaka-arvo
  related-values:
    related-values: Liittyvät arvot
    description: Näytä suhteelliset arvot
  user:
    user: Käyttäjänimi
    description: Näytä directus-käyttäjä
    avatar: Avatari
    name: Nimi
    both: Molemmat
    circle_label: Näytä käyttäjä ympyrässä
layouts:
  cards:
    cards: Kortit
    image_source: Kuvan lähde
    image_fit: Kuvan sovitus
    crop: Rajaa
    contain: Sisällytä
    title: Otsikko
    subtitle: Alaotsikko
  tabular:
    tabular: Taulukko
    fields: Kentät
    spacing: Väli
    comfortable: Mukava
    compact: Kompakti
    cozy: Kodikas
  calendar:
    calendar: Kalenteri
    start_date_field: Aloituspäivämäärän kenttä
    end_date_field: Päättymispäivämäärän kenttä<|MERGE_RESOLUTION|>--- conflicted
+++ resolved
@@ -864,11 +864,7 @@
 report_error: Raportoi virhe
 interfaces:
   presentation-links:
-<<<<<<< HEAD
-    presentation-links: Painikelinkit
-=======
     presentation-links: Painikkeen linkit
->>>>>>> 28ef6418
     links: Linkit
     description: Muokattavissa olevat linkkipainikkeet dynaamisten URL:ien avaamiseen
     style: Tyyli
@@ -979,15 +975,12 @@
     notice: Ilmoitus
     description: Näytä lyhyt ilmoitus
     text: Syötä ilmoituksen sisältö tähän...
-<<<<<<< HEAD
-=======
   numeric:
     numeric: Numeerinen
     description: Syötä numero
     minimum_value: Vähimmäisarvo
     maximum_value: Enimmäisarvo
     step_interval: Askelväli
->>>>>>> 28ef6418
   list-o2m:
     one-to-many: Yksi monille
     description: Valitse useita liittyviä kohteita
@@ -1021,27 +1014,14 @@
     alphabetize_label: Pakota aakkosjärjestys
     add_tags: Lisää tunnisteita...
   input:
-<<<<<<< HEAD
-    input: Syöte
-    description: Manuaalisesti syötetty arvo
-=======
     text-input: Tekstinsyöttö
     description: Syötä yhden rivin teksti
->>>>>>> 28ef6418
     trim: Leikkaa
     trim_label: Leikkaa tyhjät merkit alusta ja lopusta
     mask: Maskeerattu
     mask_label: Piilota todellinen arvo
     clear: Tyhjennetty arvo
     clear_label: Tallenna tyhjänä merkkijonona
-<<<<<<< HEAD
-    minimum_value: Vähimmäisarvo
-    maximum_value: Enimmäisarvo
-    step_interval: Askelväli
-    slug: Slugify
-    slug_label: Tee syötetystä arvosta URL-osoiteturvallinen
-=======
->>>>>>> 28ef6418
   input-multiline:
     textarea: Tekstialue
     description: Syötä monirivinen tavallinen teksti
@@ -1054,11 +1034,7 @@
     display_template: Esitysmalli
     no_collection: Ei kokoelmaa
   list-o2m-tree-view:
-<<<<<<< HEAD
-    description: Puunäkymä sisäkkäisille ja rekursiivisille yksi monille (O2M) -kohteille
-=======
     description: Puunäkymä sisäkkäisille rekursiivisille yksi-monille (O2M) -kohteille
->>>>>>> 28ef6418
     recursive_only: Puunäkymäliittymä toimii vain rekursiivisille suhteille.
   user:
     user: Käyttäjänimi
