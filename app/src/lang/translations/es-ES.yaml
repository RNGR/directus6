--- conflicted
+++ resolved
@@ -332,10 +332,7 @@
 reset_interface: Restablecer Interfaz
 display_not_found: 'Presentación "{display}" no encontrada.'
 reset_display: Restablecer Presentación
-<<<<<<< HEAD
-=======
 list-m2a: Constructor (M2A)
->>>>>>> 28ef6418
 item_count: 'Sin Elementos | Un Elemento | {count} Elementos'
 no_items_copy: Aún no hay Elementos en esta colección.
 file_count: 'Sin Archivos | Un Archivo | {count} Archivos'
@@ -820,9 +817,6 @@
 report_error: Reportar Error
 interfaces:
   presentation-links:
-<<<<<<< HEAD
-    primary: Principal
-=======
     presentation-links: Enlaces de botón
     links: Enlaces
     description: Botones de enlace configurables para lanzar URLs dinámicas
@@ -837,7 +831,6 @@
     allow_other: Permitir Otro
     show_more: 'Mostrar {count} más'
     items_shown: Elementos Mostrados
->>>>>>> 28ef6418
   input-code:
     code: Código
   collection:
@@ -862,10 +855,6 @@
     select_a_collection: Seleccionar una Colección
   presentation-divider:
     divider: Separador
-<<<<<<< HEAD
-  select-dropdown:
-    choices_value_placeholder: Ingrese un valor...
-=======
     description: Etiqueta y a la vez permite dividir los campos en secciones
     title_placeholder: Ingresar un título...
     inline_title: Titulo en línea
@@ -884,7 +873,6 @@
   select-multiple-dropdown:
     select-multiple-dropdown: Lista Desplegable (Múltiple)
     description: Seleccione múltiples valores de la lista de selección
->>>>>>> 28ef6418
   file:
     file: Archivo
     description: Seleccionar o subir un archivo
@@ -897,12 +885,6 @@
     icon: Ícono
   file-image:
     image: Imagen
-<<<<<<< HEAD
-  system-interface:
-    interface: Interfaz
-  select-dropdown-m2o:
-    display_template: Plantilla de Presentación
-=======
     description: Seleccionar o subir una imagen
   system-interface:
     interface: Interfaz
@@ -950,7 +932,6 @@
     edit_fields: Editar Campos
     field_name_placeholder: Ingrese el nombre del campo...
     field_note_placeholder: Ingrese la nota del campo...
->>>>>>> 28ef6418
   slider:
     slider: Deslizador
     description: Seleccionar un número usando un deslizador
@@ -969,8 +950,6 @@
     alphabetize: Alfabetización
     alphabetize_label: Forzar Orden Alfabético
     add_tags: Agregar etiquetas...
-<<<<<<< HEAD
-=======
   input:
     text-input: Campo de Texto
     description: Ingresar texto de una línea
@@ -981,19 +960,15 @@
   input-multiline:
     textarea: Área de Texto
     description: Ingresar texto plano multi-línea
->>>>>>> 28ef6418
   boolean:
     toggle: Alternar
     label_default: Habilitado
   translations:
     display_template: Plantilla de Presentación
     no_collection: Sin Colección
-<<<<<<< HEAD
-=======
   list-o2m-tree-view:
     description: Vista en árbol para elementos anidados recursivos uno-a-muchos
     recursive_only: La interfaz de vista en árbol sólo funciona para relaciones recursivas.
->>>>>>> 28ef6418
   user:
     user: Usuario
     description: Seleccionar un usuario existente de Directus
@@ -1002,15 +977,12 @@
       auto: Automático
       dropdown: Lista Desplegable
       modal: Diálogo
-<<<<<<< HEAD
-=======
   input-rich-text-html:
     wysiwyg: WYSIWYG
     description: Un editor de texto enriquecido para escribir contenido HTML
     toolbar: Barra de Herramientas
     custom_formats: Formatos Personalizados
     options_override: Sobrescribir Opciones
->>>>>>> 28ef6418
 displays:
   boolean:
     boolean: Booleano
