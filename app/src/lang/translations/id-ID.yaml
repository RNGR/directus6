--- conflicted
+++ resolved
@@ -331,10 +331,7 @@
 reset_interface: Atur ulang Antarmuka
 display_not_found: 'Tampilan "{display}" tidka ditemukan.'
 reset_display: Set ulang Tampilan
-<<<<<<< HEAD
-=======
 list-m2a: Pembangun (M2A)
->>>>>>> 28ef6418
 item_count: 'Tidak Ada Item | Satu Item | {count} Item'
 no_items_copy: Belum ada item pada koleksi ini.
 file_count: 'Tidak Ada Berkas | Satu Berkas | {count} Berkas'
@@ -554,12 +551,9 @@
 interfaces:
   presentation-links:
     primary: Primer
-<<<<<<< HEAD
-=======
   select-multiple-checkbox:
     checkboxes: Kotak Centang
     allow_other: Izinkan lainnya
->>>>>>> 28ef6418
   input-code:
     code: Kode
   collection:
@@ -575,10 +569,7 @@
   presentation-divider:
     divider: Pembagi/Pemecah
   select-dropdown:
-<<<<<<< HEAD
-=======
     allow_other: Izinkan lainnya
->>>>>>> 28ef6418
     choices_value_placeholder: Masukkan sebuah nilai...
   file:
     file: Berkas
@@ -588,10 +579,6 @@
     icon: Ikon
   system-interface:
     interface: Antarmuka
-<<<<<<< HEAD
-  select-dropdown-m2o:
-    display_template: Tampilan Template
-=======
   system-interface-options:
     interface-options: Opsi Antarmuka
   list-m2m:
@@ -601,7 +588,6 @@
     display_template: Tampilan Template
   numeric:
     numeric: Numerik
->>>>>>> 28ef6418
   boolean:
     label_default: Diaktifkan
   translations:
