---
edit_field: Redigeeri
item_revision: Üksuse läbivaatlus
duplicate_field: Korduv väli
half_width: Pool laiust
full_width: Täislaius
fill_width: Täislaius
field_name_translations: Väljade tõlked
enter_password_to_enable_tfa: Sisesta oma parool 2F audentimiseks
add_field: Lisa väli
role_name: Rolli nimi
db_only_click_to_configure: 'Ainult andmebaas: kliki, et konfigureerida '
show_archived_items: Näita arhiveeritud üksuseid
edited: Muudetud väärtus
required: Nõutud
required_for_app_access: Vajalik äpi ligipääsuks
requires_value: Väärtus nõutud
create_preset: Loo seadistus
create_role: Loo roll
create_user: Loo kasutaja
create_webhook: Loo veebikonks
invite_users: Kutsu kasutajaid
email_examples: 'admin@example.com, user@example.com...'
invite: Kutsu
emails: E-mail
connection_excellent: Suurepärane ühendus
connection_good: Hea ühendus
connection_fair: Keskmine ühendus
connection_poor: Kehv ühendus
primary: Peamine
rename_folder: Nimeta kaust ümber
delete_folder: Kustuta kaust
prefix: Eesliide
suffix: Järelliide
reset_bookmark: Kustuta järjehoidja
rename_bookmark: Järjehoidja ümbernimetamine
update_bookmark: Järjehoidja uuendamine
delete_bookmark: Kustuta järjehoidja
delete_bookmark_copy: >-
  Kas soovid kindlasti järjehoidjat "{bookmark}" kustutada? Seda toimingut ei saa tagasi võtta.
logoutReason:
  SIGN_OUT: Välja logitud
  SESSION_EXPIRED: Sessioon aegunud
public: Avalik
public_description: Kontrollib, mis API andmed on saadaval audentimata.
not_allowed: Ei ole lubatud
directus_version: Directuse versioon
node_version: Node versioon
node_uptime: Node ülevaloleku aeg
os_type: OS Tüüp
os_version: OS Versioon
os_uptime: OS Ülevaloleku aeg
os_totalmem: OS Mälu
archive: Arhiveeri
archive_confirm: Oled kindel, et soovid eemaldada selle üksuse?
archive_confirm_count: >-
  Üksuseid pole valitud | Oled kindel, et soovid arhiveerida seda üksust? | Oled kindel, et soovid arhiveerida neid
  {count} üksuseid?
reset_system_permissions_to: 'Lähtesta süsteemi load:'
reset_system_permissions_copy:
  See tegevus kirjutab üle kõik eelnevad süsteemsetele kogudele kohandatud load. Kas oled kindel?
recommended_defaults: Soovituslikud vaikeväärtused
unarchive: Eemalda arhiivist
unarchive_confirm: Oled kindel, et soovid selle üksuse arhiivist eemaldada?
nested_files_folders_will_be_moved: Pesastatud failid ja kaustad liigutatakse üks aste ülesse.
unknown_validation_errors: 'Olid valideerimise vead nende peidetud väljadele:'
validationError:
  eq: Väärtus peab olema {valid}
  neq: Väärtus ei saa olla {invalid}
  in: Väärtus peab olema {valid}
  nin: Väärtus ei saa olla {invalid}
  contains: Väärtus peab sisaldama {substring}
  ncontains: Väärtus ei tohi sisaldada {substring}
  gt: Väärtus peab olema suurem kui {valid}
  gte: Väärtus peab olema suurem või võrdne {valid}
  lt: Väärtus peab olema vähem kui {valid}
  lte: Väärtus peab olema vähem kui või võrdne {valid}
  empty: Väärtus peab olema tühi
  nempty: Väärtus ei saa olla tühi
  null: Väärtus peab olema null
  nnull: Väärtus ei saa olla null
  required: Väärtus on nõutud
  unique: Väärtus peab olema unikaalne
  regex: Väärtuse vorming on vigane
all_access: Ligipääs kõigele
no_access: Ei ole ligipääsu
use_custom: Kasuta kohandatud
field_standard: Standard
field_presentation: Kujundus ja aliased
field_file: Üksik fail
field_files: Mitu faili
field_m2o: M2O Seos
field_m2a: M2A seosed
field_o2m: O2M Seos
field_m2m: M2M Seos
field_translations: Tõlked
item_permissions: Üksuse õigused
field_permissions: Väljade õigused
field_validation: Välja valideerimine
field_presets: Välja eelseadistused
permissions_for_role: '{role} rollil lubatud üksuste {action}.'
fields_for_role: '{role} rollil lubatud väljade {action}.'
validation_for_role: 'Tegevuse {action} jaoks on vajalik roll {role}.'
presets_for_role: 'Välja vaikeväärtuseks on {role} roll.'
presentation_and_aliases: Kujundus ja aliased
revision_post_update: Sellisena paistis see objekt pärast uuendamist...
changes_made: Tehti sellised parandused...
no_relational_data: Pea meeles, et see ei sisalda seotud andmeid.
hide_field_on_detail: Peida väli detailvaates
show_field_on_detail: Näita detailvaates
delete_field: Kustuta väli
fields_and_layout: Väljad ja paigutus
field_create_success: 'Loodud väli: "{field}"'
field_update_success: 'Uuendatud väli: "{field}"'
duplicate_where_to: Kuhu sa sooviks seda välja dubleerida?
language: Keel
global: Üldine
admins_have_all_permissions: Adminnidel on kõik õigused
camera: Kaamera
exposure: Säriaeg
shutter: Katik
iso: ISO
focal_length: Fookuskaugus
schema_setup_key: Välja nimi andmebaasis ja API päringutes
create_field: Loo väli
creating_new_field: 'Uus väli ({collection})'
field_in_collection: '{field} ({collection})'
reset_page_preferences: Nulli lehe seadistused
hidden_field: Peidetud väli
hidden_on_detail: Üksikasjavaates peidetud
disabled_editing_value: Keela välja muutmine
key: Võti
alias: Alias
bigInteger: Big Integer
boolean: Boolean
date: Kuupäev
datetime: DateTime
decimal: Decimal
float: Float
integer: Integer
json: JSON
string: String
text: Tekst
time: Kellaaeg
timestamp: Timestamp
uuid: UUID
not_available_for_type: Pole selle tüübi korral saadaval
create_translations: Lisa tõlkeid
auto_refresh: Automaatne värskendamine
refresh_interval: Värskenduse intervall
no_refresh: Ära värskenda
refresh_interval_seconds: Värskenda kohe | Iga sekund | Iga {seconds} sekundi tagant
refresh_interval_minutes: Iga minut | Iga {minutes} minuti tagant
auto_generate: Automaatselt loodud
this_will_auto_setup_fields_relations: See seadistab automaatselt kõik väljad ja seosed.
click_here: Kliki siia
to_manually_setup_translations: et käsitsi tõlkeid uuendada.
click_to_manage_translated_fields: >-
  Tõlkeid ei leitud. Lisamiseks klõpsa siia. | Leiti üks tõlgitud väli. Muutmiseks klõpsa siia. | Leiti {count} tõlgitud
  välja. Nende muutmiseks klõpsa siia.
fields_group: Väljade grupp
no_collections_found: Andmedkogusid ei leitud.
new_data_alert: 'Sinu andmemudelisse lisatakse:'
search_collection: Otsi andmekogu...
new_field: 'Uus väli'
new_collection: 'Uus kogumik'
add_m2o_to_collection: 'Lisa mitu-ühele (M2O) seos koguga "{collection}"'
add_o2m_to_collection: 'Lisa üks-mitmele (O2M) seos koguga "{collection}"'
add_m2m_to_collection: 'Lisa mitu-mitmele (M2M) seos koguga "{collection}"'
choose_a_type: Vali Tüüp...
determined_by_relationship: Määratud suhtega
add_note: Lisa kasutajaid abistav märkus...
default_value: Vaikeväärtus
standard_field: Tavaline väli
single_file: Üksik fail
multiple_files: Mitu faili
m2o_relationship: Mitu-ühele suhe (M2O)
o2m_relationship: Üks-mitmele suhe (O2M)
m2m_relationship: Mitu-mitmele suhe (M2M)
m2a_relationship: Mitu-paljudele suhe (M2A)
invalid_item: Vigane kirje
next: Järgmine
field_name: Välja Nimi
translations: Tõlked
note: Märkus
enter_a_value: Sisesta väärtus...
enter_a_placeholder: Lisa kohatäide...
length: Pikkus
precision_scale: Täpsus & Skaala
readonly: Ainult loetav
unique: Unikaalne
updated_on: Uuendatud
updated_by: Uuendas
primary_key: Primaarvõti
foreign_key: Väline Võti
finish_setup: Valmis
dismiss: Loobu
raw_value: Algne väärtus
edit_raw_value: Muuda algväärtust
enter_raw_value: Sisesta väärtus...
clear_value: Tühjenda väärtus
reset_to_default: Taasta vaikeväärtused
undo_changes: Tühista muudatused
notifications: Teavitused
show_all_activity: Näita kogu aktiivsust
page_not_found: Lehekülge ei leitud
page_not_found_body: Tundub, et lehekülge, mida sa otsid, pole olemas.
confirm_revert: Kinnita tühistamine
confirm_revert_body: See taastab kirje valitud väärtuse.
display: Vaade
settings_update_success: Seaded on salvestatud
title: Pealkiri
revision_delta_created: Loodud
revision_delta_created_externally: Loodud Väliselt
revision_delta_updated: 'Uuendati 1 väli | Uuendatid {count} välja'
revision_delta_deleted: Kustutatud
revision_delta_reverted: Taastatud
revision_delta_other: Versioon
revision_delta_by: '{date} {user}'
private_user: Peidetud kasutaja
revision_preview: Versiooni eelvaade
updates_made: Uuendused Tehtud
leave_comment: Jäta kommentaar...
post_comment_success: Kommentaar postitatud
item_create_success: Kirje loodud | Kirjed loodud
item_update_success: Kirje muudetud | Kirjed muudetud
item_delete_success: Kirje kustutatud | Kirjed kustutatud
this_collection: See kogu
related_collection: Seotud kogu
related_collections: Seotud andmekogud
translations_collection: Tõlgete andmekogu
languages_collection: Keelte andmekogu
export_data: Ekspordi andmed
format: Vorming
use_current_filters_settings: Kasuta praegusi filtreid ja seadeid
export_collection: 'Ekspordi {collection}'
last_page: Viimane leht
last_access: Viimati vaadatud
fill_template: Täida mallist
a_unique_table_name: Unikaalne tabeli nimetus...
a_unique_column_name: Unikaalne tulba nimetus...
enable_custom_values: Luba kohandatud väljad
submit: Saada
move_to_folder: Teisalda kausta
move: Liiguta
system: Süsteem
add_field_related: Lisa väli seotud andmekogusse
interface: Kasutajaliides
today: Täna
yesterday: Eile
delete_comment: Kustuta Kommentaar
date-fns_date: PPP
date-fns_time: 'HH:mm:ss'
date-fns_time_no_seconds: 'HH:mm'
date-fns_date_short: 'd. MMM'
date-fns_time_short: 'H:mm'
date-fns_date_short_no_year: d. MMM
month: Kuu
year: Aasta
select_all: Vali Kõik
months:
  january: Jaanuar
  february: Veebruar
  march: Märts
  april: Aprill
  may: Mai
  june: Juuni
  july: Juuli
  august: August
  september: September
  october: Oktoober
  november: November
  december: Detsember
drag_mode: Lohistusrežiim
cancel_crop: Tühista lõikamine
original: Originaal
url: URL
import: Impordi
file_details: Faili Üksikasjad
dimensions: Mõõtmed
size: Suurus
created: Loodud
modified: Muudetud
checksum: Kontrollsumma
owner: Omanik
edited_by: Muutis
folder: Kaust
zoom: Suurenda
download: Laadi alla
open: Ava
open_in_new_window: Ava Uues Aknas
foreground_color: Esiplaani värv
background_color: Taustavärv
upload_from_device: Lae Fail seadmest
choose_from_library: Vali teegist
import_from_url: Lae aadressilt
replace_from_device: Asenda Fail seadmest
replace_from_library: Asenda Fail teegist
replace_from_url: Asenda Fail aadressilt
no_file_selected: Faili pole valitud
download_file: Lae fail alla
collection_key: Kogumi võti
name: Nimi
primary_key_field: Primaarse Võtme Väli
type: Tüüp
creating_new_collection: Uue kogumi loomine
created_by: Autor
created_on: Loodud
creating_collection_info: Nimeta kogum ja säti unikaalne võtme väli...
creating_collection_system: Luba ja nimeta ümber valitud väljad.
auto_increment_integer: Automaatselt suurenev number
generated_uuid: Genereeritud UUID
manual_string: Sisesta sõne käsitsi
save_and_create_new: Salvesta ja Lisa Uus
save_and_stay: Salvesta ja jää
save_as_copy: Salvesta koopiana
add_existing: Lisa olemasolev
comments: Kommentaarid
no_comments: Kommentaarid puuduvad
click_to_expand: Kliki suurendamiseks
select_item: Vali kirje
no_items: Kirjeid pole
search_items: Otsi kirjeid...
disabled: keelatud
information: Teave
report_bug: Teata veast
request_feature: Taotle funktsiooni
interface_not_found: '"{interface}" liidest ei leitud.'
reset_interface: Nulli liides
display_not_found: 'Vaadet "{display}" ei leitud.'
reset_display: Nulli vaade
<<<<<<< HEAD
=======
list-m2a: M2A koostamine
>>>>>>> 28ef6418
item_count: 'Kirjeid pole | Üks kirje | {count} kirjed'
no_items_copy: Selles kogus pole veel ühtegi kiret.
file_count: 'Faile pole | Leiti 1 fail | {count} faili'
no_files_copy: Faile pole.
user_count: 'Kasutajaid pole | Üks kasutaja | {count} kasutajat'
no_users_copy: Selles rollis pole ühtegi kasutajat.
webhooks_count: 'Webhooke ei leitud | Üks webhook | {count} webhooki'
no_webhooks_copy: Webhooke ei leitud.
all_items: Kõik kirjed
csv: CSV
no_collections: Andmekogusid pole
create_collection: Loo kogu
no_collections_copy_admin: Sa pole lisanud veel ühtegi andmekogu. Alustamiseks kliki nupul.
no_collections_copy: Andmekogusid ei leitud. Palun võta ühendust süsteemi administraatoriga.
relationship_not_setup: Seos pole korrektselt seadistatud
display_template_not_setup: Vaadete mall on seadistamata
collection_field_not_setup: Andmekogu väli on valesti seadistatud
select_a_collection: Vali andmekogu
active: aktiivne
users: Kasutajad
activity: Tegevus
webhooks: Webhooks
field_width: Välja laius
add_filter: Lisa filter
upper_limit: Ülemine piir
lower_limit: Ülemine piir...
user_directory: Kasutaja kaust
documentation: Dokumentatsioon
sidebar: Külgmenüü
duration: Kestus
charset: Sümbolid
second: sekundit
file_moved: Fail on liigutatud
collection_created: Andmekogu on lisatud
modified_on: Muudetud
card_size: Kaardi suurus
sort_field: Sorteeti välja
add_sort_field: "Lisa sorteerimisväli\n"
sort: Sorteeri
status: Staatus
toggle_manual_sorting: Luba käsitsi sorteerimine
bookmark_doesnt_exist: Järjehoidjat ei leitud
bookmark_doesnt_exist_copy: Järjehoidja, mida sa soovid kasutada, ei leitud.
bookmark_doesnt_exist_cta: Tagasi andmekogusse
select_an_item: Vali kirje...
edit: Muuda
enabled: lubatud
disable_tfa: Keela 2FA
tfa_scan_code: Kaheastmeliseks autoriseerimiseks skaneeri kood autoriseerimise äpist.
enter_otp_to_disable_tfa: Sisesta OTP, et keelata 2FA
create_account: Loo konto
account_created_successfully: Konto edukalt loodud
auto_fill: Täida automaatselt
corresponding_field: Seotud väli
errors:
  COLLECTION_NOT_FOUND: 'Andmekogu ei leitud'
  FIELD_NOT_FOUND: "Välja ei leitud\n"
  FORBIDDEN: Keelatud
  INVALID_CREDENTIALS: Vale kasutajanimi või parool
  INVALID_OTP: Vale ühekordne parool
  INVALID_PAYLOAD: Vigane päring
  INVALID_QUERY: Vigane päring
  ITEM_LIMIT_REACHED: Kirjete limiit sai täis
  ITEM_NOT_FOUND: Kirjet ei leitud
  ROUTE_NOT_FOUND: Ei leitud
  RECORD_NOT_UNIQUE: Kirje pole unikaalne
  UNKNOWN: Ootamatu viga
value_hashed: Väärtus salastati
bookmark_name: Järjehoidja nimi...
create_bookmark: Loo järjehoidja
edit_bookmark: Muuda järjehoidjat
bookmarks: Järjehoidjad
presets: Eelseadistused
unexpected_error: Ootamatu viga
unexpected_error_copy: Ilmnes tõrge. Palun proovi hiljem uuesti.
copy_details: Kopeeri detailid
no_app_access: Rakenduse ligipääs puudub
no_app_access_copy: See kasutaja ei tohi adminni rakendust kasutada.
password_reset_sent: Saadame teile lingi salasõna muutmiseks
password_reset_successful: Salasõna on edukalt lähtestatud
back: Tagasi
editing_image: Pildi muutmine
square: Ruut
free: Vaba
flip_horizontal: Peegelda horisontaalselt
flip_vertical: Peegelda vertikaalselt
aspect_ratio: Külgede suhe
rotate: Pööra
all_users: Kõik kasutajad
delete_collection: Kustuta andmekogu
update_collection_success: Andmekogu uuendatud
delete_collection_success: Andmekogu kustutatud
start_end_of_count_items: '{start}-{end} / {count}'
start_end_of_count_filtered_items: '{start}-{end} / {count}'
one_item: '1 kirje'
one_filtered_item: '1 filtreeritud kirje'
delete_collection_are_you_sure: >-
  Kas sa kindlasti soovid selle andmekogu täielikult kustutada? Seda ei saa hiljem enam taastada!
visible_collections: Nähtavad andmekogud
hidden_collections: Peidetud andmekogud
show_hidden_collections: Näita peidetud andmekogusid
hide_hidden_collections: Peida andmekogud
unmanaged_collections: Seadistamata andmekogud
system_collections: Süsteemsed andmekogud
placeholder: Kohatäitja
icon_left: Ikoon vasakul
icon_right: Ikoon paremal
count_other_revisions: '{count} versiooni'
font: Kirjatüüp
sans_serif: Sans Serif
serif: Serif
monospace: Monospace
divider: Eraldaja
color: Värv
circle: Ring
empty_item: Tühi kirje
log_in_with: 'Logi sisse {provider} kontoga'
advanced_filter: Laiendatud filter
delete_advanced_filter: Kustuta Filter
change_advanced_filter_operator: Muuda operaatorit
operators:
  eq: Võrdub
  neq: Pole võrdne
  lt: Vähem kui
  gt: Suurem kui
  lte: Väiksem või võrdne
  gte: Suurem või võrdne
  in: kuulub
  nin: ei kuulu
  null: On null
  nnull: Ei ole null
  contains: Sisaldab
  ncontains: Ei sisalda
  between: On vahemikus
  nbetween: Ei ole vahemikus
  empty: On tühi
  nempty: Ei ole tühi
  all: Sisaldab neid võtmeid
  has: Sisaldab neid võtmeid
loading: Laadimine...
drop_to_upload: Lohista üleslaadimiseks
upload_file: Lae fail üles
upload_file_indeterminate: Laen faili...
upload_file_success: Fail on laetud
upload_files_indeterminate: 'Laen faile {done}/{total}'
upload_files_success: '{count} faili üles laetud'
upload_pending: Laadimine on ootel
drag_file_here: Lohista failid siia
click_to_browse: Kliki otsimiseks
layout_options: Paiguse valikud
rows: Read
columns: Veerud
collection_setup: Andmekogu seadistus
optional_system_fields: Valikulised süsteemsed väljad
value_unique: Väärtus peab olema unikaalne
all_activity: Kõik tegevused
create_item: Loo kirje
display_template: Vaate mall
n_items_selected: 'Kirjeid pole valitud | Valitud 1 kirje | {n} kirjet valitud'
per_page: Lehe kohta
all_files: Kõik failid
my_files: Minu failid
recent_files: Hiljutised failid
create_folder: Loo kaust
folder_name: Kausta nimi...
add_file: Lisa fail
replace_file: Asenda fail
no_results: Tulemusi pole
no_results_copy: Muuda või nulli otsingufilter, et tulemusi näha.
clear_filters: Tühjenda filtrid
saves_automatically: Salvestab Automaatselt
role: Roll
user: Kasutaja
no_presets: Eelsätteid ei ole
no_presets_copy: Eelsätteid ja järjehoidjaid pole veel salvestatud.
no_presets_cta: Lisa uus eelseadistus
create: Loo
on_create: Loomisel
on_update: Uuendamisel
read: Loe
update: Uuenda
select_fields: Vali väljad
format_text: Vormista tekst
bold: Paks kiri
toggle: Lülita
icon_on: Ikoon sees
icon_off: Ikoon väljas
label: Silt
image_url: Pildi URL
alt_text: Alternatiivne Tekst
media: Meedia
width: Laius
height: Kõrgus
source: Allikas
url_placeholder: Sisesta URL
display_text: Kuva teksti
tooltip: Vihje
tooltip_placeholder: Sisesta vihje...
open_link_in: Ava link
new_tab: Uus vahekaart
current_tab: Praegune vahekaart
wysiwyg_options:
  aligncenter: Joonda Keskele
  alignjustify: Joonda kahepoolselt
  alignleft: Joonda Vasakule
  alignnone: Eemalda Joondus
  alignright: Joonda Paremale
  forecolor: Esiplaani värv
  backcolor: Taustavärv
  bold: Paks kiri
  italic: Kaldkiri
  underline: Allajoonitud
  strikethrough: Läbijoonitud
  subscript: Alaindeks
  superscript: Ülaindeks
  codeblock: Kood
  blockquote: Plokk-tsitaat
  bullist: Punktloetelu
  numlist: Numbriline loetelu
  hr: Horisontaaljoon
  link: Lisa/muuda linki
  unlink: Eemalda link
  media: Lisa/muuda meedia
  image: Lisa/muuda pilt
  copy: Kopeeri
  cut: Lõika
  paste: Kleebi
  heading: Pealkiri
  h1: Pealkiri 1
  h2: Pealkiri 2
  h3: Pealkiri 3
  h4: Pealkiri 4
  h5: Pealkiri 5
  h6: Pealkiri 6
  fontselect: Vali font
  fontsizeselect: Vali teksti suurus
  indent: Taane
  outdent: Taane
  undo: Võta tagasi
  redo: Tee uuesti
  remove: Eemalda
  removeformat: Eemalda vormistus
  selectall: Vali Kõik
  table: Tabel
  fullscreen: Täisekraan
dropdown: Rippmenüü
choices: Valikud
deselect: Tühista valik
editing_in_batch: '{count} kirje hulgi muutmine'
settings_permissions: Rollid ja õigused
settings_project: Projekti seaded
settings_webhooks: Webhooks
unsaved_changes: Salvestamata muudatused
unsaved_changes_copy: Oled sa kindel, et soovid sellelt lehelt lahkuda?
discard_changes: Loobu muudatustest
keep_editing: Jätka muutmist
add_new: Lisa uus
create_new: Loo Uus
all: Kõik
batch_delete_confirm: >-
  Ühtegi kirjet pole valitud | Oled sa kindel, et soovid selle kirje kustutada? Seda toimingut ei saa tagasi võtta. |
  Oled sa kindel, et soovid need {count} ühikut kustutada? Seda toimingut ei saa tagasi võtta.
cancel: Loobu
collection: Kogud
collections: Kogud
fields:
  directus_activity:
    item: Kirje peamine võti
    action: Tegevus
    collection: Kogud
    timestamp: Tegevuse aeg
    user: Tegevuse sooritas
    comment: Kommentaar
    user_agent: Kasutaja agent
    ip: IP aadress
  directus_collections:
    collection: Kogud
    icon: Ikoon
    note: Märkus
    display_template: Vaate mall
    hidden: Peidetud
    sort_field: Sorteeti välja
  directus_files:
    title: Pealkiri
    description: Kirjeldus
    tags: Sildid
    location: Asukoht
    metadata: Metaandmed
    filesize: Failisuurus
    modified_on: Muudetud
    created_on: Loodud
    created_by: Autor
    embed: Põimitud
    uploaded_by: Üles laadis
    folder: Kaust
    width: Laius
    uploaded_on: Üleslaaditud
    height: Kõrgus
    charset: Sümbolid
    duration: Kestus
  directus_users:
    first_name: Eesnimi
    last_name: Perekonnanimi
    email: E-post
    password: Parool
    avatar: Avatar
    location: Asukoht
    title: Pealkiri
    description: Kirjeldus
    tags: Sildid
    language: Keel
    theme: Teema
    tfa_secret: Kaheastmeline autentimine
    status: Staatus
    role: Roll
    last_page: Viimane leht
    last_access: Viimati vaadatud
  directus_settings:
    project_name: Projekti nimi
  directus_fields:
    note: Märkus
    hidden: Peidetud
    translation: Väljade tõlked
    display_template: Mall
  directus_roles:
    name: Rolli nimi
    description: Kirjeldus
comment: Kommentaar
continue: Continue
default: Vaikimisi
delete: Kustuta
delete_field_are_you_sure: >-
  Kas soovid kindlasti välja "{field}" kustutada? Seda toimingut ei saa tagasi võtta.
description: Kirjeldus
done: Valmis
duplicate: Loo koopia
email: E-post
embed: Põimitud
field: Väli | Väljad
file: Fail
file_library: Failikogu
forgot_password: Unustasin parooli
hidden: Peidetud
icon: Ikoon
info: Info
latency: Latsentsus
login: Logi sisse
my_activity: Minu tegevus
not_authenticated: Pole autenditud
options: Valikud
otp: Ühekordne parool
password: Parool
permissions: Õigused
relationship: Seos
reset: Lähtesta
reset_password: Lähtesta parool
revert: Taasta
save: Salvesta
schema: Skeem
search: Otsi
select_existing: Vali olemasolev
select_interface: Vali kasutajaliides
settings: Seaded
sign_in: Logi sisse
sign_out: Logi välja
sign_out_confirm: Kas oled kindel, et soovid välja logida?
something_went_wrong: Midagi läks valesti.
sort_direction: Sorteerimise suund
template: Mall
translation: Tõlkija
value: Väärtus
interfaces:
  presentation-links:
    primary: Peamine
<<<<<<< HEAD
=======
  select-multiple-checkbox:
    checkboxes: Märkeruudud
    allow_other: Luba muud
>>>>>>> 28ef6418
  input-code:
    code: Kood
  collection:
    collection: Kogud
  system-collections:
    collections: Kogud
  select-color:
    color: Värv
  datetime:
    datetime: Kuupäev-kellaaeg
  system-display-template:
    display-template: Vaate mall
    collection_field_not_setup: Andmekogu väli on valesti seadistatud
    select_a_collection: Vali andmekogu
  presentation-divider:
    divider: Eraldaja
  select-dropdown:
<<<<<<< HEAD
=======
    allow_other: Luba muud
>>>>>>> 28ef6418
    choices_value_placeholder: Sisesta väärtus...
  file:
    file: Fail
  files:
    files: Failid
  select-icon:
    icon: Ikoon
  system-interface:
    interface: Kasutajaliides
<<<<<<< HEAD
  select-dropdown-m2o:
    display_template: Vaate mall
=======
  system-interface-options:
    interface-options: Kasutajaliidese valikud
  list-m2m:
    many-to-many: Mitu mitmele
  select-dropdown-m2o:
    many-to-one: Mitu ühele
    display_template: Vaate mall
  input-rich-text-md:
    markdown: Markdown
  numeric:
    numeric: Numbriline
  select-radio:
    radio-buttons: Raadionupud
  list:
    repeater: Kordaja
>>>>>>> 28ef6418
  slider:
    slider: Liugur
  tags:
    tags: Sildid
<<<<<<< HEAD
=======
  input:
    text-input: Tekstisisestus
    trim: Kärbi
>>>>>>> 28ef6418
  boolean:
    toggle: Lülita
    label_default: lubatud
  translations:
    display_template: Vaate mall
  user:
    user: Kasutaja
    modes:
      dropdown: Rippmenüü
<<<<<<< HEAD
=======
  input-rich-text-html:
    custom_formats: Kohandatud vormingud
>>>>>>> 28ef6418
displays:
  boolean:
    boolean: Boolean
    icon_on: Ikoon sees
    icon_off: Ikoon väljas
  collection:
    collection: Kogud
  color:
    color: Värv
  datetime:
    datetime: Kuupäev-kellaaeg
    format: Vorming
  file:
    file: Fail
  filesize:
    filesize: Failisuurus
  icon:
    icon: Ikoon
  image:
    circle: Ring
  labels:
    choices_value_placeholder: Sisesta väärtus...
  rating:
    rating: Hinnang
  user:
    user: Kasutaja
    avatar: Avatar
    name: Nimi
    both: Mõlemad
layouts:
  cards:
    cards: Kaardid
    image_source: Pildi allikas
    title: Pealkiri
    subtitle: Alampealkiri
  tabular:
    tabular: Tabel
    fields: Väljad
    spacing: Vahed
    comfortable: Mugav
    compact: Kompaktne
    cozy: Kodune<|MERGE_RESOLUTION|>--- conflicted
+++ resolved
@@ -329,10 +329,7 @@
 reset_interface: Nulli liides
 display_not_found: 'Vaadet "{display}" ei leitud.'
 reset_display: Nulli vaade
-<<<<<<< HEAD
-=======
 list-m2a: M2A koostamine
->>>>>>> 28ef6418
 item_count: 'Kirjeid pole | Üks kirje | {count} kirjed'
 no_items_copy: Selles kogus pole veel ühtegi kiret.
 file_count: 'Faile pole | Leiti 1 fail | {count} faili'
@@ -707,12 +704,9 @@
 interfaces:
   presentation-links:
     primary: Peamine
-<<<<<<< HEAD
-=======
   select-multiple-checkbox:
     checkboxes: Märkeruudud
     allow_other: Luba muud
->>>>>>> 28ef6418
   input-code:
     code: Kood
   collection:
@@ -730,10 +724,7 @@
   presentation-divider:
     divider: Eraldaja
   select-dropdown:
-<<<<<<< HEAD
-=======
     allow_other: Luba muud
->>>>>>> 28ef6418
     choices_value_placeholder: Sisesta väärtus...
   file:
     file: Fail
@@ -743,10 +734,6 @@
     icon: Ikoon
   system-interface:
     interface: Kasutajaliides
-<<<<<<< HEAD
-  select-dropdown-m2o:
-    display_template: Vaate mall
-=======
   system-interface-options:
     interface-options: Kasutajaliidese valikud
   list-m2m:
@@ -762,17 +749,13 @@
     radio-buttons: Raadionupud
   list:
     repeater: Kordaja
->>>>>>> 28ef6418
   slider:
     slider: Liugur
   tags:
     tags: Sildid
-<<<<<<< HEAD
-=======
   input:
     text-input: Tekstisisestus
     trim: Kärbi
->>>>>>> 28ef6418
   boolean:
     toggle: Lülita
     label_default: lubatud
@@ -782,11 +765,8 @@
     user: Kasutaja
     modes:
       dropdown: Rippmenüü
-<<<<<<< HEAD
-=======
   input-rich-text-html:
     custom_formats: Kohandatud vormingud
->>>>>>> 28ef6418
 displays:
   boolean:
     boolean: Boolean
