--- conflicted
+++ resolved
@@ -142,12 +142,9 @@
 float: Float
 integer: Integer
 json: JSON
-<<<<<<< HEAD
+xml: XML
 xliff: XLIFF 1.2
 xliff2: XLIFF 2.0
-=======
-xml: XML
->>>>>>> 3f9b5880
 string: String
 text: Tekst
 time: Tijd
