---
edit_field: Izmijeni
item_revision: Revizija stavke
duplicate_field: Dupliraj
half_width: Pola širine
full_width: Puna širina
fill_width: Popunjeno
field_name_translations: Prevodi Polja
enter_password_to_enable_tfa: Unesite vašu lozinku kako biste uključili dvostruku potvrdu autentičnosti
add_field: Dodaj Polje
role_name: Naziv uloge
db_only_click_to_configure: 'Samo za bazu podataka: Kliknite za Podešavanje '
show_archived_items: Prikaži arhivirane stavke
edited: Vrijednost izmijenjena
required: Obavezno
required_for_app_access: Obavezno za pristup aplikaciji
requires_value: Zahtijeva vrijednost
create_preset: Napravi Izgled
create_role: Napravi ulogu
create_user: Napravi korisnika
create_webhook: Napravi Webhook
invite_users: Pozovi korisnike
email_examples: "admin{'@'}primjer.com, user{'@'}primjer.com..."
invite: Pozovi
email_already_invited: Na ovu "{email}" adresu je već poslat poziv
emails: Email adrese
connection_excellent: Odlična konekcija
connection_good: Dobra konekcija
connection_fair: Solidna konekcija
connection_poor: Loša konekcija
primary: Primarni
rename_folder: Preimenuj Fasciklu
delete_folder: Obriši Fasciklu
prefix: Prefiks
suffix: Sufiks
reset_bookmark: Poništi postavljanje oznake
rename_bookmark: Preimenuj oznaku
update_bookmark: Ažuriraj oznaku
delete_bookmark: Obriši oznaku
delete_bookmark_copy: >-
  Da li ste sigurni da želite da obrišete "{bookmark}" oznaku? Ova operacija je trajna.
logoutReason:
  SIGN_OUT: Odjavljen
  SESSION_EXPIRED: Sesija je istekla
public: Javno
public_description: Kontroliše koji podaci sa API su dostupni bez potrebe za provjerom autentičnosti korisnika.
not_allowed: Nije dozvoljeno
directus_version: Directus verzija
node_version: Node Verzija
node_uptime: Node Aktivno vrijeme rada
os_type: OS tip
os_version: OS Verzija
os_uptime: OS Aktivno vrijeme rada
os_totalmem: OS Memorija
archive: Arhiviraj
archive_confirm: Da li ste sigurni da želite da arhivirate ovu stavku?
archive_confirm_count: >-
  Nema odabranih stavki | Da li ste sigurni da želite da arhivirate ovu stavku? | Da li ste sigurni da želite da arhivirate ovih {count} stavki?
reset_system_permissions_to: 'Poništi Sistemske Dozvole na:'
reset_system_permissions_copy: Ova operacija će prepisati sve prilagođene dozvole koje ste primjenili na sistemske kolekcije. Da li ste sigurni?
the_following_are_minimum_permissions: Sljedeće su minimalne dozvole koje su potrebne kada je omogućen "Pristup Aplikaciji". Možete proširiti dozvole i izvan ovoga, ali ne i ispod.
app_access_minimum: Minimalan pristup aplikaciji
recommended_defaults: Preporučene postavke
unarchive: Vrati iz arhive
unarchive_confirm: Da li ste sigurni da želite da vratite iz arhive ovu stavku?
nested_files_folders_will_be_moved: Ugnježđeni fajlovi i fascikle će biti pomjereni na jedan nivo iznad.
unknown_validation_errors: 'Došlo je do greške u validaciji kod sljedećih sakrivenih polja:'
validationError:
  eq: Vrijednost treba biti {valid}
  neq: Vrijednost ne može biti {invalid}
  in: Vrijednost mora da bude jedna od {valid}
  nin: Vrijednost ne može biti nijedna od {invalid}
  contains: Vrijednost mora da sadrži {substring}
  ncontains: Vrijednost ne može da sadrži {substring}
  gt: Vrijednost mora da bude veća od {valid}
  gte: Vrijednost mora da bude veća ili jednaka {valid}
  lt: Vrijednost mora da bude manja od {valid}
  lte: Vrijednost mora da bude manja ili jednaka {valid}
  empty: Vrijednost mora biti prazna
  nempty: Vrijednost ne može biti prazna
  null: Vrijednost mora biti null
  nnull: Vrijednost ne može biti null
  required: Vrijednost je obavezna
  unique: Vrijednost mora biti jedinstvena
  regex: Vrijednost ne sadrži ispravan format
all_access: Potpun Pristup
no_access: Bez Pristupa
use_custom: Koristi Prilagođen
nullable: Prazno
allow_null_value: Dozvoli NULL vrijednost
enter_value_to_replace_nulls: Molimo unesite novu vrijednost kako biste zamijenili sve NULL vrijednosti u sklopu ovog polja.
field_standard: Uobičajeno
field_presentation: Prezentacija & Pseudonimi
field_file: Single File
field_files: Multiple Files
field_m2o: M2O Relacija
field_m2a: M2A Relacija
field_o2m: O2M Relacija
field_m2m: M2M Relacija
field_translations: Prevodi
item_permissions: Dozvole na stavkama
field_permissions: Dozvole na Poljima
field_validation: Validacija Polja
field_presets: Podrazumijevani Izgledi Polja
permissions_for_role: 'Sve stavke {role} Role mogu {action}.'
fields_for_role: 'Sva polja {role} Role mogu {action}.'
validation_for_role: 'Polje {action} upravlja ulogom {role}.'
presets_for_role: 'Podrazumijevane vrijednosti polja za ulogu {role}.'
presentation_and_aliases: Prezentacija & Pseudonimi
revision_post_update: Ovako će ova stavka izgledati nakon ažuriranja...
changes_made: Postoje specifične izmjene koji su napravljene...
no_relational_data: Zapamtite da ovo ne uključuje relacione podatke.
hide_field_on_detail: Sakrij Polje u sekciji Detalji
show_field_on_detail: Prikaži Polje u sekciji Detalji
delete_field: Obriši Polje
fields_and_layout: Polja & Izgled
field_create_success: 'Kreirano Polje: "{field}"'
field_update_success: 'Ažurirano Polje: "{field}"'
duplicate_where_to: U koju tabelu želite da smjestite ovu dupliranu kolonu?
language: Jezik
global: Globalno
admins_have_all_permissions: Administratori imaju sve dozvole
camera: Kamera
exposure: Ekspozicija
shutter: Okidač
iso: ISO
focal_length: Žižna Daljina
schema_setup_key: Naziv kolone ovog polja u bazi i API ključ
create_field: Kreiraj Polje
creating_new_field: 'Novo Polje ({collection})'
field_in_collection: '{field} ({collection})'
reset_page_preferences: Resetuj Podešavanja Stranice
hidden_field: Sakriveno Polje
hidden_on_detail: Sakriveno u sekciji Detalji
disabled_editing_value: Onemogući izmjenu vrijednosti
key: Ključ
alias: Alias
bigInteger: Big Integer
boolean: Boolean
date: Date
datetime: DateTime
decimal: Decimal
float: Float
integer: Integer
json: JSON
xml: XML
string: String
text: Text
time: Time
timestamp: Timestamp
uuid: UUID
hash: Hash
not_available_for_type: Nije Dostupno za ovaj Tip
create_translations: Kreiraj Prevode
auto_refresh: Automatsko osvjеžavanjе
refresh_interval: Period Osvježavanja
no_refresh: Bey osvježavanja
refresh_interval_seconds: Trenutno Osvježavanje | Svake Sekunde | Svakih {seconds} Sekundi
refresh_interval_minutes: Svake Minute | Svakih {minutes} Minuta
auto_generate: Automatsko generisanje
this_will_auto_setup_fields_relations: Ovo će automatski podesiti sva obavezna polja i relacije.
click_here: Klikni ovdje
to_manually_setup_translations: za ručno podešavanje prevoda.
click_to_manage_translated_fields: >-
  Trenutno ne postoje prevedena polja. Kliknite ovdje da ih kreirate. | Postoji jedno prevedeno polje. Kliknite ovdje za uređivanje. | Postoji {count} prevedenih polja. Kliknite ovdje da uređivanje.
fields_group: Grupe Polja
no_collections_found: Kolekcije nisu pronađene.
new_data_alert: 'Sljedeće će biti kreirano u sklopu Modela Podataka:'
search_collection: Pretraži Kolekciju...
new_field: 'Novo Polje'
new_collection: 'Nova Kolekcija'
add_m2o_to_collection: 'Dodaj Many-to-One relaciju na "{collection}"'
add_o2m_to_collection: 'Dodaj One-to-Many relaciju na "{collection}"'
add_m2m_to_collection: 'Dodaj Many-to-Many relaciju na "{collection}"'
choose_a_type: Izaberi Tip...
determined_by_relationship: Određeno Relacijom
add_note: Dodaj korisnu napomenu korisnicima...
default_value: Podrazumijevana Vrijednost
standard_field: Standardno Polje
single_file: Single File
multiple_files: Multiple Files
m2o_relationship: Many to One Relacija
o2m_relationship: One to Many Relacija
m2m_relationship: Many to Many Relacija
m2a_relationship: Many to Any Relacija
invalid_item: Nevažeća Stavka
next: Sljedeća
field_name: Naziv Polja
translations: Prevodi
note: Napomena
enter_a_value: Unesi vrijednost...
enter_a_placeholder: Unesi rezervni tekst...
length: Dužina
precision_scale: Preciznost & Skaliranje
readonly: Samo za čitanje
unique: Jedinstveno
updated_on: Ažurirano
updated_by: Ažurirano od strane
primary_key: Primarni Ključ
foreign_key: Strani Ključ
finish_setup: Završi podešavanje
dismiss: Ignoriši
raw_value: Vrijednost
edit_raw_value: Izmijeni Vrijednost
enter_raw_value: Unesi vrijednost...
clear_value: Obriši vrijednost
reset_to_default: Vrati na podrazumijevano
undo_changes: Poništi izmjene
notifications: Obavještenja
show_all_activity: Prikaži svu aktivnost
page_not_found: Stranica nijе pronađеna
page_not_found_body: Stranica koju tražite nije moguće pronaći.
confirm_revert: Potvrdi Vraćanje
confirm_revert_body: Ova akcija će vratiti stavku na odabrano stanje.
display: Prikaz
settings_update_success: Podešavanja ažurirana
title: Naslov
revision_delta_created: Kreiran
revision_delta_created_externally: Eksterno Napravljeno
revision_delta_updated: 'Ažurirano 1 Polje | Ažuirano {count} Polja'
revision_delta_deleted: Obrisano
revision_delta_reverted: Vraćeno na staro
revision_delta_other: Revizija
revision_delta_by: '{date} po {user}'
private_user: Privatni Korisnik
revision_preview: Pregled Revizija
updates_made: Napravljena Ažuriranja
leave_comment: Ostavi komentar...
post_comment_success: Komentar objavljen
item_create_success: Stavka Kreirana | Stavke Kreirane
item_update_success: Stavka Ažurirana | Stavke Ažurirane
item_delete_success: Stavka Obrisana | Stavke Obrisane
this_collection: Ova Kolekcija
related_collection: Povezane Kolekcije
related_collections: Povezane Kolekcije
translations_collection: Prevod Kolekcije
languages_collection: Jezička Kolekcija
export_data: Izvoz Podataka
format: Format
use_current_filters_settings: Koristi Trenutne Filtere & Podešavanja
export_collection: 'Izvoz {collection}'
last_page: Posljednja Stranica
last_access: Posljednji Pristup
fill_template: Popuni sa vrijednošću šablona
a_unique_table_name: Jedinstven naziv tabele...
a_unique_column_name: Jedinstven naziv kolone...
enable_custom_values: Omogući prilagođene vrijednosti
submit: Pošalji
move_to_folder: Prebaci u fasciklu
move: Premjesti
system: Sistem
add_field_related: Dodaj Polje u Povezanu Kolekciju
interface: Interfejs
today: Danas
yesterday: Juče
delete_comment: Obriši komentar
date-fns_date: PPP
date-fns_time: 'h:mm:ss a'
date-fns_time_no_seconds: 'h:mm a'
date-fns_date_short: 'MMM d, u'
date-fns_time_short: 'h:mma'
date-fns_date_short_no_year: MMM d
month: Mjesec
year: Godina
select_all: Odaberi Sve
months:
  january: Januar
  february: Februar
  march: Mart
  april: April
  may: Maj
  june: Jun
  july: Jul
  august: Avgust
  september: Septembar
  october: Oktobar
  november: Novembar
  december: Decembar
drag_mode: Režim Prevlačenja
cancel_crop: Poništi Isjecanje
original: Originalno
url: URL adresa
import: Uvezi
file_details: Detalji Fajla
dimensions: Dimenzije
size: Veličina
created: Kreiran
modified: Izmijenjeno
checksum: Kontrolni zbir
owner: Vlasnik
edited_by: Izmijenjeno od
folder: Fascikla
zoom: Uvеćanjе
download: Preuzmi
open: Otvori
open_in_new_window: Otvori u Novom Prozoru
foreground_color: Primarna Boja
background_color: Boja Pozadine
upload_from_device: Otpremi Fajl sa Uređaja
choose_from_library: Odaberi Fajl iz Biblioteke
import_from_url: Uvezi Fajl sa URL adrese
replace_from_device: Zamijeni Fajl iz Uređaja
replace_from_library: Zamijeni Fajl iz Biblioteke
replace_from_url: Zamijeni Fajl sa URL-a
no_file_selected: Nema odabranih fajlova
download_file: Preuzmi Fajl
collection_key: Ključ Kolekcije
name: Ime
primary_key_field: Polje za Primarni Ključ
type: Tip
creating_new_collection: Kreiranje Nove Kolekcije
created_by: Kreirao
created_on: Kreirano
creating_collection_info: Imenuj kolekciju i podesi polje kao jedinstveni "ključ"...
creating_collection_system: Omogući ili preimenuj bilo koji od ponuđenih neobaveznih polja.
auto_increment_integer: Povećavajući broj
generated_uuid: Kreiran UUID
manual_string: Ručno unešen niz znakova
save_and_create_new: Sačuvaj i Napravi Novi
save_and_stay: Sačuvaj i Ostani
save_as_copy: Sačuvaj kao Kopiju
add_existing: Dodaj Postojeći
creating_items: Kreiranje stavki
enable_create_button: Omogući Dugme za Kreiranje
selecting_items: Odabir stavki
enable_select_button: Omogući Dugme za Odabir
comments: Komentari
no_comments: Nema komentara
click_to_expand: Klikni za proširivanje
select_item: Odaberi Stavku
no_items: Nema stavki
search_items: Pretraži Stavke...
disabled: Isključeno
information: Informacija
report_bug: Prijavi Propust
request_feature: Zatraži novu funkcionalnost
interface_not_found: 'Interfejs "{interface}" nije pronađen.'
reset_interface: Resetuj Interfejs
display_not_found: 'Prikaz "{display}" nije pronađen.'
reset_display: Resetuj Prikaz
list-m2a: Kreiranje (M2A)
item_count: 'Nema Stavki | Jedna Stavka | {count} stavki'
no_items_copy: Trenutno ne postoji nijedna stavka u ovoj kolekciji.
file_count: 'Nema Fajlova | Jedan Fajl | {count} Fajlova'
no_files_copy: Ovdje nema fajlova.
user_count: 'Nema Korisnika | Jedan Korisnik | {count} Korisnika'
no_users_copy: Ne postoji nijedan korisnik u ovoj roli.
webhooks_count: 'Ne postoje Webhooks | Jedan Webhook | {count} Webhooks'
no_webhooks_copy: Trenutno ne postoji nijedan "webhook".
all_items: Sve Stavke
csv: CSV
no_collections: Nema Kolekcija
create_collection: Napravi Kolekciju
no_collections_copy_admin: Trenutno nemate Kolekcija. Kliknite na dugme ispod da započnete dodavanje.
no_collections_copy: Trenutno nemate Kolekcija. Molimo kontaktirajte Vašeg sistemskog administratora.
relationship_not_setup: Relacija nije konfigurisana ispravno
display_template_not_setup: Šablon za grafički prikaz nije ispravno konfigurisan
collection_field_not_setup: Polje u kolekciji nije ispravno konfigurisano
select_a_collection: Izaberi Kolekciju
active: Aktivan
users: Korisnici
activity: Aktivnost
webhooks: Webhooks
field_width: Širina Polja
add_filter: Dodaj Filter
upper_limit: Gornja granica...
lower_limit: Donja granica...
user_directory: Korisnički Direktorijum
documentation: Dokumentacija
sidebar: Bočna traka
duration: Trajanje
charset: Set karaktera
second: Sekundi
file_moved: Fajl je premješten
collection_created: Kolekcija Napravljena
modified_on: Izmijenjeno
card_size: Veličina Kartice
sort_field: Polje za Sortiranje
add_sort_field: Dodaj Polje za Sortiranje
sort: Sortiranje
status: Status
<<<<<<< HEAD
=======
remove: Ukloni
>>>>>>> 4366cceb
toggle_manual_sorting: Uključi Ručno Sortiranje
bookmark_doesnt_exist: Oznaka ne postoji
bookmark_doesnt_exist_copy: Oznaku koju pokušavate otvoriti nije moguće pronaći.
bookmark_doesnt_exist_cta: Povratak na kolekciju
select_an_item: Odaberi stavku...
edit: Izmijeni
enabled: Omogućen
disable_tfa: Isključi 2FA
tfa_scan_code: Skenirajte kod unutar aplikacije za autentikaciju kako biste kompletirali podešavanje 2FA
enter_otp_to_disable_tfa: Unesite OTP kako biste isključili 2FA
create_account: Napravi Korisnički nalog
account_created_successfully: Korisnički nalog je uspješno kreiran
auto_fill: Automatsko popunjavanje
corresponding_field: Odgovarajuće polje
errors:
  COLLECTION_NOT_FOUND: "Kolekcija ne postoji"
  FIELD_NOT_FOUND: Polje nije pronađeno
  FORBIDDEN: Zabranjeno
  INVALID_CREDENTIALS: Pogrešno korisničko ime ili lozinka
  INVALID_OTP: Pogrešna jednokratna lozinka
  INVALID_PAYLOAD: Neispravan oblik objekta za slanje
  INVALID_QUERY: Neispravan upit
  ITEM_LIMIT_REACHED: Ograničenje stavke je dostignuto
  ITEM_NOT_FOUND: Stavka nije pronađena
  ROUTE_NOT_FOUND: Nije pronađeno
  RECORD_NOT_UNIQUE: Detektovana je dupla vrijednost
  USER_SUSPENDED: Suspendovan Korisnik
  CONTAINS_NULL_VALUES: Polje sadrži null vrijednosti
  UNKNOWN: Neočekivana greška
  INTERNAL_SERVER_ERROR: Neočekivana greška
value_hashed: Vrijednost je Sigurno Skladištena
bookmark_name: Naziv oznake...
create_bookmark: Napravi Oznaku
edit_bookmark: Ažuriraj Oznaku
bookmarks: Oznake
presets: Izgledi
unexpected_error: Neočekivana greška
unexpected_error_copy: Desila se neočekivana greška. Molimo pokušajte kasnije.
copy_details: Kopiraj Detalje
no_app_access: Bez pristupa Aplikaciji
no_app_access_copy: Ovom korisniku nije dozvoljeno da koristi administratorsku aplikaciju.
password_reset_sent: Poslali smo Vam sigurnosni link za resetovanje lozinke
password_reset_successful: Lozinka je uspješno resetovana
back: Nazad
editing_image: Uređivanje Fotografije
square: Kvadrat
free: Slobodan
flip_horizontal: Okreni Horizontalno
flip_vertical: Okreni Vertikalno
aspect_ratio: Omjer
rotate: Rotiraj
all_users: Svi korisnici
delete_collection: Obriši Kolekciju
update_collection_success: Ažurirana Kolekcija
delete_collection_success: Obrisana Kolekcija
start_end_of_count_items: '{start}-{end} od {count} stavki'
start_end_of_count_filtered_items: '{start}-{end} od {count} filtriranih stavki'
one_item: '1 Stavka'
one_filtered_item: '1 Filtrirana Stavka'
delete_collection_are_you_sure: >-
  Da li ste sigurni da želite da obrišete ovu kolekciju? Ova operacija će obrisati kolekciju i sve stavke unutar iste. Ova operacija je trajna.
collections_shown: Prikazano Kolekcija
visible_collections: Vidljive Kolekcije
hidden_collections: Sakrivene Kolekcije
show_hidden_collections: Prikaži Sakrivene Kolekcije
hide_hidden_collections: Sakrij Sakrivene Kolekcije
unmanaged_collections: Nekonfigurisane Kolekcije
system_collections: Sistemske Kolekcije
placeholder: Rezervisano mjesto
icon_left: Ikonica Lijevo
icon_right: Ikonica Desno
count_other_revisions: '{count} Ostalih Revizija'
font: Font
sans_serif: Sans Serif
serif: Serif
monospace: Fiksni razmak
divider: Djelilac
color: Boja
circle: Krug
empty_item: Prazna Stavka
log_in_with: 'Prijavite se sa {provider}'
advanced_filter: Napredni Filter
delete_advanced_filter: Obriši Filter
change_advanced_filter_operator: Izmijeni Operator
operators:
  eq: Jednako
  neq: Nije jednako
  lt: Manje od
  gt: Veće od
  lte: Manje ili jednako od
  gte: Veće ili jednako od
  in: Je jedan od
  nin: Nijedan od
  null: Je null
  nnull: Nije null
  contains: Sadrži
  ncontains: Ne sadrži
  between: Je između
  nbetween: Nije između
  empty: Je Prazno
  nempty: Nije Prazno
  all: Sadrži sljedeće ključeve
  has: Sadrži neke od sljedećih ključeva
loading: Učitavanje...
drop_to_upload: Prenesi za Otpremanje
item: Stavka
items: Stavke
upload_file: Otpremi Fajl
upload_file_indeterminate: Otpremanje Fajla...
upload_file_success: Fajl Otpremljen
upload_files_indeterminate: 'Otpremanje fajlova {done}/{total}'
upload_files_success: '{count} Fajlova Otpremljeno'
upload_pending: Otpremanje na Čekanju
drag_file_here: Prevuci Fajl ovdje
click_to_browse: Klikni za Pretraživanje
layout_options: Opcije Izgleda
rows: Redova
columns: Kolona
collection_setup: Podešavanje Kolekcije
optional_system_fields: Neobavezna Sistemska Polja
value_unique: Vrijednost mora biti jedinstvena
all_activity: Sva Aktivnost
create_item: Napravi Stavku
display_template: Šablon za Prikaz
language_display_template: Šablon za prikaz jezika
translations_display_template: Šablon za prikaz Prevoda
n_items_selected: 'Nema Odabranih Stavki | 1 Stavka Odabrana | {n} Stavki Odabrano'
per_page: Po Stranici
all_files: Svi Fajlovi
my_files: Moji Fajlovi
recent_files: Skorašnji Fajlovi
create_folder: Napravi Fasciklu
folder_name: Naziv Fascikle...
add_file: Dodaj Fajl
replace_file: Zamijeni Fajl
no_results: Nema rezultata
no_results_copy: Prilagodi ili obriši filtere pretrage kako biste vidjeli rezultate.
clear_filters: Poništi Filtere
saves_automatically: Spašeno Automatski
role: Uloga
user: Korisnik
no_presets: Nema Izgleda
no_presets_copy: Trenutno ne postoje sačuvane oznake ili podrazumijevani setovi izgleda.
no_presets_cta: Dodaj Izgled
create: Kreiraj
on_create: Na Kreiranje
on_update: Na Ažuriranje
read: Čitanje
update: Ažuriranje
select_fields: Odaberi Polja
format_text: Formatiraj Tekst
bold: Podebljano
toggle: Isključi / Uključi
icon_on: Ikonica Na
icon_off: Bez Ikonice
label: Oznaka
image_url: Url slike
alt_text: Alternativni tekst
media: Medij
width: Širina
height: Visina
source: Izvor
url_placeholder: Unesi url...
display_text: Prikaži tekst
display_text_placeholder: Unesi tekst za prikaz...
tooltip: Pomoćni prozor
tooltip_placeholder: Unesi vrijednost u prozoru za pomoć...
unlimited: Neograničeno
open_link_in: Otvori vezu u
new_tab: Nova kartica
current_tab: Trenutna kartica
wysiwyg_options:
  aligncenter: Poravnanje po sredini
  alignjustify: Blok Poravnanje
  alignleft: Lijevo poravnanje
  alignnone: Bez Poravnanja
  alignright: Desno poravnanje
  forecolor: Primarna Boja
  backcolor: Boja Pozadine
  bold: Podebljano
  italic: Kurziv
  underline: Podvučeno
  strikethrough: Precrtano
  subscript: Indeks
  superscript: Natpis
  codeblock: Kod
  blockquote: Citat
  bullist: Tačkasta Lista
  numlist: Numerisana lista
  hr: Vodoravno pravilo
  link: Dodaj/Uredi Vezu
  unlink: Ukloni link
  media: Dodaj/Uredi Multimediju
  image: Dodaj/Uredi Sliku
  copy: Kopiraj
  cut: Isjeci
  paste: Nalijepi
  heading: Naslov
  h1: Zaglavlje 1
  h2: Zaglavlje 2
  h3: Zaglavlje 3
  h4: Zaglavlje 4
  h5: Zaglavlje 5
  h6: Zaglavlje 6
  fontselect: Odaberi Pismo
  fontsizeselect: Odaberi Veličinu Pisma
  indent: Uvlačenje
  outdent: Uvlačenje
  undo: Poništi
  redo: Vrati poništeno
  remove: Ukloni
  removeformat: Ukloni formatiranje
  selectall: Odaberi Sve
  table: Tabela
  visualaid: Pregledaj Nevidljive elemente
  source_code: Uredi Izvorni Kod
  fullscreen: Pun ekran
  directionality: Usmjerenost
dropdown: Padajuća lista
choices: Izbori
choices_option_configured_incorrectly: Izbori su nepravilno konfigurisani
deselect: Odznači
deselect_all: Odznači sve
other: Ostalo...
adding_user: Dodavanje Korisnika
unknown_user: Nepoznat korisnik
creating_in: 'Kreiranje Stavke u {collection}'
editing_in: 'Uređivanje Stavke u {collection}'
creating_unit: 'Kreiranje {unit}'
editing_unit: 'Uređivanje {unit}'
editing_in_batch: 'Grupna izmjena {count} stavki'
no_options_available: Nema dostupnih opcija
settings_data_model: Model Podataka
settings_permissions: Uloge & Dozvole
settings_project: Podešavanje Projekta
settings_webhooks: Webhooks
settings_presets: Izgledi & Oznake
one_or_more_options_are_missing: Jedna ili više opcija nedostaje
scope: Opseg
select: Odaberite...
layout: Izgled
tree_view: Izgled Stabla
changes_are_permanent: Izmjene su trajne
preset_name_placeholder: Služi kao podrazumijevana vrijednost kada je prazno...
preset_search_placeholder: Upit za pretragu...
editing_preset: Izmjena Izgleda
layout_preview: Pregled Izgleda
layout_setup: Podešavanje Izgleda
unsaved_changes: Nesačuvane izmjene
unsaved_changes_copy: Da li ste sigurni da želite da napustite ovu stranicu?
discard_changes: Poništi Promjene
keep_editing: Nastavi uređivanje
page_help_collections_overview: '**Pregled Kolekcija** - Lista svih kolekcija kojima imate pristup.'
page_help_collections_collection: >-
  **Pretraga Stavki** — Lista svih {collection} stavki kojima imate pristup. Prilagodite izgled, filtere, i način sortiranja kako odgovara vašim potrebama, pa čak i sačuvajte oznake ovih različitih konfiguracija za brzi pristup.
page_help_collections_item: >-
  **Detalji Stavke** - Forma za pregled i uređivanje ove stavke. Ova bočna traka takođe sadrži kompletnu istoriju svih revizija, i ubačenih komentara.
page_help_activity_collection: >-
  **Pregled Aktivnosti** - Sveobuhvatan popis svih korisničkih sistemskih aktivnosti i sadržaja.
page_help_docs_global: >-
  **Pregled Dokumentacije** — Dokumenta prilagođena isključivo ovoj verziji projekta i šemi.
page_help_files_collection: >-
  **Biblioteka Fajlova** — Lista svih stavki koje su skladištene unutar ovog projekta. Prilagodite izgled, filtere, i način sortiranja kako odgovara vašim potrebama, pa čak sačuvajte i oznake ovih različitih konfiguracija za brzi pristup.
page_help_files_item: >-
  **Detalji Fajla** — Forma za uređivanje metapodataka fajla, izmjena originalnog stanja, i ažuriranje podešavanja pristupa.
page_help_settings_project: "**Podešavanje Projekta** — Globalna konfiguraciona podešavanja projekta."
page_help_settings_datamodel_collections: >-
  **Model Podataka: Kolekcije** — Lista svih dostupnih kolekcija. Ovo uključuje vidljive, sakrivene, i sistemske kolekcije, kao i neuređene tabele baze podataka koje mogu biti dodane.
page_help_settings_datamodel_fields: >-
  **Model Podataka: Kolekcija** — Forma za uređivanje ove kolekcije i njenih odgovarajućih polja.
page_help_settings_roles_collection: '**Pregled Uloga** — Prikazuje Administratorske, Javne i prilagođene Korisničke Uloge.'
page_help_settings_roles_item: "**Detalji Uloge** — Upravljanje dozvolama uloga i druga podešavanja."
page_help_settings_presets_collection: >-
  **Pregled Izgleda** — Lista svih kreiranih setova izgleda u sklopu projekta, uključujući: korisnik, uloga, i globalne oznake, kao i podrazumijevane preglede.
page_help_settings_presets_item: >-
  **Detalji Izgleda** — Forma za upravljanje oznakama i podrazumijevanim setovima izgleda kolekcije.
page_help_settings_webhooks_collection: '**Pregled Webhooks** — Lista svih dostupnih "webhooks" u sklopu projekta.'
page_help_settings_webhooks_item: '**Detalji Webhook" — Forma za pravljenje i uređivanje "webhooks" u sklopu projekta.'
page_help_users_collection: '**Direktorijum Korisnika** — Lista svih sistemskih korisnika u sklopu projekta.'
page_help_users_item: >-
  **Detalji Korisnika** — Upravljajte informacijama vašeg korisničkog računa, ili pregledajte detalje ostalih korisnika.
activity_feed: Pregled Aktivnosti
add_new: Dodaj Novi
create_new: Kreiraj Novi
all: Svi
none: Nijedan
no_layout_collection_selected_yet: Nema još odabranog izgleda/kolekcije
batch_delete_confirm: >-
  Ne postoje stavke koje su selektovane | Da li ste sigurni da želite da obrišete ovu stavku? Ova akcija je trajna i ne može biti poništena. | Da li ste sigurni da želite da obrišete ove {count} stavke? Ova akcija je trajna i ne može biti poništena.
cancel: Odustani
collection: Kolekcija
collections: Kolekcije
singleton: Singleton
singleton_label: Tretiraj kao jedinstven objekat
system_fields_locked: Sistemska polja su zaključana i ne mogu se uređivati
fields:
  directus_activity:
    item: Primarni Ključ Stavke
    action: Akcija
    collection: Kolekcija
    timestamp: Akcija Na
    user: Akcija Od
    comment: Komentar
    user_agent: Korisnički Agent
    ip: IP adresa
    revisions: Revizije
  directus_collections:
    collection: Kolekcija
    icon: Ikonica
    note: Napomena
    display_template: Šablon za Prikaz
    hidden: Sakriveno
    singleton: Singleton
    translations: Prevodi Imena Kolekcije
    archive_app_filter: Filter za Arhivu
    archive_value: Arhiviraj Vrijednost
    unarchive_value: Poništi arhiviranje vrijednosti
    sort_field: Polje za Sortiranje
    accountability: Aktivnost & Praćenje Revizija
  directus_files:
    $thumbnail: Sličica
    title: Naslov
    description: Opis
    tags: Tagovi
    location: Lokacija
    storage: Skladište
    filename_disk: Ime Fajla (Disk)
    filename_download: Ime Fajla (Za preuzimanje)
    metadata: Meta podaci
    type: Mime Tip
    filesize: Veličina
    modified_by: Izmijenjeno Od
    modified_on: Izmijenjeno
    created_on: Kreirano
    created_by: Kreirao
    embed: Ugradi
    uploaded_by: Otpremljeno Od
    folder: Fascikla
    width: Širina
    uploaded_on: Otpremljeno
    height: Visina
    charset: Set karaktera
    duration: Trajanje
  directus_users:
    first_name: Ime
    last_name: Prezime
    email: Email adresa
    password: Lozinka
    avatar: Avatar
    location: Lokacija
    title: Naslov
    description: Opis
    tags: Tagovi
    language: Jezik
    theme: Tema
    tfa_secret: Dvostruka potvrda Autentičnosti
    status: Status
    role: Uloga
    token: Token
    last_page: Posljednja Stranica
    last_access: Posljednji Pristup
  directus_settings:
    project_name: Ime Projekta
    project_url: URL projekta
    project_color: Boja Projekta
    project_logo: Logotip Projekta
    public_foreground: Javna Pozadina
    public_background: Javna Pozadina
    public_note: Opis Projekta
    auth_password_policy: Polisa Lozinke za autentikaciju
    auth_login_attempts: Broj pokušaja prijave
    storage_asset_presets: Izgled prostora za skladištenje
    storage_asset_transform: Transformacija sredstava za skladištenje
    custom_css: Prilagođeni CSS
  directus_fields:
    collection: Ime Kolekcije
    icon: Ikonica Kolekcije
    note: Napomena
    hidden: Sakriveno
    singleton: Singleton
    translation: Prevodi Polja
    display_template: Šablon
  directus_roles:
    name: Naziv uloge
    icon: Ikonica Uloge
    description: Opis
    app_access: Potpun Pristup aplikaciji
    admin_access: Administratorski pristup
    ip_access: IP pristup
    enforce_tfa: Traži 2FA
    users: Svi korisnici ove Uloge
    module_list: Navigacija Modula
    collection_list: Navigacija Kolekcije
field_options:
  directus_collections:
    track_activity_revisions: Prati Aktivnost & Revizije
    only_track_activity: Samo Prati Aktivnost
    do_not_track_anything: Bez praćenja
no_fields_in_collection: 'Trenutno ne postoji nijedno polje u "{collection}" kolekciji'
do_nothing: Ne radi ništa
generate_and_save_uuid: Generiši i Sačuvaj UUID
save_current_user_id: Sačuvaj ID vrijednost Trenutnog korisnika
save_current_user_role: Sačuvaj Trenutnu Korisničku Ulogu
save_current_datetime: Sačuvaj Trenutni Datum/Vrijeme
block: Blok
inline: Linijski
comment: Komentar
relational_triggers: Relacioni Okidači
referential_action_field_label_m2o: Kod Brisanja {collection}...
referential_action_field_label_o2m: Kod Poništenog odabira {collection}...
referential_action_no_action: Zaustavi brisanje
referential_action_cascade: Obriši {collection} stavku (kaskadno)
referential_action_set_null: Poništi vrijednost {field} polja
referential_action_set_default: Postavi {field} na njegovu podrazumijevanu vrijednost
choose_action: Izaberi Radnju
continue: Nastavi
continue_as: >-
  <b>{name}</b> je trenutno autorizovan. Ukoliko prepoznajete ovaj korisnički račun, pritisnite nastavi.
editing_role: '{role} Uloga'
creating_webhook: Kreiranje Webhook-a
default: Podrazumijevano
delete: Obriši
delete_are_you_sure: >-
  Ova akcija je trajna i ne može biti poništena. Da li ste sigurni da želite da nastavite?
delete_field_are_you_sure: >-
  Da li ste sigurni da želite da obrišete polje "{field}"? Ova operacija ne može biti poništena.
description: Opis
done: Urađeno
duplicate: Dupliraj
email: Email adresa
embed: Ugradi
fallback_icon: IkonicaPrethodnog stanja
field: Polje | Polja
file: Fajl
file_library: Biblioteka Fajlova
forgot_password: Zaboravljena lozinka
hidden: Sakriveno
icon: Ikonica
info: Informacija
normal: Normalno
success: Uspješno
warning: Upozorenje
danger: Opasnost
junction_collection: Kolekcija spajanja
latency: Latencija
login: Prijavi se
my_activity: Moja Aktivnost
not_authenticated: Nije Autorizovan
authenticated: Autorizovan
options: Opcije
otp: Kratkoročna Lozinka
password: Lozinka
permissions: Dozvole
relationship: Relacija
reset: Resetuj
reset_password: Reset Lozinke
revisions: Revizije
revert: Vrati
save: Sačuvaj
schema: Šema
search: Pretraga
select_existing: Izaberite postojeće
select_field_type: Odaberi tip polja
select_interface: Odaberi Interfejs
settings: Podešavanja
sign_in: Prijavite se
sign_out: Odjavite se
sign_out_confirm: Da li ste sigurni da želite da se odjavite?
something_went_wrong: Došlo je do greške.
sort_direction: Smjer sortiranja
sort_asc: Opadajuće sortiranje
sort_desc: Rastuće sortiranje
template: Šablon
translation: Prevodi
value: Vrijednost
view_project: Pregledaj Projekat
weeks: { }
report_error: Prijavi Grešku
interfaces:
  presentation-links:
    presentation-links: Linkovi dugmeta
    links: Linkovi
    description: Podesivi linkovi za otvaranje dinamičkih URL-ova
    style: Stil
    primary: Primarni
    link: Linkovi
    button: Dugmad
    error: Radnja se ne može izvršiti
  select-multiple-checkbox:
    checkboxes: Potvrdni okviri
    description: Odaberi između više opcija uz okvire za potvrdu
    allow_other: Omogući Druge
    show_more: 'Prikaži {count} više'
    items_shown: Stavki Prikazano
  input-code:
    code: Kod
    description: Napiši ili podijeli isječke koda
    line_number: Broj Linije
    placeholder: Unesite kod ovde...
  system-collection:
    collection: Kolekcija
    description: Odaberi između postojećih kolekcija
    include_system_collections: Uključi Sistemske Kolekcije
  system-collections:
    collections: Kolekcije
    description: Odaberi između postojećih kolekcija
    include_system_collections: Uključi Sistemske Kolekcije
  select-color:
    color: Boja
    description: Unesi ili odaberi vrijednost boje
    placeholder: Izaberi boju...
    preset_colors: Boje Izgleda
    preset_colors_add_label: Dodaj novu boju...
    name_placeholder: Unesite ime boje...
  datetime:
    datetime: Datum i vrijeme
    description: Unesi datume i vremena
    include_seconds: Uključujući Sekunde
    set_to_now: Postavi na Sadašnji
    use_24: Koristi 24-časovni Format
  system-display-template:
    display-template: Šablon za Prikaz
    description: Miješanje statičnih tekstualnih i dinamičkih vrijednosti polja
    collection_field: Polje Kolekcije
    collection_field_not_setup: Polje u kolekciji nije ispravno konfigurisano
    select_a_collection: Izaberi Kolekciju
  presentation-divider:
    divider: Djelilac
    description: Označi i podijeli polja u sekcije
    title_placeholder: Unesi naslov...
    inline_title: Linijski Naslov
    inline_title_label: Prikaži naslov u liniji
    margin_top: Gornja Margina
    margin_top_label: Povećaj Gornju Marginu
  select-dropdown:
    description: Odaberi vrijednost iz padajuće liste
    choices_placeholder: Dodaj novi odabir
    allow_other: Omogući Druge
    allow_other_label: Dozvoli Ostale Vrijednosti
    allow_none: Ne dozvoli
    allow_none_label: Dozvoli Bez Odabira
    choices_name_placeholder: Unesi ime...
    choices_value_placeholder: Unesi vrijednost...
  select-multiple-dropdown:
    select-multiple-dropdown: Padajuća lista (Više opcija)
    description: Odaberi više od jedne vrijednosti iz padajuće liste
  file:
    file: Fajl
    description: Odaberi ili otpremi fajl
  files:
    files: Fajlovi
    description: Odaberi ili otpremi više fajlova
  input-hash:
    hash: Hash
    description: Unesi vrijednost koja će biti sigurno skladištena
    masked: Maskirano
    masked_label: Sakrij "true" vrijednosti
  select-icon:
    icon: Ikonica
    description: Odaberi ikonicu iz padajuće liste
    search_for_icon: Traži ikonicu...
  file-image:
    image: Slika
    description: Odaberi ili otpremi sliku
  system-interface:
    interface: Interfejs
    description: Odaberi postojeći interfejs
    placeholder: Odaberi Interfejs...
  system-interface-options:
    interface-options: Opcije Interfejsa
    description: Modalni prozor za odabir opcija interfejsa
  list-m2m:
    many-to-many: Many to Many
    description: Odaberi više povezanih stavki
  select-dropdown-m2o:
    many-to-one: Many to One
    description: Odaberi samo jednu povezanu stavku
    display_template: Šablon za Prikaz
  input-rich-text-md:
    markdown: Smanjenje
    description: Unesi i pregledaj opcije smanjenja
    customSyntax: Prilagođeni Blokovi
    customSyntax_label: Dodaj prilagođene tipove sintakse
    customSyntax_add: Dodaj prilagođenu sintaksu
    box: Blok / Linijski
    imageToken: Token Fotografije
    imageToken_label: Koji (statični) token prikačiti na izvore slika
  presentation-notice:
    notice: Napomеna
    description: Prikaži kratku napomenu
    text: Unesi sadržaj napomene ovde...
  list-o2m:
    one-to-many: One to Many
    description: Odaberi više povezanih stavki
    no_collection: Kolekciju nije moguće pronaći
  select-radio:
    radio-buttons: Radio dugmići
    description: Odaberi jednu od više ponuđenih opcija
  list:
    repeater: Ponavljanje
    description: Napravi više upisa od postojeće strukture
    edit_fields: Izmijeni Polja
    add_label: '"Napravi Novi" Labela'
    field_name_placeholder: Unesi ime polja...
    field_note_placeholder: Unesi napomenu polja...
  slider:
    slider: Slajder
    description: Odaberi broj uz pomoć slajdera
    always_show_value: Uvijek prikaži vrijednost
  tags:
    tags: Tagovi
    description: Odaberi ili dodaj tagove
    whitespace: Razmak
    hyphen: Zamijeni sa crticom
    underscore: Zamijeni sa podrctanom linijom
    remove: Ukloni razmak
    capitalization: Uvećanje
    uppercase: Konvertuj velika slova
    lowercase: Konvertuj mala slova
    auto_formatter: Koristi automatski format naslova
    alphabetize: Po abecedi
    alphabetize_label: Abecedni red
    add_tags: Dodaj tagove...
  input:
    input: Unos
    description: Ručno unesite vrijednost
    trim: Odsjecanje
    trim_label: Odsjecanje sa početka i kraja
    mask: Maskirano
    mask_label: Sakrij pravu vrijednost
    clear: Poništena Vrijednost
    clear_label: Sačuvaj kao praznu sekvencu karaktera
    minimum_value: Minimalna Vrijednost
    maximum_value: Maksimalna Vrijednost
    step_interval: Interval
    slug: Slugify
    slug_label: Omogući unijetu vrijednost sigurnu u sklopu URL
  input-multiline:
    textarea: Polje Teksta
    description: Unesi višelinijski čisti-tekst
  boolean:
    toggle: Isključi / Uključi
    description: Prebaci između uključeno i isključeno
    label_placeholder: Unesi ime...
    label_default: Omogućen
  translations:
    display_template: Šablon za Prikaz
    no_collection: Nema Kolekcije
  list-o2m-tree-view:
    description: Prikaz Stabla za ugnježđene rekurzivne one-to-many stavke
    recursive_only: Interfejs u prikazu stabla radi samo u slučajevima rekurzivnih relacija.
  user:
    user: Korisnik
    description: Odaberi postojećeg directus korisnika
    select_mode: Način Odabira
    modes:
      auto: Automatski
      dropdown: Padajuća lista
      modal: Modalni
  input-rich-text-html:
    wysiwyg: WYSIWYG
    description: Uređivač teksta koji piše HTML sadržaj
    toolbar: Traka sa alatkama
    custom_formats: Prilagođeni Formati
    options_override: Opcije Prepisivanja
  input-autocomplete-api:
    input-autocomplete-api: Autokompletirani Ulaz (API)
    description: Tip pretrage za spoljašne API vrijednosti.
    results_path: Putanja Rezultata
    value_path: Putanja Vrijednosti
    trigger: Okidač
    rate: Ocjena
displays:
  boolean:
    boolean: Boolean
    description: Prikaži uključena i isključena stanja
    label_on: Oznaka Uključeno
    label_on_placeholder: Unesi oznaku za uključeno...
    label_off: Oznaka Isključeno
    label_off_placeholder: Unesi oznaku za isključeno...
    icon_on: Ikonica Na
    icon_off: Bez Ikonice
    color_on: Boja Uključena
    color_off: Boja Isključena
  collection:
    collection: Kolekcija
    description: Prikaži kolekciju
    icon_label: Prikaži ikonicu kolekcije
  color:
    color: Boja
    description: Prikaži obojenu tačku
    default_color: Podrazumijevana Boja
  datetime:
    datetime: Datum i vrijeme
    description: Prikaži vrijednosti povezane sa vremenom
    format: Format
    format_note: >-
      Prilagođeni format prihvata __[Date Field Symbol Table](https://www.unicode.org/reports/tr35/tr35-dates.html#Date_Field_Symbol_Table)__
    long: Dugo
    short: Kratko
    relative: Relativno
    relative_label: 'Prikaži relativno vrijeme, primjer: prije 5 minuta'
  file:
    file: Fajl
    description: Prikaži fajlove
  filesize:
    filesize: Veličina Fajla
    description: Prikaži veličinu fajla
  formatted-value:
    formatted-value: Formatirana Vrijednost
    description: Prikaži formatiranu verziju teksta
    format_title: Formatiraj Naslov
    format_title_label: Automatsko formatiranje naslova
    bold_label: Koristi podebljan stil
  formatted-json-value:
    formatted-json-value: Formatirana JSON vrijednost
    description: Prikaži formatiranu verziju objekta
  icon:
    icon: Ikonica
    description: Prikaži ikonicu
    filled: Popunjeno
    filled_label: Koristi popunjenu varijantu
  image:
    image: Slika
    description: Prikaži umanjeni pregled slike
    circle: Krug
    circle_label: Prikaži kao krug
  labels:
    labels: Oznake
    description: Prikaži jednu ili listu oznaka
    default_foreground: Podrazumijevana Početna pozadina
    default_background: Podrazumijevana Pozadina
    format_label: Formatiraj svaku oznaku
    show_as_dot: Prikaži kao Tačku
    choices_value_placeholder: Unesi vrijednost...
    choices_text_placeholder: Unesi tekst...
  mime-type:
    mime-type: MIME Tip
    description: Prikaži MIME-Tip fajla
    extension_only: Samo Nastavak
    extension_only_label: Samo prikaži nastavak fajla
  rating:
    rating: Ocjena
    description: Prikaži brojeve vizuelno u stilu zvjezdica relativno maksimalnoj vrijednosti
    simple: Jednostavan
    simple_label: Prikaži zvjezdice u jednostavnom formatu
  raw:
    raw: Vrijednost
  related-values:
    related-values: Povezane Vrijednosti
    description: Prikaži povezane vrijednosti
  user:
    user: Korisnik
    description: Prikaži directus korisnika
    avatar: Avatar
    name: Ime
    both: Oba
    circle_label: Prikaži korisnika u obliku kruga
layouts:
  cards:
    cards: Kartice
    image_source: Izvor Slike
    image_fit: Uklapanje Slike
    crop: Isjecanje
    contain: Sadržano
    title: Naslov
    subtitle: Pod naslov
  tabular:
    tabular: Tabela
    fields: Polja
    spacing: Razmak
    comfortable: Udobno
    compact: Kompaktno
    cozy: Prijatno
  calendar:
    calendar: Kalendar
    start_date_field: Polje Početnog Datuma
    end_date_field: Polje Završnog Datuma<|MERGE_RESOLUTION|>--- conflicted
+++ resolved
@@ -379,10 +379,7 @@
 add_sort_field: Dodaj Polje za Sortiranje
 sort: Sortiranje
 status: Status
-<<<<<<< HEAD
-=======
 remove: Ukloni
->>>>>>> 4366cceb
 toggle_manual_sorting: Uključi Ručno Sortiranje
 bookmark_doesnt_exist: Oznaka ne postoji
 bookmark_doesnt_exist_copy: Oznaku koju pokušavate otvoriti nije moguće pronaći.
