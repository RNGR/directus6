---
edit_field: Rediger Felt
item_revision: Genstandsrevision
duplicate_field: Dupliker Felt
half_width: Halv Bredde
full_width: Fuld Bredde
fill_width: Fuld Bredde
field_name_translations: Oversættelse af feltnavn
enter_password_to_enable_tfa: Indtast dit kodeord for at aktivere To-faktor-godkendelse (2FA)
add_field: Tilføj Felt
role_name: Rollenavn
db_only_click_to_configure: 'Kun i databasen: Klik for at konfigurere '
show_archived_items: Vis arkiverede element
edited: Værdi Ændret
required: Påkrævet
required_for_app_access: Påkrævet for App adgang
requires_value: Påkrævet værdi
create_preset: Opret forudindstilling
create_role: Opret Rolle
create_user: Opret bruger
create_webhook: Opret Webhook
invite_users: Inviter brugere
email_examples: 'admin@eksempel.dk, bruger@eksempel.dk...'
invite: Inviter
emails: E-mail
connection_excellent: Udmærket forbindelse
connection_good: God forbindelse
connection_fair: Ok forbindelse
connection_poor: Dårlig forbindelse
primary: Primær
rename_folder: Omdøb mappe
delete_folder: Slet mappe
prefix: Præfiks
suffix: Suffiks
reset_bookmark: Nustil bogmærke
rename_bookmark: Omdøb bogmærke
update_bookmark: Opdater bogmærke
delete_bookmark: Slet Bogmærke
delete_bookmark_copy: >-
  Er du sikker på at du vil slette "{bookmark}"-bogmærket? Denne handling kan ikke fortrydes.
logoutReason:
  SIGN_OUT: Logget ud
  SESSION_EXPIRED: Sessionen er udløbet
public: Offentlig
public_description: Kontrollerer, hvilke API-data der er tilgængelige uden godkendelse.
not_allowed: Ikke tilladt
directus_version: Directus Version
node_version: Node version
node_uptime: Node Oppetid
os_type: OS type
os_version: OS version
os_uptime: OS oppetid
os_totalmem: OS hukommelse
archive: Arkiver
archive_confirm: Er du sikker på at du vil arkivere dette element?
archive_confirm_count: >-
  Ingen elementer valgt | Er du sikker på at du vil arkivere dette element? | Er du sikker på du vil arkiverer disse
  {count} elementer?
reset_system_permissions_to: 'Nulstil systemtilladelser til:'
reset_system_permissions_copy:
  Denne handling vil overskrive eventuelle tilpassede tilladelser, du måtte have anvendt på systemsamlingerne. Er du
  sikker?
the_following_are_minimum_permissions:
  Følgende er minimum tilladelser der kræves, når "App Adgang" er aktiveret. Du kan udvide tilladelser ud over dette,
  men ikke nedenfor.
app_access_minimum: Minimum App-adgang
recommended_defaults: Anbefalede Standarder
unarchive: Fjern fra arkiv
unarchive_confirm: Er du sikker på, at du vil fjerne arkiveringen af dette element?
nested_files_folders_will_be_moved: Indlejrede filer og mapper vil blive flyttet et niveau op.
unknown_validation_errors: 'Der var valideringsfejl for følgende skjulte felter:'
validationError:
  eq: Værdien skal være {valid}
  neq: Værdi kan ikke være {invalid}
  in: Værdien skal være en af {valid}
  nin: Værdi kan ikke være en af {invalid}
  contains: Værdien skal indeholde {substring}
  ncontains: Værdi kan ikke indeholde {substring}
  gt: Værdien skal være større end {valid}
  gte: Værdien skal være større end eller lig med {valid}
  lt: Værdien skal være mindre end {valid}
  lte: Værdien skal være mindre end eller lig med {valid}
  empty: Værdien skal være tom
  nempty: Værdien må ikke være tom
  null: Værdien skal være null
  nnull: Værdien kan ikke være null
  required: Værdi er påkrævet
all_access: Alle Adgang
no_access: Ingen Adgang
use_custom: Brug Brugerdefineret
field_standard: Standard
field_presentation: Presentation & Aliases
field_m2o: M2O Forhold
field_m2a: M2A Forhold
field_o2m: O2M Forhold
field_m2m: M2M Forhold
item_permissions: Element Tilladelser
field_permissions: Felt Tilladelser
field_validation: Felt Validering
field_presets: Felt Forudindstillinger
permissions_for_role: 'Elementer {role} Rollen kan {action}.'
fields_for_role: 'Felter {role} Rollen kan {action}.'
validation_for_role: 'Felt {action} reglerne for {role} Rollen skal adlyde.'
presets_for_role: 'Feltets værdi er standard for {role} Rollen.'
presentation_and_aliases: Presentation & Aliases
revision_post_update: Her er hvad dette element så ud som, efter opdateringen...
changes_made: Disse er de specifikke ændringer, der blev lavet...
no_relational_data: Husk, at dette ikke omfatter relationelle data.
hide_field_on_detail: Skjul felt på detalje
show_field_on_detail: Vis felt på detalje
delete_field: Slet Felt
fields_and_layout: Felter & Layout
field_create_success: 'Oprettet Felt: "{field}"'
field_update_success: 'Opdateret Felt: "{field}"'
duplicate_where_to: Hvor vil du kopiere dette felt til?
language: Sprog
global: Globalt
admins_have_all_permissions: Admins har alle tilladelser
camera: Kamera
exposure: Eksponering
shutter: Lukker
iso: ISO
focal_length: Fokal Længde
schema_setup_key: Dette felts database kolonne-navn og API-nøgle
create_field: Opret felt
creating_new_field: 'Nyt Felt ({collection})'
field_in_collection: '{field} ({collection})'
reset_page_preferences: Nulstil Sideindstillinger
hidden_field: Skjult Felt
hidden_on_detail: Skjult på detalje
disabled_editing_value: Deaktiver redigering af værdi
key: Nøgle
alias: Alias
bigInteger: Big Integer
boolean: Boolean
date: Dato
text: Tekst
auto_generate: Auto- Generér
add_note: Tilføj en nyttig note til brugere...
default_value: Standardværdi
next: Næste
note: Kommentar
length: Længde
readonly: Skrivebeskyttet
unique: Unik
primary_key: Primærnøgle
clear_value: Nulstil værdi
reset_to_default: Nulstil til standard
undo_changes: Fortryd ændringer
notifications: Notifikationer
page_not_found: Siden blev ikke fundet
page_not_found_body: Den side, du leder efter, synes ikke at eksistere.
title: Titel
revision_delta_created: Oprettet
revision_delta_created_externally: Oprettet Eksternt
revision_delta_updated: 'Opdateret 1 Felt | Opdaterede {count} felter'
revision_delta_deleted: Slettet
revision_delta_reverted: Omvendt
revision_delta_other: Revision
revision_delta_by: '{date} af {user}'
private_user: Privat Bruger
revision_preview: Revision Forhåndsvisning
updates_made: Opdateringer Lavet
leave_comment: Skriv en kommentar...
post_comment_success: Kommentar sendt
item_create_success: Element oprettet | Elementer oprettet
item_update_success: Element opdateret | Elementer opdateret
this_collection: Denne Samling
related_collection: Relateret Samling
format: Format
submit: Send
months:
  january: Januar
  february: Februar
  march: Marts
  april: April
  may: Maj
  june: Juni
  july: Juli
  august: August
  september: September
  october: Oktober
  november: November
  december: December
created: Oprettet
checksum: Kontrolsum
owner: Ejer
download: Download
name: Navn
created_by: Oprettet af
created_on: Oprettet d.
save_and_stay: Gem og bliv
save_as_copy: Gem som kopi
comments: Kommentarer
request_feature: Anmod om funktion
item_count: 'Ingen Elementer | Et Element | {count} Elementer'
create_collection: Opret samling
users: Brugere
activity: Aktivitet
webhooks: Webhooks
field_width: Felt Bredde
user_directory: Bruger Mappe
duration: Varighed
modified_on: Ændringsdato
status: Status
bookmarks: Foretrukne
back: Tilbage
placeholder: Placeholder
icon_left: Ikon til venstre
icon_right: Ikon til højre
color: Farve
operators:
  lt: Mindre end
  gt: Større end
  lte: Mindre end eller lig med
  gte: Større end eller lig med
  contains: Indeholder
  ncontains: Indeholder ikke
  empty: Er tom
loading: Indlæser...
no_results: Ingen resultater
role: Rolle
create: Opret
on_update: Ved Opdatering
read: Læs
update: Opdater
select_fields: Vælg felter
width: Bredde
height: Højde
wysiwyg_options:
  codeblock: Kode
  remove: Fjern
  table: Tabel
choices: Valgmuligheder
deselect: Afmarkér
editing_in_batch: 'Masseredigerer {count} elementer'
settings_permissions: Roller og Tilladelser
settings_project: Projektindstillinger
settings_webhooks: Webhooks
unsaved_changes: Ikke gemte ændringer
unsaved_changes_copy: Er du sikker på du vil forlade denne side?
discard_changes: Kassér Ændringer
keep_editing: Fortsæt Redigering
add_new: Tilføj Ny
all: Alle
batch_delete_confirm: >-
  Der er ingen valgte elementer | Er du sikker på at du vil slette dette element? Denne handling kan ikke fortrydes. |
  Er du sikker på at du vil slette {count} elementer? Denne handling kan ikke fortrydes.
cancel: Annuller
collection: Samling
collections: Samlinger
fields:
  directus_activity:
    item: Element Primær Nøgle
    action: Handling
    collection: Samling
    timestamp: Handling Til
    user: Handling Af
    comment: Kommenter
    user_agent: Brugeragent
    ip: IP adresse
  directus_collections:
    collection: Samling
    icon: Ikon
    note: Kommentar
    hidden: Skjult
  directus_files:
    title: Titel
    description: Beskrivelse
    tags: Tags
    location: Placering
    metadata: Metadata
    filesize: Filstørrelse
    modified_on: Ændringsdato
    created_on: Oprettet d.
    created_by: Oprettet af
    embed: Indlejr
    uploaded_by: Uploadet af
    width: Bredde
    uploaded_on: Uploadet d.
    height: Højde
    duration: Varighed
  directus_users:
    first_name: Fornavn
    last_name: Efternavn
    email: E-mail
    password: Adgangskode
    avatar: Profilbillede
    location: Placering
    title: Titel
    description: Beskrivelse
    tags: Tags
    language: Sprog
    theme: Tema
    tfa_secret: To-faktor godkendelse
    status: Status
    role: Rolle
  directus_settings:
    project_name: Projektnavn
  directus_fields:
    note: Kommentar
    hidden: Skjult
    translation: Oversættelse af feltnavn
    display_template: Skabelon
  directus_roles:
    name: Rollenavn
    description: Beskrivelse
comment: Kommenter
continue: Forsæt
default: Standard
delete: Slet
delete_field_are_you_sure: >-
  Er du sikker på du vil slette feltet "{field}"? Denne handling kan ikke fortrydes.
description: Beskrivelse
done: Udført
duplicate: Dupliker
email: E-mail
embed: Indlejr
field: Felt | Felter
file: Fil
file_library: Fil Bibliotek
forgot_password: Glemt adgangskode
hidden: Skjult
icon: Ikon
info: Info
junction_collection: Junction Samling
latency: Latency
login: Log ind
my_activity: Min Aktivitet
not_authenticated: Ikke godkendt
options: Valgmuligheder
otp: Engangs Adgangskode
password: Adgangskode
permissions: Rettigheder
relationship: Forhold
reset: Nulstil
reset_password: Nulstil adgangskode
revert: Gendan
save: Gem
schema: Schema
search: Søg
select_existing: Vælg Eksisterende
select_interface: Vælg et Interface
settings: Indstillinger
sign_in: Log ind
sign_out: Log ud
sign_out_confirm: Er du sikker på, at du vil logge ud?
something_went_wrong: Noget gik galt.
sort_direction: Sorteringsretning
template: Skabelon
translation: Oversættelse
value: Værdi
interfaces:
  presentation-links:
    primary: Primær
<<<<<<< HEAD
=======
  select-multiple-checkbox:
    checkboxes: Afkrydsningsfelter
    allow_other: Tillad Andre
>>>>>>> 28ef6418
  input-code:
    code: Kode
  collection:
    collection: Samling
  system-collections:
    collections: Samlinger
  select-color:
    color: Farve
  datetime:
    datetime: Datotid
<<<<<<< HEAD
=======
  select-dropdown:
    allow_other: Tillad Andre
>>>>>>> 28ef6418
  file:
    file: Fil
  files:
    files: Filer
  select-icon:
    icon: Ikon
<<<<<<< HEAD
=======
  system-interface-options:
    interface-options: Interface indstillinger
  numeric:
    numeric: Numerisk
>>>>>>> 28ef6418
  tags:
    tags: Tags
displays:
  boolean:
    boolean: Boolean
  collection:
    collection: Samling
  color:
    color: Farve
  datetime:
    datetime: Datotid
    format: Format
  file:
    file: Fil
  icon:
    icon: Ikon
  user:
    avatar: Profilbillede
    name: Navn
    both: Begge
layouts:
  cards:
    cards: Kort
    image_source: Billedkilde
    title: Titel
    subtitle: Undertitel
  tabular:
    tabular: Tabel
    spacing: Afstand
    comfortable: Behageligt
    compact: Kompakt
    cozy: Hyggelig<|MERGE_RESOLUTION|>--- conflicted
+++ resolved
@@ -353,12 +353,9 @@
 interfaces:
   presentation-links:
     primary: Primær
-<<<<<<< HEAD
-=======
   select-multiple-checkbox:
     checkboxes: Afkrydsningsfelter
     allow_other: Tillad Andre
->>>>>>> 28ef6418
   input-code:
     code: Kode
   collection:
@@ -369,24 +366,18 @@
     color: Farve
   datetime:
     datetime: Datotid
-<<<<<<< HEAD
-=======
   select-dropdown:
     allow_other: Tillad Andre
->>>>>>> 28ef6418
   file:
     file: Fil
   files:
     files: Filer
   select-icon:
     icon: Ikon
-<<<<<<< HEAD
-=======
   system-interface-options:
     interface-options: Interface indstillinger
   numeric:
     numeric: Numerisk
->>>>>>> 28ef6418
   tags:
     tags: Tags
 displays:
