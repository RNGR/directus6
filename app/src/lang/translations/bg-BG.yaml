--- conflicted
+++ resolved
@@ -340,10 +340,7 @@
 reset_interface: Нулиране на интерфейс
 display_not_found: 'Изгледът "{display}" не е намерен.'
 reset_display: Нулиране на изглед
-<<<<<<< HEAD
-=======
 list-m2a: Строител (M2A)
->>>>>>> 28ef6418
 item_count: 'Няма записи | Един запис | {count} записа'
 no_items_copy: Все още няма записи в тази колекция.
 file_count: 'Няма файлове | Един файл | {count} файла'
@@ -866,11 +863,7 @@
 report_error: Докладване на грешка
 interfaces:
   presentation-links:
-<<<<<<< HEAD
-    presentation-links: Бутони с връзки
-=======
     presentation-links: Бутонни връзки
->>>>>>> 28ef6418
     links: Връзки
     description: Конфигуриуеми бутонни връзки за отваряне на динамични URL адреси
     style: Стил
@@ -879,16 +872,11 @@
     button: Бутони
     error: Действието не може да бъде изпълнено
   select-multiple-checkbox:
-<<<<<<< HEAD
-    allow_other: Други
-    show_more: 'Показване на още {count}'
-=======
     checkboxes: Отметки
     description: Избор измежду множество опции чрез отметки
     allow_other: Позволи други
     show_more: 'Показване на още {count}'
     items_shown: Показани записи
->>>>>>> 28ef6418
   input-code:
     code: Код
     line_number: Номериране на редове
@@ -915,26 +903,19 @@
   presentation-divider:
     divider: Разделител
     title_placeholder: Въвеждане на заглавие...
-<<<<<<< HEAD
-  select-dropdown:
-=======
     inline_title: Заглавие в линия
     inline_title_label: Показване на заглавията в реда
     margin_top: Горно отстояние
     margin_top_label: Увеличено горно отстояние
   select-dropdown:
     description: Избор на стойност от падащо меню
->>>>>>> 28ef6418
     choices_placeholder: Добавяне на избор
     allow_other: Други
     choices_name_placeholder: Въвеждане на име...
     choices_value_placeholder: Въвеждане на стойност...
-<<<<<<< HEAD
-=======
   select-multiple-dropdown:
     select-multiple-dropdown: Падащо меню (множествен избор)
     description: Избор на множество стойности от падащо меню
->>>>>>> 28ef6418
   file:
     file: Файл
     description: Избор или качване на файл
@@ -949,21 +930,10 @@
     search_for_icon: Търсене на икона...
   file-image:
     image: Изображение
-<<<<<<< HEAD
-=======
     description: Избор или качване на изображение
->>>>>>> 28ef6418
   system-interface:
     interface: Интерфейс
     placeholder: Избор на интерфейс...
-<<<<<<< HEAD
-  select-dropdown-m2o:
-    display_template: Шаблон при показване
-  list-o2m:
-    one-to-many: Един към много
-  select-radio:
-    radio-buttons: Радио бутони
-=======
   system-interface-options:
     interface-options: Опции за интерфейса
     description: Модал за избор на интефейс
@@ -999,7 +969,6 @@
     no_collection: Колекцията не може да бъде намерена
   select-radio:
     radio-buttons: Радио бутон
->>>>>>> 28ef6418
     description: Един или няколко избора
   list:
     repeater: Повторение
@@ -1023,39 +992,24 @@
     alphabetize_label: Винаги в азбучен ред
     add_tags: Добавяне на етикет...
   input:
-<<<<<<< HEAD
-    input: Въвеждане
-=======
     text-input: Поле за текст
     description: Въвеждане на един ред
->>>>>>> 28ef6418
     trim: Почистване
     mask: Маскиране
     mask_label: Скриване на истинската стойност
     clear_label: Запазване като празен стринг
-<<<<<<< HEAD
-    minimum_value: Минимална стойност
-    maximum_value: Максимална стойност
-    step_interval: Интервал на стъпка
-  input-multiline:
-    textarea: Поле за текст
-=======
   input-multiline:
     textarea: Поле за текст
     description: Въвеждане на чист текст на няколко реда
->>>>>>> 28ef6418
   boolean:
     toggle: Превключване
     label_default: Включване
   translations:
     display_template: Шаблон при показване
     no_collection: Няма колекция
-<<<<<<< HEAD
-=======
   list-o2m-tree-view:
     description: Дървовиден изглед за вложени рекурсивни записи от тип - един-към-много
     recursive_only: Дървовидния интерфейс работи само за рекурсивни релации.
->>>>>>> 28ef6418
   user:
     user: Потребител
     description: Избор на съществуващ потребител
