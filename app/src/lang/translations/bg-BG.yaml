---
edit_field: Редактиране на поле
item_revision: Ревизии на запис
duplicate_field: Дублиране на поле
half_width: Половин ширина
full_width: Пълна ширина
fill_width: Изпълване по ширина
field_name_translations: Превод на името на полето
enter_password_to_enable_tfa: Въвеждане на парола за активиране на двуфакторната автентикация
add_field: Добавяне на поле
role_name: Име на роля
db_only_click_to_configure: 'Само в базата данни: Кликнете за конфигурация '
show_archived_items: Включително архивираните
edited: Стойността е редактирана
required: Задължително
required_for_app_access: Изисква се за достъп до приложението
requires_value: Изисква се стойност
create_preset: Създаване на изгледи
create_role: Създаване на роля
create_user: Създаване на потребител
create_webhook: Създаване на уеб-кука
invite_users: Покана към потребители
email_examples: 'admin@example.com, potrebitel@example.com...'
invite: Покана
email_already_invited: Вече е изпратена покана в пощата на "{email}"
emails: E-пощи
connection_excellent: Връзката е отлична
connection_good: Връзката е добра
connection_fair: Връзката е приемлива
connection_poor: Връзката е лоша
primary: Първичен
rename_folder: Преименуване на папка
delete_folder: Изтриване на папка
prefix: Представка
suffix: Наставка
reset_bookmark: Нулиране на отметки
rename_bookmark: Преименуване на отметка
update_bookmark: Обновяване на отметка
delete_bookmark: Изтриване на отметка
delete_bookmark_copy: >-
  Сигурни ли сте, че искате да изтриете "{bookmark}" отметката? Това действие не може да бъде отменено.
logoutReason:
  SIGN_OUT: Отписан
  SESSION_EXPIRED: Сесията е изтекла
public: Публичен
public_description: Контрол на позволенията към API, без нужда от оторизиране.
not_allowed: Не е позволено
directus_version: Версия на Directus
node_version: Версия на Node
node_uptime: Време от старт на Node
os_type: Тип на ОС
os_version: Версия на ОС
os_uptime: Време от старт на ОС
os_totalmem: Памет на ОС
archive: Архивиране
archive_confirm: Сигурни ли сте, че искате да изтриете този запис?
archive_confirm_count: >-
  Няма избрани записи | Сигурни ли сте, че искате да архивирате този запис? | Сигурни ли сте, че искате да архивирате
  тези {count} записа?
reset_system_permissions_to: 'Нулиране на системните позволения към:'
reset_system_permissions_copy:
  Това действие може да презапише потребителските позволения които са приложени към системните колекции. Сигурни ли сте?
the_following_are_minimum_permissions:
  Следните са минималните изисквани позволения за достъп до "Приложението". Може да бъдат добавяни повече, но не и
  по-малко.
app_access_minimum: Минимум за достъп до приложението
recommended_defaults: Препоръчителни
unarchive: Разархивиране
unarchive_confirm: Сигурни ли сте, че искате да разархивирате този запис?
nested_files_folders_will_be_moved: Вложените файлове и папки ще бъдат преместени една папка по-нагоре.
unknown_validation_errors: 'Има грешки при валидацията на следните скрити полета:'
validationError:
  eq: Стойността трябва да е {valid}
  neq: Стойността не трябва да е {invalid}
  in: Стойността трябва да е някоя от {valid}
  nin: Стойността не трябва да е някоя от {invalid}
  contains: Стойността трябва да съдържа {substring}
  ncontains: Стойността не може да съдържа {substring}
  gt: Стойността трябва да е по-голяма от {valid}
  gte: Стойността трябва да е по-голяма или равна на {valid}
  lt: Стойността трябва да е по-малка от {valid}
  lte: Стойността трябва да е по-малка или равна на {valid}
  empty: Стойността трябва да е празна
  nempty: Стойността не може да е празна
  null: Стойността трябва да е null
  nnull: Стойността не трябва да е null
  required: Изисква се стойност
  unique: Изисква се уникална стойност
  regex: Стойността е неправилно форматирана
all_access: Пълен достъп
no_access: Без достъп
use_custom: Персонализиран
field_standard: Стандартно
field_presentation: Презентационни и псевдоними
field_file: Единствен файл
field_files: Множество файлове
field_m2o: M2O релация
field_m2a: M2A релация
field_o2m: O2M релация
field_m2m: M2M релация
field_translations: Преводи
item_permissions: Позволения по запис
field_permissions: Позволения по поле
field_validation: Валидация по поле
field_presets: Стойност на полета
permissions_for_role: 'Записи, които ролята "{role}" има позволение за {action}.'
fields_for_role: 'Полета, които ролята "{role}" има позволение за {action}.'
validation_for_role: 'Правила, които ролята "{role}" трябва да спазва, при {action} на полетo.'
presets_for_role: 'Стойности за полета по подразбиране, за ролята "{role}".'
presentation_and_aliases: Презентационни и псевдоними
revision_post_update: Ето как ще изглежда записът след промяната...
changes_made: Направените промени са следните...
no_relational_data: Имайте в предвид, че това не включва данните от релационните записи.
hide_field_on_detail: Скриване в детайлен изглед
show_field_on_detail: Показване в детайлния изглед
delete_field: Изтриване на поле
fields_and_layout: Полета и оформление
field_create_success: 'Създадено поле: "{field}"'
field_update_success: 'Обновено поле: "{field}"'
duplicate_where_to: Къде искате да дублирате полето?
language: Език
global: Глобални
admins_have_all_permissions: Администраторите имат всички позволения
camera: Камера
exposure: Експозиция
shutter: Затвор
iso: ISO
focal_length: Фокусно разстояние
schema_setup_key: Име на колоната в базата данни, както и име на полето в API
create_field: Създаване на поле
creating_new_field: 'Ново поле ({collection})'
field_in_collection: '{field} ({collection})'
reset_page_preferences: Нулиране на предпочитанията за страницата
hidden_field: Скрито поле
hidden_on_detail: Скриване в детайлния изглед
disabled_editing_value: Без възможност за редакция
key: Ключ
alias: Псевдоним
bigInteger: Голямо цяло число
boolean: Булев
date: Дата
datetime: Дата и час
decimal: Десетичен
float: Реално число
integer: Цяло число
json: JSON
<<<<<<< HEAD
xliff: XLIFF 1.2
xliff2: XLIFF 2.0
=======
xml: XML
>>>>>>> ceb57886
string: Низ
text: Текст
time: Час
timestamp: Времеви печат
uuid: UUID
hash: Хеш
not_available_for_type: Не е налично за този тип
create_translations: Създаване на преводи
auto_refresh: Автоматично опресняване
refresh_interval: Интервал за опресняване
no_refresh: Да не се опреснява
refresh_interval_seconds: Моментално опресняване | Всяка секунда | Всеки {seconds} секунди
refresh_interval_minutes: Всяка минута | Всеки {minutes} минути
auto_generate: Автоматично генериране
this_will_auto_setup_fields_relations: Автоматично настройване на задължителните полета и релации.
click_here: Натиснете тук
to_manually_setup_translations: за ръчна настройка на преводи.
click_to_manage_translated_fields: >-
  Все още няма преведени полета. Натиснете тук за да ги създадете. | Има едно преведено поле. Натиснете тук за да го
  управлявате. | Има {count} преведени полета. Натиснете тук за да ги управлявате.
fields_group: Групи от полета
no_collections_found: Не са намерени колекции.
new_data_alert: 'Следващото ще бъде създадено във вашият модел:'
search_collection: Търсене на колекция...
new_field: 'Ново поле'
new_collection: 'Нова колекция'
add_m2o_to_collection: 'Добавяне на "много към един" в "{collection}"'
add_o2m_to_collection: 'Добавяне на "един към много" в "{collection}"'
add_m2m_to_collection: 'Добавяне на "много към много" в "{collection}"'
choose_a_type: Избиране на тип...
determined_by_relationship: Определяне по тип на релация
add_note: Въвеждане на полезна бележка към потребителите...
default_value: Стойност по подразбиране
standard_field: Стандартно поле
single_file: Единствен файл
multiple_files: Множество файлове
m2o_relationship: Много към един
o2m_relationship: Един към много
m2m_relationship: Много към много
m2a_relationship: Много към нещо
invalid_item: Невалиден запис
next: Напред
field_name: Име на поле
translations: Преводи
note: Бележка
enter_a_value: Въвеждане на стойност...
enter_a_placeholder: Въвеждане на подсказка...
length: Дължина
precision_scale: Прецизност и мащаб
readonly: Само за четене
unique: Без повторения
updated_on: Обновен на
updated_by: Обновен от
primary_key: Първичен ключ
foreign_key: Външен ключ
finish_setup: Завършване на настройката
dismiss: Отхвърляне
raw_value: Стойност в суров вид
edit_raw_value: Редактиране в суров вид
enter_raw_value: Въвеждане на стойността в суров вид...
clear_value: Изчистване на стойност
reset_to_default: Възстановяване към начално състояние
undo_changes: Отмяна на промените
notifications: Известия
show_all_activity: Показване на цялата активност
page_not_found: Страницата не е намерена
page_not_found_body: Страницата, която търсите, не съществува.
confirm_revert: Потвърждание за възстановяване
confirm_revert_body: Възстановяване на записа към избраното състояние.
display: Показване
settings_update_success: Настройките са обновени
title: Заглавие
revision_delta_created: Създаден
revision_delta_created_externally: Външно създаден
revision_delta_updated: '1 поле е обновено | {count} полета са обновени'
revision_delta_deleted: Изтрито
revision_delta_reverted: Възстановен
revision_delta_other: Ревизия
revision_delta_by: '{date} от {user}'
private_user: Частни потребители
revision_preview: Преглед на ревизия
updates_made: Направени промени
leave_comment: Коментар...
post_comment_success: Коментарът е публикуван
item_create_success: Създаден запис | Създадени записи
item_update_success: Обновен запис | Обновени записи
item_delete_success: Изтрит запис | Изтрити записи
this_collection: Тази колекция
related_collection: Релационна колекция
related_collections: Релационни колекции
translations_collection: Колекция с преводи
languages_collection: Колекция с езици
export_data: Експорт на данните
format: Формат
use_current_filters_settings: Прилагане на текущите филтри
export_collection: 'Експорт на {collection}'
last_page: Последна страница
last_access: Последно посещение
fill_template: Попълване със стойност от шаблон
a_unique_table_name: Уникално име на таблица...
a_unique_column_name: Уникално име на колона...
enable_custom_values: Персонализирани стойности
submit: Изпращане
move_to_folder: Преместване в папка
move: Преместване
system: Система
add_field_related: Добавяне на поле към релационната колекция
interface: Интерфейс
today: Днес
yesterday: Вчера
delete_comment: Изтриване на коментар
date-fns_date: PPP
date-fns_time: 'HH:mm:ss'
date-fns_time_no_seconds: 'HH:mm'
date-fns_date_short: 'd MMM, u'
date-fns_time_short: 'HH:mm'
date-fns_date_short_no_year: d MMM
month: Месец
year: Година
select_all: Избиране на всичко
months:
  january: Януари
  february: Февруари
  march: Март
  april: Април
  may: Май
  june: Юни
  july: Юли
  august: Август
  september: Септември
  october: Октомври
  november: Ноември
  december: Декември
drag_mode: Режим при дърпане
cancel_crop: Отказване на изрязването
original: Оригинал
url: URL
import: Импорт
file_details: Детайли за файл
dimensions: Размери
size: Големина
created: Създаден
modified: Променен
checksum: Checksum
owner: Собственик
edited_by: Променен от
folder: Папка
zoom: Мащабиране
download: Изтегляне
open: Отваряне
open_in_new_window: Отваряне в нов прозорец
foreground_color: Основен цвят
background_color: Цвят на фона
upload_from_device: Добавяне на файл от устройство
choose_from_library: Избиране на файл от библиотеката
import_from_url: Импортиране на файл от URL
replace_from_device: Замяна на файл от устройство
replace_from_library: Зямяна на файл от библиотеката
replace_from_url: Замяна на файл от URL
no_file_selected: Не е избран файл
download_file: Изтегляне на файл
collection_key: Ключ на колекция
name: Име
primary_key_field: Първичен ключ
type: Тип
creating_new_collection: Създаване на колекция
created_by: Създадено от
created_on: Създаден на
creating_collection_info: Именуване на колекцията и настройка на уникално ключово поле...
creating_collection_system: Включване и применуване на някои от следните незадължителни полета.
auto_increment_integer: Автоматично следващо число
generated_uuid: Генериран UUID
manual_string: Ръчно въвеждане на стойност
save_and_create_new: Запазване и преминаване към нов
save_and_stay: Запазване и оставане
save_as_copy: Запазване като копие
add_existing: Добавяне на съществуващ
creating_items: Създаване на записи
enable_create_button: Включване на бутона за създаване
selecting_items: Избор на записи
enable_select_button: Включване на бутона за избор
comments: Коментари
no_comments: Все още няма коментари
click_to_expand: Натиснете за разширяване
select_item: Избор на запис
no_items: Няма записи
search_items: Търсене в записите...
disabled: Изключване
information: Информация
report_bug: Доклад за проблем
request_feature: Заявка за функция
interface_not_found: 'Интерфейсът "{interface}" не е намерен.'
reset_interface: Нулиране на интерфейс
display_not_found: 'Изгледът "{display}" не е намерен.'
reset_display: Нулиране на изглед
list-m2a: Строител (M2A)
item_count: 'Няма записи | Един запис | {count} записа'
no_items_copy: Все още няма записи в тази колекция.
file_count: 'Няма файлове | Един файл | {count} файла'
no_files_copy: Тук не са открити файлове.
user_count: 'Няма потребители | Един потребител | {count} потребителя'
no_users_copy: Все още няма потребители в тази роля.
webhooks_count: "Няма уеб-куки | 1 уеб-кука | {count} уеб-куки\n"
no_webhooks_copy: Все още няма уеб-куки.
all_items: Всички записи
csv: CSV
no_collections: Няма колекции
create_collection: Създаване на колекция
no_collections_copy_admin: Все още няма колекции. Натиснете бутона по-долу за да започнете.
no_collections_copy: Все още нямате никакви колекции. Свържете се със системния администратор.
relationship_not_setup: Релацията не е конфигурирана правилно
display_template_not_setup: Опциите за показване на шаблона не са правилно конфигурирани
collection_field_not_setup: Опциите на полето от колекцията са неправилно конфигурирани
select_a_collection: Избор на колекция
active: Активен
users: Потребители
activity: Активности
webhooks: Уеб-куки
field_width: Ширина на полето
add_filter: Добавяне на филтър
upper_limit: Горна граница...
lower_limit: Долна граница...
user_directory: Потребители
documentation: Документация
sidebar: Страничен панел
duration: Продължителност
charset: Набор символи
second: Секунди
file_moved: Файлът е преместен
collection_created: Колекцията е създадена
modified_on: Променен на
card_size: Големина на картите
sort_field: Поле за сортиране
add_sort_field: Добавяне на поле за сортиране
sort: Сортиране
status: Статус
toggle_manual_sorting: Ръчна подредба
bookmark_doesnt_exist: Отметката не съществива
bookmark_doesnt_exist_copy: Отметката която се опитвате да отворите не може да бъде намерена.
bookmark_doesnt_exist_cta: Връщане в колекция
select_an_item: Избор на запис...
edit: Редактиране
enabled: Включване
disable_tfa: Изключване на 2FA
tfa_scan_code: За да завършите настройването на 2FA, сканиране на кода във вашето приложение за оторизация
enter_otp_to_disable_tfa: Въвеждане на OTP за изключване на 2FA
create_account: Създаване на профил
account_created_successfully: Профилът е създаден
auto_fill: Автоматично попълване
corresponding_field: Кореспондиращо поле
errors:
  COLLECTION_NOT_FOUND: 'Колекцията не съществува'
  FIELD_NOT_FOUND: Полето не е намерено
  FORBIDDEN: Забранен
  INVALID_CREDENTIALS: Грешно потребителско име или парола
  INVALID_OTP: Грешна еднократна парола
  INVALID_PAYLOAD: Невалидни данни
  INVALID_QUERY: Невалидна заявка
  ITEM_LIMIT_REACHED: Достигнат лимит на записи
  ITEM_NOT_FOUND: Записът не е намерен
  ROUTE_NOT_FOUND: Не е намерен
  RECORD_NOT_UNIQUE: Вече съществува такава стойност
  USER_SUSPENDED: Потребителя е деактивиран
  UNKNOWN: Неочаквана грешка
value_hashed: Хеширана стойност
bookmark_name: Име на отметка...
create_bookmark: Създаване на отметка
edit_bookmark: Редактиране на отметката
bookmarks: Отметки
presets: Готови изгледи
unexpected_error: Неочаквана грешка
unexpected_error_copy: Възникна неочаквана грешка, опитайте отново по-късно.
copy_details: Копиране на детайли
no_app_access: Без достъп до приложението
no_app_access_copy: Не е позволено използването на администраторското приложение от този потребител.
password_reset_sent: Изпратена ви е сигурна връзка за възстановяване на вашата парола
password_reset_successful: Успешно нулирана парола
back: Назад
editing_image: Редактиране на изображение
square: Квадрат
free: Свободно
flip_horizontal: Хоризонтално обръщане
flip_vertical: Вертикално обръщане
aspect_ratio: Съотношение
rotate: Завъртане
all_users: Всички потребители
delete_collection: Изтриване на колекция
update_collection_success: Обновена колекция
delete_collection_success: Изтрита колекция
start_end_of_count_items: '{start}-{end} от {count} записа'
start_end_of_count_filtered_items: '{start}-{end} от {count} филтрирани записи'
one_item: '1 запис'
one_filtered_item: '1 филтриран запис'
delete_collection_are_you_sure: >-
  Сигурни ли сте, че искате да изтриете тази колекция? Това действие ще изтрие колекцията и всички нейни записи.
  Действието е постоянно.
collections_shown: Показани колекции
visible_collections: Видими колекции
hidden_collections: Скрити колекции
show_hidden_collections: Показване на скритите колекции
hide_hidden_collections: Скриване на скритите колекции
unmanaged_collections: Неконфигурирани колекции
system_collections: Системни колекции
placeholder: Подсказка
icon_left: Икона вляво
icon_right: Икона вдясно
count_other_revisions: '{count} други ревизии'
font: Шрифт
sans_serif: Несерифен
serif: Серифен
monospace: Monospace
divider: Разделител
color: Цвят
circle: Кръг
empty_item: Празен запис
log_in_with: 'Вход чрез {provider}'
advanced_filter: Разширен филтър
delete_advanced_filter: Изтриване на филтър
change_advanced_filter_operator: Промяна на оператор
operators:
  eq: Равно
  neq: Различно
  lt: По-малко
  gt: По-голямо от
  lte: По-малко или равно
  gte: По-голямо или равно на
  in: Е сред
  nin: Не е сред
  null: Е null
  nnull: Не е null
  contains: Съдържа
  ncontains: Не съдържа
  between: Е между
  nbetween: Не е между
  empty: Е празно
  nempty: Не е празно
  all: Съдържа следните ключове
  has: Съдържа някои от
loading: Зареждане...
drop_to_upload: Пускане за качване
item: Запис
items: Записи
upload_file: Качване на файл
upload_file_indeterminate: Файлът се качва...
upload_file_success: Файлът е качен
upload_files_indeterminate: 'Качване на файлове {done}/{total}'
upload_files_success: '{count} файла са качени'
upload_pending: Качване в изчакване
drag_file_here: За да качите файловете, пуснете ги тук
click_to_browse: Натиснете за избор
layout_options: Опции за оформление
rows: Редове
columns: Колони
collection_setup: Настройки на колекция
optional_system_fields: Незадължителни системни полета
value_unique: Изисква се уникална стойност
all_activity: Цялата активност
create_item: Създаване на запис
display_template: Шаблон при показване
n_items_selected: 'Не са избрани записи | 1 избран запис | {n} избрани записа'
per_page: На страница
all_files: Всички файлове
my_files: Мои файлове
recent_files: Последни файлове
create_folder: Създаване на папка
folder_name: Име на папка...
add_file: Добавяне на файл
replace_file: Заместване на файл
no_results: Няма резултати
no_results_copy: Променете или изчистете филтрите за да видите резултат.
clear_filters: Изчистване на филтрите
saves_automatically: Автоматично запазване
role: Роля
user: Потребител
no_presets: Няма подготвени изгледи
no_presets_copy: Все още няма запазени подготвени изгледи или отметки.
no_presets_cta: Добавяне на подготвен изглед
create: Създаване
on_create: При създаване
on_update: При промяна
read: Четене
update: Обновяване
select_fields: Избор на полета
format_text: Форматиране на текст
bold: Удебелен
toggle: Превключване
icon_on: Активна икона
icon_off: Неактивна икона
label: Етикет
image_url: URL на изображение
alt_text: Алтернативен текст
media: Медия
width: Ширина
height: Височина
source: Източник
url_placeholder: Въвеждане на URL...
display_text: Текст за показване
display_text_placeholder: Въвеждане на текст за показване...
tooltip: Подсказка
tooltip_placeholder: Въвеждане на подсказка...
unlimited: Неограничен
open_link_in: Отваряне не връзката в
new_tab: Нов таб
current_tab: Текущ таб
wysiwyg_options:
  aligncenter: Центриране
  alignjustify: Двустранно подравняване
  alignleft: Подравняване отляво
  alignnone: Без подравняване
  alignright: Подравняване отдясно
  forecolor: Основен цвят
  backcolor: Цвят на фона
  bold: Удебелен
  italic: Курсив
  underline: Подчертан
  strikethrough: Зачеркнат
  subscript: Долен индекс
  superscript: Горен индекс
  codeblock: Код
  blockquote: Цитат
  bullist: Списък
  numlist: Номериран списък
  hr: Хоризонтална линия
  link: Добавяне/редактиране на връзка
  unlink: Премахване на връзка
  media: Добавяне/редактиране на медия
  image: Добавяне/редактиране на изображение
  copy: Копиране
  cut: Изрязване
  paste: Поставяне
  heading: Заглавие
  h1: Заглавие 1
  h2: Заглавие 2
  h3: Заглавие 3
  h4: Заглавие 4
  h5: Заглавие 5
  h6: Заглавие 6
  fontselect: Избор на шрифт
  fontsizeselect: Избор на големина
  indent: Отстъп
  outdent: Отместване навън
  undo: Връщане
  redo: Повторение
  remove: Премахване
  removeformat: Премахване на форматиране
  selectall: Избиране на всичко
  table: Таблица
  visualaid: Преглед на невидимите елементи
  source_code: Редактиране на изходен код
  fullscreen: Пълен Екран
  directionality: Подравняване
dropdown: Падащо меню
choices: Избори
choices_option_configured_incorrectly: Изборите не са конфигурирани правилно
deselect: Отмяна на избора
deselect_all: Премахване на избора
other: Друго...
adding_user: Добавяне на потребител
unknown_user: Неизвестен потребител
creating_in: 'Създаване на запис в {collection}'
editing_in: 'Редактиране на запис от {collection}'
creating_unit: 'Създаване {unit}'
editing_unit: 'Редактиране на {unit}'
editing_in_batch: 'Масово редактиране {count} на записа'
no_options_available: Не са налични опции
settings_data_model: Модел на данни
settings_permissions: Роли и позволения
settings_project: Настройки на проект
settings_webhooks: Уеб-куки
settings_presets: Изгледи и отметки
one_or_more_options_are_missing: Липсват една или повече опции
scope: Обхват
select: Избор...
layout: Оформление
tree_view: Дървовиден изглед
changes_are_permanent: Промените са постоянни
preset_name_placeholder: По подразбиране когато е празно...
preset_search_placeholder: Заявка за търсене...
editing_preset: Редактиране на подготвени изгледи
layout_preview: Предварителен преглед
layout_setup: Настройка на оформление
unsaved_changes: Незапазени промени
unsaved_changes_copy: Сигурни ли сте, че искате да напуснете тази страница?
discard_changes: Отмяна на промените
keep_editing: Продължаване на редакцията
page_help_collections_overview: '**Обзор на колекциите** — Показва всички налични колекции до които имате достъп.'
page_help_collections_collection: >-
  **Преглед на записи** — Показва всички записи от {collection}, до които имате достъп. Дава възможност за
  персонализиране на оформлението, филтрите и подредбата, така, че да се впишат по-добре към вашите нужди, дори имате
  възможност да добавите отметки с тези конфигурации за по-бърз достъп.
page_help_collections_item: >-
  **Детайли за запис** — Формуляр за преглед и управление на този запис. Страничният панел също съдържа и пълна история
  на ревизиите и коментарите към него.
page_help_activity_collection: >-
  **Емисия на активността** — Подробен списък на активността за съдържанието, потребителите и системата.
page_help_docs_global: >-
  **Обзор на документацията** — Показва документи, специфични за този проект, версия и схема.
page_help_files_collection: >-
  **Файлов архив** — Показва всички налични файлове, добавени към този проект. Дава възможност за персонализиране на
  оформлението, филтрите и подредбата, така, че да се впишат по-добре към вашите нужди, дори имате възможност да
  добавите отметки с тези конфигурации за по-бърз достъп.
page_help_files_item: >-
  **Детайли за файл** — Формуляр за управление на мета-данните, редактиране на оригиналния файл и обновяване на
  настройките при достъп.
page_help_settings_project: '**Настройки за проекта** — Глобални настройки и конфигурация на вашият проект.'
page_help_settings_datamodel_collections: >-
  **Модел на данни: Колекции** — Показва всички налични колекции. Това включва видими, невидими и системни, както и все
  още неконтролираните таблици от базата данни, които могат да бъдат добавяни като колекции.
page_help_settings_datamodel_fields: >-
  **Модел на данни: Колекция** — Формуляр за управление на тази колекция и нейните полета.
page_help_settings_roles_collection:
  '**Преглед на роли** — Показва администраторската, публичната и всички потребителски роли.'
page_help_settings_roles_item:
  '**Детайли за роля** — Управление на позволенията на ролята, както и някои други настройки.'
page_help_settings_presets_collection: >-
  **Преглед на изгледите** — Показва списък с всички предварително подготвени изгледи, включително за отделните:
  потребител, роля, и глобални отметки, както и изгледите по подразбиране.
page_help_settings_presets_item: >-
  **Детайли за подготвените изгледи** — Формуляр за управление на отметките и подготвените изгледи по подразбиране към
  колекциите.
page_help_settings_webhooks_collection: '**Преглед на уеб-куки** — Показва всички уеб-куки в проекта.'
page_help_settings_webhooks_item:
  '**Детайли за уеб-кука** — Формуляр за създаване и управление на уеб-куките в проекта.'
page_help_users_collection: '**Потребители** — Показване на всички потребители в системата на проекта.'
page_help_users_item: >-
  **Детайли за потребител** — Управление на информацията на вашия потребителския профил, или преглед на детайли за други
  потребители.
activity_feed: Емисия на активността
add_new: Добави нов запис
create_new: Създаване
all: Всички
none: Никое
no_layout_collection_selected_yet: Все още не е избран изглед/колекция
batch_delete_confirm: >-
  Няма избрани записи | Наистина ли искате да изтриете този запис? Това действие не може да бъде отменено. | Наистина ли
  искате да изтриете тези {count} записа? Това действие не може да бъде отменено.
cancel: Отмяна
collection: Колекция
collections: Колекции
singleton: Сек
singleton_label: Използване като единствен запис
system_fields_locked: Системните полета са заключени и не могат да бъдат променяни
fields:
  directus_activity:
    item: Първичен ключ на запис
    action: Действие
    collection: Колекция
    timestamp: Действие на
    user: Действие от
    comment: Кометнар
    user_agent: Потребителски агент
    ip: IP адрес
    revisions: Ревизии
  directus_collections:
    collection: Колекция
    icon: Икона
    note: Бележка
    display_template: Шаблон при показване
    hidden: Скрито
    singleton: Сек
    translations: Преводи на името на колекцията
    archive_app_filter: Филтър за архиви
    archive_value: Стойност при архивиране
    unarchive_value: Стойност при разархивиране
    sort_field: Поле за сортиране
    accountability: Следене за активност и ревизии
  directus_files:
    $thumbnail: Умалена картинка
    title: Заглавие
    description: Описание
    tags: Тагове
    location: Местоположение
    storage: Хранилище
    filename_disk: Име на файл (на диска)
    filename_download: Име на файл (при сваляне)
    metadata: Метаданни
    type: MIME тип
    filesize: Размер на файла
    modified_by: Променен от
    modified_on: Променен на
    created_on: Създаден на
    created_by: Създадено от
    embed: Вграждане
    uploaded_by: Качено от
    folder: Папка
    width: Ширина
    uploaded_on: Редактирано на
    height: Височина
    charset: Набор символи
    duration: Продължителност
  directus_users:
    first_name: Име
    last_name: Фамилия
    email: Е-поща
    password: Парола
    avatar: Аватар
    location: Местоположение
    title: Заглавие
    description: Описание
    tags: Тагове
    language: Език
    theme: Тема
    tfa_secret: Двуфакторна автентикация
    status: Статус
    role: Роля
    token: Токен
    last_page: Последна страница
    last_access: Последно посещение
  directus_settings:
    project_name: Име на проекта
    project_url: URL на проекта
    project_color: Цвят на проекта
    project_logo: Лого на проекта
    public_foreground: Публично изображение
    public_background: Фоново изображение
    public_note: Публично съобщение
    auth_password_policy: Политика за пароли
    auth_login_attempts: Брой за опити за вход
    storage_asset_presets: Съхранение и настройки за файл
    storage_asset_transform: Трансформации на съхранените файлове
    custom_css: Потребителски CSS
  directus_fields:
    collection: Име на колекцията
    icon: Икона на колекцията
    note: Бележка
    hidden: Скрито
    singleton: Сек
    translation: Превод на името на полето
    display_template: Шаблон
  directus_roles:
    name: Име на роля
    icon: Икона на роля
    description: Описание
    app_access: Достъп до приложението
    admin_access: Администраторски достъп
    ip_access: IP адрес
    enforce_tfa: Изисква 2FA
    users: Потребители към роля
    module_list: Модули
    collection_list: Навигация в колекции
field_options:
  directus_collections:
    track_activity_revisions: Проследяване на активността и ревизиите
    only_track_activity: Проследяване само на активността
    do_not_track_anything: Без следене
no_fields_in_collection: 'Все още няма полета в {collection}'
do_nothing: Без действие
generate_and_save_uuid: Генериране и запазване на UUID
save_current_user_id: Запазване на ID на текущия потребител
save_current_user_role: Запазване на ролята на текущия потребител
save_current_datetime: Запазване на текущия дата/час
block: Блок
inline: Вложен
comment: Кометнар
continue: Продължение
continue_as: >-
  <b>{name}</b> в момента е оторизиран. Ако разпознавате този профил, изберете бутона за продължение.
editing_role: 'Роля - {role}'
creating_webhook: Създаване на уеб-кука
default: По подразбиране
delete: Изтриване
delete_are_you_sure: >-
  Това действие е постоянно и не може да бъде отменено. Сигурни ли сте, че искате да продължите?
delete_field_are_you_sure: >-
  Сигурни ли сте, че искате да изтриете "{field}" полето? Това действие не може да бъде отменено.
description: Описание
done: Готово
duplicate: Дублиране
email: Е-поща
embed: Вграждане
fallback_icon: Резервна икона
field: Поле | Полета
file: Файл
file_library: Файлов архив
forgot_password: Забравена парола
hidden: Скрито
icon: Икона
info: Информация
normal: Нормално
success: Успех
warning: Внимание
danger: Опасност
junction_collection: Свързваща колекция
latency: забавяне
login: Влизане
my_activity: Моята активност
not_authenticated: Неоторизиран
authenticated: Оторизиран
options: Опции
otp: Еднократна парола
password: Парола
permissions: Позволения
relationship: Релация
reset: Нулиране
reset_password: Нулиране на парола
revisions: Ревизии
revert: Възстановяване
save: Запазване
schema: Схема
search: Търсене
select_existing: Избор на съществуващ
select_field_type: Избор на тип за поле
select_interface: Избор на интерфейс
settings: Настройки
sign_in: Вход
sign_out: Изход
sign_out_confirm: Сигурни ли сте, че искате да излезете?
something_went_wrong: Нещо се обърка.
sort_direction: Ред на подредба
sort_asc: Възходящо сортиране
sort_desc: Низходящо сортиране
template: Шаблон
translation: Превод
value: Стойност
view_project: Преглед на проект
report_error: Докладване на грешка
interfaces:
  presentation-links:
    presentation-links: Бутонни връзки
    links: Връзки
    description: Конфигуриуеми бутонни връзки за отваряне на динамични URL адреси
    style: Стил
    primary: Първичен
    link: Връзки
    button: Бутони
    error: Действието не може да бъде изпълнено
  select-multiple-checkbox:
    checkboxes: Отметки
    description: Избор измежду множество опции чрез отметки
    allow_other: Позволи други
    show_more: 'Показване на още {count}'
    items_shown: Показани записи
  input-code:
    code: Код
    line_number: Номериране на редове
  collection:
    collection: Колекция
    description: Избор от съществуващи колекции
    include_system_collections: Включване на системните колекции
  system-collections:
    collections: Колекции
    description: Избор от съществуващи колекции
    include_system_collections: Включване на системните колекции
  select-color:
    color: Цвят
  datetime:
    datetime: Дата и час
    description: Въвеждане на дати и часове
    include_seconds: Вклчване на секундите
    set_to_now: Задаване като сега
    use_24: Използване на 24 часов формат
  system-display-template:
    display-template: Шаблон при показване
    collection_field_not_setup: Опциите на полето от колекцията са неправилно конфигурирани
    select_a_collection: Избор на колекция
  presentation-divider:
    divider: Разделител
    title_placeholder: Въвеждане на заглавие...
    inline_title: Заглавие в линия
    inline_title_label: Показване на заглавията в реда
    margin_top: Горно отстояние
    margin_top_label: Увеличено горно отстояние
  select-dropdown:
    description: Избор на стойност от падащо меню
    choices_placeholder: Добавяне на избор
    allow_other: Други
    choices_name_placeholder: Въвеждане на име...
    choices_value_placeholder: Въвеждане на стойност...
  select-multiple-dropdown:
    select-multiple-dropdown: Падащо меню (множествен избор)
    description: Избор на множество стойности от падащо меню
  file:
    file: Файл
    description: Избор или качване на файл
  files:
    files: Файлове
    description: Избор или качване на множество файлове
  input-hash:
    hash: Хеш
    masked: Маскиране
  select-icon:
    icon: Икона
    search_for_icon: Търсене на икона...
  file-image:
    image: Изображение
    description: Избор или качване на изображение
  system-interface:
    interface: Интерфейс
    placeholder: Избор на интерфейс...
  system-interface-options:
    interface-options: Опции за интерфейса
    description: Модал за избор на интефейс
  list-m2m:
    many-to-many: Много към много
    description: Избор на множество свързани записи
  select-dropdown-m2o:
    many-to-one: Много към един
    description: Избор на един свързан запис
    display_template: Шаблон при показване
  input-rich-text-md:
    markdown: Markdown
    description: Въвеждане и преглед за markdown
    customSyntax: Персонализирани блокове
    customSyntax_label: Добавяне на персонални типове за синтаксис
    customSyntax_add: Добавяне на персонален синтаксис
    box: Блоков / Вложен
    imageToken: Токън за изображенията
    imageToken_label: Какъв (статичен) токън да се добави към адресите на изображенията
  presentation-notice:
    notice: Бележка
    description: Показване на кратка бележка
    text: Въвеждане на бележката...
  numeric:
    numeric: Числов
    description: Въвеждане на число
    minimum_value: Минимална стойност
    maximum_value: Максимална стойност
    step_interval: Интервал на стъпка
  list-o2m:
    one-to-many: Един към много
    description: Избор на множество свързани записи
    no_collection: Колекцията не може да бъде намерена
  select-radio:
    radio-buttons: Радио бутон
    description: Един или няколко избора
  list:
    repeater: Повторение
    field_note_placeholder: Въвеждане бележка към полето...
  slider:
    slider: Плъзгач
    description: Избор на число чрез плъзгач
    always_show_value: Показване на стойностите винаги
  tags:
    tags: Тагове
    description: Избор или добавяне на етикети
    whitespace: Интервали
    hyphen: Замяна с тире
    underscore: Замяна с долна черта
    remove: Премахване на интервали
    capitalization: Първа-главна буква
    uppercase: Обръщане към големи букви
    lowercase: Обръщане към малки букви
    auto_formatter: Автоматично форматиране като заглавие
    alphabetize: По азбучен ред
    alphabetize_label: Винаги в азбучен ред
    add_tags: Добавяне на етикет...
  input:
    text-input: Поле за текст
    description: Въвеждане на един ред
    trim: Почистване
    mask: Маскиране
    mask_label: Скриване на истинската стойност
    clear_label: Запазване като празен стринг
  input-multiline:
    textarea: Поле за текст
    description: Въвеждане на чист текст на няколко реда
  boolean:
    toggle: Превключване
    label_default: Включване
  translations:
    display_template: Шаблон при показване
    no_collection: Няма колекция
  list-o2m-tree-view:
    description: Дървовиден изглед за вложени рекурсивни записи от тип - един-към-много
    recursive_only: Дървовидния интерфейс работи само за рекурсивни релации.
  user:
    user: Потребител
    description: Избор на съществуващ потребител
    select_mode: Избор на режим
    modes:
      auto: Автоматичен
      dropdown: Падащо меню
      modal: Модал
  input-rich-text-html:
    wysiwyg: WYSIWYG
    toolbar: Лента с инструменти
  input-autocomplete-api:
    results_path: Път до резултатите
    value_path: Път до стойността
    trigger: Задействане
    rate: Оценка
displays:
  boolean:
    boolean: Булев
    description: Показване на активно и неактивно състояние
    label_on: Активен текст
    label_on_placeholder: Въвеждане на активен текст...
    label_off: Неактивен текст
    label_off_placeholder: Въвеждане на неактивен текст...
    icon_on: Активна икона
    icon_off: Неактивна икона
    color_on: Активен цвят
    color_off: Неактивен цвят
  collection:
    collection: Колекция
    description: Показване на колекция
    icon_label: Показване на иконката на колекцията
  color:
    color: Цвят
    description: Показване на цветна точка
    default_color: Свят по подразбиране
  datetime:
    datetime: Дата и час
    description: Показване на стойностите релативни към момента
    format: Формат
    format_note: >-
      Персонализирания формат приема стойности от следната __[Таблица със символи за
      време](https://www.unicode.org/reports/tr35/tr35-dates.html#Date_Field_Symbol_Table)__
    long: Дълго
    short: Късо
    relative: Относително
    relative_label: 'Показване на относително време, пр. преди 5 минути'
  file:
    file: Файл
    description: Показване на файлове
  filesize:
    filesize: Големина на файла
    description: Показване на големината на файл
  formatted-value:
    formatted-value: Формат на стойността
    description: Показване на форматирана стойност на текст
    format_title: Формат на заглавие
    format_title_label: Автоматично форматиране на регистъра
    bold_label: Използване на удебелен стил
  formatted-json-value:
    formatted-json-value: Форматирана JSON стойност
    description: Показване на форматирана стойност на JSON обект
  icon:
    icon: Икона
    description: Показване като икона
    filled: Изпълнен
    filled_label: Използване на вариант с изпълване
  image:
    image: Изображение
    description: Показване на малко изображение
    circle: Кръг
    circle_label: Показване като кръг
  labels:
    labels: Етикети
    description: Въвеждане както на единичен, така и на множество етикети
    default_foreground: Преден план по подразбиране
    default_background: Фон по подразбиране
    format_label: Форматиране на всеки етикет
    show_as_dot: Показване като точка
    choices_value_placeholder: Въвеждане на стойност...
    choices_text_placeholder: Въвеждане на текст...
  mime-type:
    mime-type: MIME тип
    description: Показване на MIME типа на файла
    extension_only: Само разширение
    extension_only_label: Показване само на разширението
  rating:
    rating: Оценка
    description: Показване на числото като звезди до максималната стойност
    simple: Опростен
    simple_label: Показване на звездите в опростен вид
  raw:
    raw: Стойност в суров вид
  related-values:
    related-values: Релативни стойности
    description: Показване на релативни стойности
  user:
    user: Потребител
    description: Показване на потребител от Directus
    avatar: Аватар
    name: Име
    both: И двете
    circle_label: Показване на потребител в кръг
layouts:
  cards:
    cards: Карти
    image_source: Източник на изображението
    image_fit: Напасване на изображението
    crop: Изрязване
    contain: Напасване
    title: Заглавие
    subtitle: Подзаглавие
  tabular:
    tabular: Таблица
    fields: Полета
    spacing: Отстояние
    comfortable: Удобно
    compact: Компактно
    cozy: Уютно
  calendar:
    calendar: Календар
    start_date_field: Начална дата
    end_date_field: Крайна дата<|MERGE_RESOLUTION|>--- conflicted
+++ resolved
@@ -144,12 +144,9 @@
 float: Реално число
 integer: Цяло число
 json: JSON
-<<<<<<< HEAD
 xliff: XLIFF 1.2
 xliff2: XLIFF 2.0
-=======
 xml: XML
->>>>>>> ceb57886
 string: Низ
 text: Текст
 time: Час
