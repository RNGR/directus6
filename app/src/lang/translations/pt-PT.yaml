---
edit_field: Editar campo
item_revision: Revisão do documento
duplicate_field: Duplicar este campo
half_width: Metade da largura
full_width: Largura total
fill_width: Ocupar a largura
field_name_translations: Nome do campo para as traduções
enter_password_to_enable_tfa: Coloque a password para ativar a autenticação de 2 fatores
add_field: Adicionar Campo
role_name: Nome do cargo
db_only_click_to_configure: 'Apenas o banco de dados: clique para configurar '
show_archived_items: Mostrar documentos arquivados
edited: Valor alterado
required: Obrigatório
required_for_app_access: Necessário para o acesso da App
requires_value: Valor obrigatório
create_preset: Criar uma predefinação
create_role: Criar estatuto
create_user: Criar utilizador
create_webhook: Criar webhook
invite_users: Convidar utlizadores
email_examples: 'admin@example.com, user@example.com...'
invite: Convidar
emails: Emails
connection_excellent: Excelente Conexão
connection_good: Boa conexão
connection_fair: Conexão razoável
connection_poor: Fraca conexão
primary: Primário
rename_folder: Mudar o nome da pasta
delete_folder: Eliminar pasta
prefix: Prefixo
suffix: Sufixo
reset_bookmark: Restaurar marcador
rename_bookmark: Mudar o nome do marcador
update_bookmark: Atualizar o marcador
delete_bookmark: Eliminar o marcador
delete_bookmark_copy: >-
  Tem a certeza que pretende remover o marcador "{bookmark}"? Esta ação não pode ser desfeita.
logoutReason:
  SIGN_OUT: Sessão terminada
  SESSION_EXPIRED: Sessão expirada
public: Público
public_description: Controla quais dados da API estão disponíveis sem autenticação.
not_allowed: Não permitido
directus_version: Versão do Directus
node_version: Versão do Node.js
node_uptime: Tempo de atividade do Node.js
os_type: Tipo do Sistema Operativo
os_version: Versão do Sistema Operativo
os_uptime: Tempo de atividade do Sistema Operativo
os_totalmem: Memória utilizada
archive: Arquivar
archive_confirm: Tem a certeza que pretende arquivar este documento?
archive_confirm_count: >-
  Nenhum documento selecionado | Tem a certeza que pretende arquivar este documento? | Tem a certeza que pretende
  arquivar {count} documentos?
reset_system_permissions_to: 'Restaurar permissões do sistema para:'
reset_system_permissions_copy:
  Esta ação irá sobrescrever quaisquer permissões personalizadas que tenha aplicado às coleções do sistema. Tem certeza
  que pretende continuar?
the_following_are_minimum_permissions:
  As permissões mínimas seguintes são necessárias para quando o "Acesso à App" está ativo. É permitido acrescentar
  permissões, mas não reduzir.
app_access_minimum: Permissões mínimas para Acesso à App
recommended_defaults: Predefinições recomendadas
unarchive: Desarquivar
unarchive_confirm: Tem a certeza que pretende desarquivar este item?
nested_files_folders_will_be_moved: Ficheiros e pastas neste grupo vão ser movidos um nível acima.
unknown_validation_errors: 'Foram encontrados erros de validação nos seguintes campos ocultos:'
validationError:
  eq: O valor tem de ser {valid}
  neq: O valor não pode ser {invalid}
  in: O valor tem de ser um de {valid}
  nin: O valor não pode ser um de {invalid}
  contains: O valor tem de conter {substring}
  ncontains: O valor não pode conter {substring}
  gt: O valor tem de ser maior que {valid}
  gte: O valor tem de ser maior ou igual a {valid}
  lt: O valor tem de ser menor que {valid}
  lte: O valor deve ser menor ou igual a {valid}
  empty: O valor tem de estar vazio
  nempty: Valor não pode estar vazio
  null: O valor tem de ser nulo
  nnull: O valor não pode ser nulo
  required: O valor é obrigatório
all_access: Acesso Global
no_access: Sem Acesso
use_custom: Usar personalizado
field_standard: Predefinido
field_m2o: Relação Muitos para Um
field_m2a: Relação Muitos para Alguns
field_o2m: Relação Um para Muitos
field_m2m: Relação Muitos para Muitos
item_permissions: Permissões do documento
field_permissions: Permisões do campo
field_validation: Validação do Campo
field_presets: Predefinições para o campo
permissions_for_role: 'Documentos que o estatuto {role} pode {action}.'
fields_for_role: 'Campos que o estatuto {role} pode {action}.'
revision_post_update: Aqui está como este documento ficou após a atualização...
changes_made: Estas são as mudanças específicas que foram feitas...
no_relational_data: Tenha em atenção que isto não inclui dados relacionais.
hide_field_on_detail: Ocultar campo dentro de Detalhe
show_field_on_detail: Mostrar campo dentro de Detalhe
delete_field: Remover campo
fields_and_layout: Campos e Layout
field_create_success: 'Campo criado: "{field}"'
field_update_success: 'Campo atualizado: "{field}"'
duplicate_where_to: Para onde gostaria de duplicar este campo?
language: Idioma
global: Global
admins_have_all_permissions: Administradores têm todas as permissões
camera: Câmara
exposure: Exposição
shutter: Obturador
iso: ISO
focal_length: Distância focal
schema_setup_key: O nome deste campo na base de dados e a chave da API
create_field: Criar campo
creating_new_field: 'Novo campo ({collection})'
field_in_collection: '{field} ({collection})'
reset_page_preferences: Restaurar as preferências da página
hidden_field: Campo oculto
hidden_on_detail: Ocultar dentro de Detalhe
disabled_editing_value: Desativar editar valor
key: Chave
alias: Nome alternativo
bigInteger: Grande inteiro
boolean: Boleano
date: Data
datetime: Data e Hora
decimal: Decimal
float: Ponto flutuante
integer: Inteiro
json: JSON
string: String
text: Texto
time: Hora
timestamp: Timestamp
uuid: UUID
not_available_for_type: Não disponível para este tipo
create_translations: Criar traduções
auto_refresh: Atualização Automática
refresh_interval: Intervalo de atualização
no_refresh: Não atualizar
refresh_interval_seconds: Atualizar instantaneamente | A cada segundo | A cada {seconds} segundos
refresh_interval_minutes: A cada minuto | a cada {minutes} minutos
auto_generate: Geração Automatica
click_here: Clique aqui
no_collections_found: Nenhuma coleção encontrada.
search_collection: Procurar coleção...
new_collection: 'Nova coleção'
add_m2o_to_collection: 'Adicionar muitos-para-um a "{collection}"'
add_o2m_to_collection: 'Adicionar um-para-um a "{collection}"'
add_m2m_to_collection: 'Adicionar muitos-para-muitos a "{collection}"'
add_note: Adicionar uma nota para os utilizadores...
unique: Único
clear_value: Limpar valor
undo_changes: Anular alterações
confirm_revert: Confirmar a reversão
confirm_revert_body: Isto irá reverter o documento para o estado selecionado.
display: Visualização
settings_update_success: Configurações atualizadas
title: Título
revision_delta_created: Criado
revision_delta_created_externally: Criado externamente
revision_delta_updated: '1 campo foi atualizado | {count} campos foram atualizados'
revision_delta_deleted: Removido
revision_delta_reverted: Revertido
revision_delta_other: Revisão
revision_delta_by: '{date} por {user}'
private_user: Utilizador privado
revision_preview: Pré-visualização da revisão
updates_made: Atualizações feitas
leave_comment: Deixe um comentário...
post_comment_success: Comentário publicado
item_create_success: Documento criado | Documentos criados
item_update_success: Documento atualizado | Documentos atualizados
item_delete_success: Documento removido | Documentos removidos
this_collection: Esta Coleção
related_collection: Coleção relacionada
related_collections: Coleções relacionadas
translations_collection: Coleção de tradução
languages_collection: Coleção de idiomas
export_data: Exportar dados
format: Formatar
use_current_filters_settings: Usar filtros e configurações atuais
export_collection: 'Exportar {collection}'
last_page: Última página
last_access: Último Acesso
fill_template: Preencher com valor do modelo
a_unique_table_name: Um nome único para a tabela...
a_unique_column_name: Um nome único para a coluna...
enable_custom_values: Ativar valores personalizados
submit: Enviar
move_to_folder: Mover para pasta
move: Mover
system: Sistema
add_field_related: Adicionar Campo à Coleção Relacionada
interface: Interface
today: Hoje
yesterday: Ontem
delete_comment: Remover comentário
date-fns_date: dd MMM u
date-fns_time: 'HH:mm:ss'
date-fns_time_no_seconds: 'HH:mm'
date-fns_date_short: 'dd MMM u'
date-fns_time_short: 'HH:mm'
date-fns_date_short_no_year: dd MMM
month: Mês
year: Ano
created: Criado
created_by: Criado por
created_on: Criada em
save_and_create_new: Guardar e criar novo
save_and_stay: Guardar e permanecer
save_as_copy: Guardar como cópia
add_existing: Adicionar existente
comments: Comentários
no_comments: Ainda não há comentários
click_to_expand: Clique para expandir
select_item: Selecionar item
no_items: Não existem documentos
search_items: Procurar documentos...
disabled: Desativado
information: Informação
report_bug: Reportar erro
request_feature: Pedir uma funcionalidade
interface_not_found: 'Interface "{interface}" não encontrada.'
reset_interface: Restaurar interface
display_not_found: 'Visualização "{display}" não encontrado.'
reset_display: Restaurar visualização
<<<<<<< HEAD
=======
list-m2a: Construtor (muitos para alguns)
>>>>>>> 28ef6418
item_count: 'Não existem documentos | Um documento | {count} documentos'
no_items_copy: Aind não existem documentos nesta coleção.
file_count: 'Nenhum ficheiro | Um ficheiro | {count} ficheiros'
no_files_copy: Não existem ficheiros aqui.
user_count: 'Nenhum utilizador | Um utilizador | {count} utilizadores'
no_users_copy: Ainda não existem utilizadores neste estatuto.
webhooks_count: 'Nenhum webhook | Um webhook | {count} webhooks'
no_webhooks_copy: Ainda não existem webhooks.
all_items: Todos os documentos
csv: CSV
no_collections: Nenhuma coleção
create_collection: Criar coleção
no_collections_copy_admin: Ainda não existem coleções. Clique no botão abaixo para começar.
no_collections_copy: Ainda não existem coleções. Por favor, entre em contacto com o administrador.
relationship_not_setup: A relação não foi configurada corretamente
display_template_not_setup: A opção do modelo de visualização não está configurada corretamente
collection_field_not_setup: A opção do campo da coleção não está configurada corretamente
select_a_collection: Selecione uma coleção
active: Ativar
users: Utilizadores
activity: Atividade
webhooks: Webhooks
field_width: Largura do campo
add_filter: Adicionar filtro
upper_limit: Limite superior...
lower_limit: Limite inferior...
user_directory: Diretório de Utilizadores
documentation: Documentação
sidebar: Barra lateral
duration: Duração
charset: Codificação
second: Segundo
file_moved: Ficheiro movido
collection_created: Coleção criada
bookmarks: Favoritos
back: Voltar
delete_collection: Remover coleção
update_collection_success: Coleção atualizada
delete_collection_success: Coleção removida
start_end_of_count_items: '{start}-{end} de {count} documentos'
start_end_of_count_filtered_items: '{start}-{end} de {count} documentos filtrados'
one_item: '1 documento'
one_filtered_item: '1 documento filtrado'
delete_collection_are_you_sure: >-
  Tem a certeza que deseja remover esta coleção? Isto irá apagar a coleção e todos os documentos associados. Esta ação é
  irreversível.
collections_shown: Coleções visíveis
visible_collections: Coleções visíveis
hidden_collections: Coleções ocultas
show_hidden_collections: Mostrar coleções ocultas
hide_hidden_collections: Esconder coleções ocultas
unmanaged_collections: Coleções não configuradas
system_collections: Coleções do sistema
wysiwyg_options:
  table: Tabela
choices: Opções
settings_webhooks: Webhooks
unsaved_changes: Alterações por guardar
unsaved_changes_copy: Tem certeza que deseja sair desta página?
page_help_collections_collection: >-
  **Navegando em itens** — Lista todos os {collection} itens que você tem acesso. Personalize o layout, os filtros e a
  ordenação para personalizar a sua vista e até mesmo salve marcadores dessas diferentes configurações para acesso
  rápido.
add_new: Adicionar novo
all: Todos
batch_delete_confirm: >-
  Nenhum item foi selecionado. Tem certeza de que deseja remover este item? Esta ação não pode ser desfeita. Tem certeza
  que deseja remover estes {count} itens? Esta ação não pode ser desfeita.
cancel: Cancelar
collection: Coleção
fields:
  directus_activity:
    item: Chave primária
    action: Ação
    collection: Coleção
    timestamp: Ação de
    user: Ação de
    comment: Comentário
    user_agent: User Agent
    ip: Endereço IP
  directus_collections:
    collection: Coleção
  directus_files:
    title: Título
    description: Descrição
    tags: Etiquetas
    location: Localização
    created_on: Criada em
    created_by: Criado por
    charset: Codificação
    duration: Duração
  directus_users:
    location: Localização
    title: Título
    description: Descrição
    tags: Etiquetas
    language: Idioma
    last_page: Última página
    last_access: Último Acesso
  directus_fields:
    translation: Nome do campo para as traduções
  directus_roles:
    name: Nome do cargo
    description: Descrição
comment: Comentário
continue: Continuar
description: Descrição
interfaces:
  presentation-links:
    primary: Primário
<<<<<<< HEAD
=======
  select-multiple-checkbox:
    checkboxes: Caixas de seleção
>>>>>>> 28ef6418
  collection:
    collection: Coleção
  system-display-template:
    collection_field_not_setup: A opção do campo da coleção não está configurada corretamente
    select_a_collection: Selecione uma coleção
  files:
    files: Ficheiros
  system-interface:
    interface: Interface
  tags:
    tags: Etiquetas
displays:
  boolean:
    boolean: Boleano
  collection:
    collection: Coleção
  datetime:
    format: Formatar
  user:
    both: Ambos
layouts:
  cards:
    cards: Cartões
    image_source: Origem da imagem
    title: Título
    subtitle: Subtítulo
  tabular:
    tabular: Tabela<|MERGE_RESOLUTION|>--- conflicted
+++ resolved
@@ -232,10 +232,7 @@
 reset_interface: Restaurar interface
 display_not_found: 'Visualização "{display}" não encontrado.'
 reset_display: Restaurar visualização
-<<<<<<< HEAD
-=======
 list-m2a: Construtor (muitos para alguns)
->>>>>>> 28ef6418
 item_count: 'Não existem documentos | Um documento | {count} documentos'
 no_items_copy: Aind não existem documentos nesta coleção.
 file_count: 'Nenhum ficheiro | Um ficheiro | {count} ficheiros'
@@ -346,11 +343,8 @@
 interfaces:
   presentation-links:
     primary: Primário
-<<<<<<< HEAD
-=======
   select-multiple-checkbox:
     checkboxes: Caixas de seleção
->>>>>>> 28ef6418
   collection:
     collection: Coleção
   system-display-template:
