---
edit_field: Feld bearbeiten
item_revision: Element Revision
duplicate_field: Feld duplizieren
half_width: Halbe Breite
full_width: Volle Breite
fill_width: Breite füllen
field_name_translations: Feldnamen-Übersetzungen
enter_password_to_enable_tfa: Geben Sie Ihr Passwort ein, um die Zwei-Faktor-Authentifizierung zu aktivieren
add_field: Feld hinzufügen
role_name: Rollenname
db_only_click_to_configure: 'Nur Datenbank: Zum Konfigurieren klicken '
show_archived_items: Zeige archivierte Elemente
edited: Bearbeiteter Wert
required: Erforderlich
required_for_app_access: Benötigt für App-Zugriff
requires_value: Benötigt Wert
create_preset: Vorlage erstellen
create_role: Rolle erstellen
create_user: Benutzer erstellen
create_webhook: Webhook erstellen
invite_users: Benutzer einladen
email_examples: 'admin@example.com, user@example.com...'
invite: Einladen
email_already_invited: E-Mail "{email}" wurde bereits eingeladen
emails: E-Mails
connection_excellent: Ausgezeichnete Verbindung
connection_good: Gute Verbindung
connection_fair: Brauchbare Verbindung
connection_poor: Schlechte Verbindung
primary: Primär
rename_folder: Ordner umbenennen
delete_folder: Ordner löschen
prefix: Präfix
suffix: Suffix
reset_bookmark: Lesezeichen zurücksetzen
rename_bookmark: Lesezeichen umbenennen
update_bookmark: Lesezeichen bearbeiten
delete_bookmark: Lesezeichen löschen
delete_bookmark_copy: >-
  Möchten Sie das Lesezeichen "{bookmark}" wirklich löschen? Diese Aktion kann nicht rückgängig gemacht werden.
logoutReason:
  SIGN_OUT: Abgemeldet
  SESSION_EXPIRED: Sitzung abgelaufen
public: Öffentlich
public_description: Bestimmt, welche API-Daten ohne Authentifizierung zugänglich sind.
not_allowed: Nicht erlaubt
directus_version: Directus Version
node_version: Node Version
node_uptime: Node Betriebszeit
os_type: Betriebssystem
os_version: Betriebssystem-Version
os_uptime: '» Betriebszeit'
os_totalmem: Arbeitsspeicher
archive: Archivieren
archive_confirm: Sind Sie sicher, dass Sie dieses Element archivieren möchten?
archive_confirm_count: >-
  Keine Elemente ausgewählt | Möchten Sie dieses Element wirklich archivieren? | Möchten Sie diese {count} Elemente
  wirklich archivieren?
reset_system_permissions_to: 'Systemberechtigungen zurücksetzen auf:'
reset_system_permissions_copy:
  Diese Aktion wird alle benutzerdefinierten Berechtigungen überschreiben, die Sie möglicherweise auf die
  System-Sammlungen angewendet haben. Sind Sie sicher?
the_following_are_minimum_permissions:
  Die folgenden Berechtigungen sind mindestens errforderlich, falls "App Acces" aktiviert ist. Sie können die
  Berechtigungen darüber hinaus erweitern, jedoch nicht weiter einschränken.
app_access_minimum: App-Zugriff Minimum
recommended_defaults: Empfohlene Standardwerte
unarchive: Archivierung zurücksetzen
unarchive_confirm: Sind Sie sicher, dass das Item aus dem Archiv zurückgeholt werden soll?
nested_files_folders_will_be_moved: Verschachtelte Dateien und Ordner werden eine Ebene höher gesetzt.
unknown_validation_errors: 'Es gab Validierungsfehler für folgende verstecke Felder:'
validationError:
  eq: Der Wert muss {valid} sein
  neq: Der Wert kann nicht {invalid} sein
  in: 'Gültige Werte sind: {valid}'
  nin: Wert darf nicht einer von {invalid} sein
  contains: Der Wert muss {substring} enthalten
  ncontains: Der Wert darf {substring} nicht enthalten
  gt: Der Wert muss größer sein als {valid}
  gte: Der Wert muss größer oder gleich {valid} sein
  lt: Der Wert muss kleiner als {valid} sein
  lte: Der Wert muss kleiner oder gleich {valid} sein
  empty: Der Wert muss leer sein
  nempty: Der Wert darf nicht leer sein
  null: Der Wert muss leer sein
  nnull: Der Wert darf nicht leer sein
  required: Wert erforderlich
  unique: Wert muss eindeutig sein
  regex: Wert hat nicht das richtige Format
all_access: Zugriff auf alles
no_access: Kein Zugriff
use_custom: Benutzerdefiniert
nullable: Nullbar
allow_null_value: NULL-Wert erlauben
enter_value_to_replace_nulls:
  Bitte geben Sie einen neuen Wert ein, um alle NULLs zu ersetzen, die derzeit in diesem Feld liegen.
field_standard: Standard
field_presentation: Darstellung & Aliasse
field_file: Eine Datei
field_files: Mehrere Dateien
field_m2o: M2O Beziehung
field_m2a: M2A Beziehung
field_o2m: O2M Beziehung
field_m2m: M2M Beziehung
field_translations: Übersetzungen
item_permissions: Item Berechtigungen
field_permissions: Feldberechtigungen
field_validation: Feldüberprüfung
field_presets: Feldvorgaben
permissions_for_role: 'Items die {role} Rolle kann {action}.'
fields_for_role: 'Felder die von der {role} Rolle {action} werden können.'
validation_for_role: 'Feld {action} Regeln welche durch die {role} Rolle befolgt werden muss.'
presets_for_role: 'Feld Voreinstellungen für die {role} Rolle.'
presentation_and_aliases: Darstellung & Aliasse
revision_post_update: Hier siehst du, wie das Element nach dem Update aussah...
changes_made: Dies sind die spezifischen Änderungen, die vorgenommen wurden...
no_relational_data: Beachten Sie, dass dies keine relationalen Daten enthält.
hide_field_on_detail: In Detailansicht ausblenden
show_field_on_detail: In Detailansicht einblenden
delete_field: Feld löschen
fields_and_layout: Felder & Layout
field_create_success: 'Erstelltes Feld: "{field}"'
field_update_success: 'Geändertes Feld: "{field}"'
duplicate_where_to: Wohin möchten Sie dieses Feld duplizieren?
language: Sprache
global: Globale Objekte
admins_have_all_permissions: Administratoren haben alle Berechtigungen
camera: Kamera
exposure: Belichtung
shutter: Blende
iso: ISO
focal_length: Brennweite
schema_setup_key: Datenbankspaltenname und API-Schlüssel dieses Feldes
create_field: Feld erstellen
creating_new_field: 'Neues Feld ({collection})'
field_in_collection: '{field} ({collection})'
reset_page_preferences: Seiteneinstellungen zurücksetzen
hidden_field: Verstecktes Feld
hidden_on_detail: In Detailansicht ausblenden
disabled_editing_value: Bearbeitung des Wertes deaktivieren
key: Schlüssel
alias: Alias
bigInteger: Big Integer
boolean: Boolean
date: Datum
datetime: Datum mit Uhrzeit
decimal: Dezimal
float: Float
integer: Integer
json: JSON
string: Zeichenkette
text: Text
time: Zeit
timestamp: Zeitstempel
uuid: UUID
hash: Hash
not_available_for_type: Nicht verfügbar für diesen Typ
create_translations: Übersetzungen erstellen
auto_refresh: Auto-Aktualisierung
refresh_interval: Aktualisierungsintervall
no_refresh: Nicht aktualisieren
refresh_interval_seconds: Sofort aktualisieren | Jede Sekunde | Alle {seconds} Sekunden
refresh_interval_minutes: Jede Minute | Alle {minutes} Minuten
auto_generate: Automatisch generieren
this_will_auto_setup_fields_relations: Dies wird automatisch alle benötigten Felder und Beziehungen einrichten.
click_here: Hier klicken
to_manually_setup_translations: um die Übersetzung manuell einzurichten.
click_to_manage_translated_fields: >-
  Es gibt noch keine übersetzten Felder. Klicke hier, um sie zu erstellen| Es gibt ein übersetztes Feld. Klicke hier, um
  es zu verwalten. | Es gibt {count} übersetzte Felder. Klicke hier, um sie zu verwalten.
fields_group: Feldergruppe
no_collections_found: Keine Sammlungen gefunden.
new_data_alert: 'Folgendes wird innerhalb Ihres Datenmodells erstellt:'
search_collection: Sammlung durchsuchen...
new_field: 'Neues Feld'
new_collection: 'Neue Sammlung'
add_m2o_to_collection: 'n:1 zu "{collection}" hinzufügen'
add_o2m_to_collection: '1:n zu "{collection}" hinzufügen'
add_m2m_to_collection: 'n:m zu "{collection}" hinzufügen'
choose_a_type: Wähle einen Typ...
determined_by_relationship: Bestimmt durch Beziehung
add_note: Füge eine hilfreiche Beschreibung für die Benutzer hinzu...
default_value: Standardwert
standard_field: Standardfeld
single_file: Eine Datei
multiple_files: Mehrere Dateien
m2o_relationship: n:1-Beziehung
o2m_relationship: 1:n-Beziehung
m2m_relationship: n:m-Beziehung
m2a_relationship: n:x-Beziehung (Many to Any)
invalid_item: Ungültiges Element
next: Weiter
field_name: Feldname
translations: Übersetzungen
note: Notiz
enter_a_value: Gib einen Wert ein...
enter_a_placeholder: Platzhalter eingeben...
length: Länge
precision_scale: Präzision & Skalierung
readonly: Lesezugriff
unique: Eindeutig
updated_on: Geändert am
updated_by: Geändert von
primary_key: Primärschlüssel
foreign_key: Fremdschlüssel
finish_setup: Einrichtung abschließen
dismiss: Verwerfen
raw_value: Rohwert
edit_raw_value: Rohwert bearbeiten
enter_raw_value: Rohwert eingeben...
clear_value: Wert löschen
reset_to_default: Auf Standard zurücksetzen
undo_changes: Änderungen verwerfen
notifications: Benachrichtigungen
show_all_activity: Alle Aktivitäten anzeigen
page_not_found: Seite nicht gefunden
page_not_found_body: Die Seite, nach der Du gesucht hast, wurde nicht gefunden.
confirm_revert: Zurücksetzen bestätigen
confirm_revert_body: Dadurch wird das Element auf den ausgewählten Zustand zurückgesetzt.
display: Anzeige
settings_update_success: Einstellungen aktualisiert
title: Titel
revision_delta_created: Erstellt
revision_delta_created_externally: Extern erstellt
revision_delta_updated: '1 Feld aktualisiert | {count} Felder aktualisiert'
revision_delta_deleted: Gelöscht
revision_delta_reverted: Zurückgesetzt
revision_delta_other: Revision
revision_delta_by: '{date} von {user}'
private_user: Privater Benutzer
revision_preview: Überarbeitungs Vorschau
updates_made: Erfolgte Updates
leave_comment: Kommentieren...
post_comment_success: Kommentar veröffentlicht
item_create_success: Eintrag erstellt | Einträge erstellt
item_update_success: Element aktualisiert | Elemente aktualisiert
item_delete_success: Element gelöscht | Elemente gelöscht
this_collection: Diese Sammlung
related_collection: Verknüpfte Sammlung
related_collections: Verwandte Sammlungen
translations_collection: Übersetzungs-Sammlung
languages_collection: Sprachen-Sammlung
export_data: Daten exportieren
format: Format
use_current_filters_settings: Aktuelle Filter & Einstellungen verwenden
export_collection: '{collection} exportieren'
last_page: Letzte Seite
last_access: Letzter Zugriff
fill_template: Mit Vorlagenwert füllen
a_unique_table_name: Ein eindeutiger Tabellenname...
a_unique_column_name: Ein eindeutiger Spaltenname...
enable_custom_values: Benutzerdefinierte Werte aktivieren
submit: Absenden
move_to_folder: In Ordner verschieben
move: Verschieben
system: System
add_field_related: Feld zur abhängigen Sammlung hinzufügen
interface: Benutzeroberfläche
today: Heute
yesterday: Gestern
delete_comment: Kommentar löschen
date-fns_date: PPP
date-fns_time: 'H:mm:ss'
date-fns_time_no_seconds: 'H:mm'
date-fns_date_short: 'd MMM u'
date-fns_time_short: 'H:mm'
date-fns_date_short_no_year: d MMM
month: Monat
year: Jahr
select_all: Alles auswählen
months:
  january: Januar
  february: Februar
  march: März
  april: April
  may: Mai
  june: Juni
  july: Juli
  august: August
  september: September
  october: Oktober
  november: November
  december: Dezember
drag_mode: Drag-Modus
cancel_crop: Zuschneiden abbrechen
original: Original
url: URL
import: Importieren
file_details: Dateiinformationen
dimensions: Dimensionen
size: Größe
created: Erstellt
modified: Geändert
checksum: Prüfsumme
owner: Besitzer
edited_by: Editiert von
folder: Ordner
zoom: Zoom
download: Herunterladen
open: Öffnen
open_in_new_window: In neuem Fenster öffnen
foreground_color: Vordergrundfarbe
background_color: Hintergrundfarbe
upload_from_device: Datei vom Gerät hochladen
choose_from_library: Datei aus Bibliothek auswählen
import_from_url: Datei von URL importieren
replace_from_device: Mit Datei vom Gerät ersetzen
replace_from_library: Mit Datei aus der Bibliothek ersetzen
replace_from_url: Mit Datei von URL ersetzen
no_file_selected: Keine Datei ausgewählt
download_file: Datei herunterladen
collection_key: Sammlungsschlüssel
name: Name
primary_key_field: Primärschlüsselfeld
type: Typ
creating_new_collection: Neue Sammlung wird erstellt
created_by: Erstellt von
created_on: Erstellt am
creating_collection_info: Benennen Sie die Sammlung und richten Sie ein eindeutiges „Schlüsselfeld“ ein...
creating_collection_system: Aktivieren und benennen Sie eines dieser optionalen Felder.
auto_increment_integer: Automatisch erhöhter Integer-Wert
generated_uuid: Generierte UUID
manual_string: Manuell eingegebene Zeichenkette
save_and_create_new: Speichern und Neues anlegen
save_and_stay: Speichern und Bleiben
save_as_copy: Als Kopie speichern
add_existing: Vorhandene hinzufügen
creating_items: Elemente erstellen
enable_create_button: Knopf zum Erstellen aktivieren
selecting_items: Elemente auswählen
enable_select_button: Knopf zum Auswählen aktivieren
comments: Kommentare
no_comments: Noch keine Kommentare
click_to_expand: Zum Erweitern klicken
select_item: Element auswählen
no_items: Keine Elemente
search_items: Elemente suchen...
disabled: Deaktiviert
information: Information
report_bug: Bug melden
request_feature: Feature anfragen
interface_not_found: 'Schnittstelle "{interface}" nicht gefunden.'
reset_interface: Schnittstelle zurücksetzen
display_not_found: 'Anzeige "{display}" nicht gefunden.'
reset_display: Anzeige zurücksetzen
<<<<<<< HEAD
=======
list-m2a: Builder (Many-to-Any)
>>>>>>> 28ef6418
item_count: 'Keine Elemente | Ein Element | {count} Elemente'
no_items_copy: Bisher gibt es noch keine Elemente in dieser Sammlung.
file_count: 'Keine Dateien | Eine Datei | {count} Dateien'
no_files_copy: Keine Dateien vorhanden.
user_count: 'Keine Benutzer | Ein Benutzer | {count} Benutzer'
no_users_copy: Es gibt noch keine Benutzer in dieser Rolle.
webhooks_count: 'Keine Webhooks | Ein Webhook | {count} Webhooks'
no_webhooks_copy: Es gibt noch keine Webhooks.
all_items: Alle Elemente
csv: CSV
no_collections: Keine Sammlungen
create_collection: Sammlung erstellen
no_collections_copy_admin: Keine Sammlungen vorhanden. Auf die untenstehende Schaltfläche klicken, um loszulegen.
no_collections_copy: Keine Sammlungen vorhanden. Bitte Systemadministrator kontaktieren.
relationship_not_setup: Die relationale Beziehung wurde nicht korrekt konfiguriert
display_template_not_setup: Die Anzeige-Vorlage ist falsch konfiguriert
collection_field_not_setup: Das Sammlungsfeld ist falsch konfiguriert
select_a_collection: Sammlung auswählen
active: Aktiv
users: Benutzer
activity: Aktivität
webhooks: Webhooks
field_width: Feldbreite
add_filter: Filter hinzufügen
upper_limit: Obere Grenze...
lower_limit: Untere Grenze...
user_directory: Benutzerverzeichnis
documentation: Dokumentation
sidebar: Seitenleiste
duration: Dauer
charset: Zeichensatz
second: Sekunde
file_moved: Datei verschoben
collection_created: Sammlung erstellt
modified_on: Geändert am
card_size: Kartengröße
sort_field: Sortierfeld
add_sort_field: Sortierfeld hinzufügen
sort: Sortieren
status: Status
toggle_manual_sorting: Manuelle Sortierung umschalten
bookmark_doesnt_exist: Lesezeichen existiert nicht
bookmark_doesnt_exist_copy: Das zu öffnende Lesezeichen konnte nicht gefunden werden.
bookmark_doesnt_exist_cta: Zurück zur Sammlung
select_an_item: Element auswählen...
edit: Bearbeiten
enabled: Aktiviert
disable_tfa: 2FA deaktivieren
tfa_scan_code: Scannen Sie den Code in Ihrer Authentifikator-App, um die Einrichtung von 2FA abzuschließen
enter_otp_to_disable_tfa: OTP zum deaktivieren der 2FA eingeben
create_account: Konto erstellen
account_created_successfully: Konto wurde erfolgreich erstellt
auto_fill: Autom. ausfüllen
corresponding_field: Korrespondierendes Feld
errors:
  COLLECTION_NOT_FOUND: 'Sammlung existiert nicht'
  FIELD_NOT_FOUND: Feld nicht gefunden
  FORBIDDEN: Verweigert
  INVALID_CREDENTIALS: Benutzername oder Passwort falsch
  INVALID_OTP: Falsches Einmalpasswort
  INVALID_PAYLOAD: Ungültige Payload
  INVALID_QUERY: Ungültige anfrage
  ITEM_LIMIT_REACHED: Elementlimit erreicht
  ITEM_NOT_FOUND: Element nicht gefunden
  ROUTE_NOT_FOUND: Nicht gefunden
  RECORD_NOT_UNIQUE: Doppelter Wert erkannt
  USER_SUSPENDED: Benutzer gesperrt
  CONTAINS_NULL_VALUES: Feld enthält NULL-Werte
  UNKNOWN: Unerwarteter Fehler
value_hashed: Wert sicher gehashed
bookmark_name: Name des Lesezeichens...
create_bookmark: Lesezeichen erstellen
edit_bookmark: Lesezeichen bearbeiten
bookmarks: Lesezeichen
presets: Voreinstellungen
unexpected_error: Unerwarteter Fehler
unexpected_error_copy: Ein unerwarteter Fehler ist aufgetreten. Bitte versuche es später erneut.
copy_details: Details kopieren
no_app_access: Kein App-Zugriff
no_app_access_copy: Dieser Benutzer darf die Admin-App nicht verwenden.
password_reset_sent: Wir haben dir einen sicheren Link zum Zurücksetzen deines Passworts gesendet
password_reset_successful: Das Passwort wurde erfolgreich zurückgesetzt
back: Zurück
editing_image: Bild bearbeiten
square: Quadratisch
free: Frei
flip_horizontal: Horizontal spiegeln
flip_vertical: Vertikal spiegeln
aspect_ratio: Seitenverhältnis
rotate: Drehen
all_users: Alle Benutzer
delete_collection: Sammlung löschen
update_collection_success: Sammlung aktualisiert
delete_collection_success: Sammlung gelöscht
start_end_of_count_items: '{start}-{end} von {count} Elementen'
start_end_of_count_filtered_items: '{start}-{end} von {count} gefilterten Elementen'
one_item: '1 Element'
one_filtered_item: '1 gefiltertes Element'
delete_collection_are_you_sure: >-
  Sind Sie sicher, dass Sie diese Sammlung löschen möchten? Dies wird die Sammlung und alle darin enthaltenen Elemente
  löschen. Diese Aktion kann nicht rückgängig gemacht werden.
collections_shown: Angezeigte Sammlungen
visible_collections: Sichtbare Sammlungen
hidden_collections: Versteckte Sammlungen
show_hidden_collections: Ausgeblendete Sammlungen anzeigen
hide_hidden_collections: Sammlungen ausblenden
unmanaged_collections: Nicht konfigurierte Sammlungen
system_collections: Systemsammlungen
placeholder: Platzhalter
icon_left: Icon links
icon_right: Icon rechts
count_other_revisions: '{count} andere Revisionen'
font: Schriftart
sans_serif: Sans Serif
serif: Serif
monospace: Monospace
divider: Divider
color: Farbe
circle: Kreis
empty_item: Leeres Element
log_in_with: 'Einloggen mit {provider}'
advanced_filter: Erweiterter Filter
delete_advanced_filter: Filter zurücksetzen
change_advanced_filter_operator: Operator ändern
operators:
  eq: Gleich
  neq: Ungleich
  lt: Weniger als
  gt: Größer als
  lte: Weniger oder gleich
  gte: Größer oder gleich
  in: Ist einer von
  nin: Ist nicht einer von
  null: Ist null
  nnull: Ist nicht null
  contains: Enthält
  ncontains: Enthält nicht
  between: Ist zwischen
  nbetween: Ist nicht zwischen
  empty: Ist leer
  nempty: Ist nicht leer
  all: Enthält diese Schlüssel
  has: Enthält einige dieser Schlüssel
loading: Wird geladen...
drop_to_upload: Zum Hochladen ablegen
item: Element
items: Elemente
upload_file: Datei hochladen
upload_file_indeterminate: Datei wird hochgeladen...
upload_file_success: Datei wurde hochgeladen
upload_files_indeterminate: 'Hochladen von Dateien {done}/{total}'
upload_files_success: '{count} Dateien hochgeladen'
upload_pending: Upload ausstehend
drag_file_here: Datei hierher ziehen
click_to_browse: Zum Durchsuchen klicken
layout_options: Layout-Optionen
rows: Reihen
columns: Spalten
collection_setup: Einrichtung Sammlung
optional_system_fields: Optionale Systemfelder
value_unique: Wert muss eindeutig sein
all_activity: Alle Aktivitäten
create_item: Eintrag erstellen
display_template: Anzeigevorlage
n_items_selected: 'Keine Objekte ausgewählt | 1 Element ausgewählt | {n} Elemente ausgewählt'
per_page: Pro Seite
all_files: Alle Dateien
my_files: Meine Dateien
recent_files: Zuletzt verwendete Dateien
create_folder: Ordner erstellen
folder_name: Ordnername...
add_file: Datei hinzufügen
replace_file: Datei ersetzen
no_results: Keine Ergebnisse
no_results_copy: Suchfilter anpassen oder löschen um Ergebnisse zu sehen.
clear_filters: Filter löschen
saves_automatically: Automatisch speichern
role: Rolle
user: Benutzer
no_presets: Keine Voreinstellungen
no_presets_copy: Es wurden noch keine Voreinstellungen oder Lesezeichen gespeichert.
no_presets_cta: Voreinstellung hinzufügen
create: Erstellen
on_create: Beim Erstellen
on_update: Beim Aktualisieren
read: Lesen
update: Aktualisieren
select_fields: Fielder auswählen
format_text: Text formatieren
bold: Fett
toggle: Umschalten
icon_on: Symbol an
icon_off: Symbol aus
label: Label
image_url: Bild-Url
alt_text: Alternativ-Text
media: Medien
width: Breite
height: Höhe
source: Quelle
url_placeholder: URL eingeben...
display_text: Text anzeigen
display_text_placeholder: Anzeigetext eingeben...
tooltip: Tooltip
tooltip_placeholder: Tooltip eingeben...
unlimited: Unlimitiert
open_link_in: Link öffnen in
new_tab: Neuer Tab
current_tab: Aktueller Tab
wysiwyg_options:
  aligncenter: Zentriert
  alignjustify: Blocksatz
  alignleft: Linksbündig
  alignnone: Nicht ausrichten
  alignright: Rechtsbündig
  forecolor: Vordergrundfarbe
  backcolor: Hintergrundfarbe
  bold: Fett
  italic: Kursiv
  underline: Unterstrichen
  strikethrough: Durchgestrichen
  subscript: Tiefgestellt
  superscript: Hochgestellt
  codeblock: Code
  blockquote: Zitatblock
  bullist: Aufzählung
  numlist: Nummerierte Liste
  hr: Horizontale Linie
  link: Link einfügen/bearbeiten
  unlink: Link entfernen
  media: Medien hinzufügen/bearbeiten
  image: Bild hinzufügen/bearbeiten
  copy: Kopieren
  cut: Ausschneiden
  paste: Einfügen
  heading: Überschrift
  h1: Überschrift 1
  h2: Überschrift 2
  h3: Überschrift 3
  h4: Überschrift 4
  h5: Überschrift 5
  h6: Überschrift 6
  fontselect: Schriftart auswählen
  fontsizeselect: Schriftgröße auswählen
  indent: Einrücken
  outdent: Ausrücken
  undo: Rückgängig
  redo: Wiederherstellen
  remove: Löschen
  removeformat: Formatierung entfernen
  selectall: Alles auswählen
  table: Tabelle
  visualaid: Unsichtbare Elemente anzeigen
  source_code: Quellcode bearbeiten
  fullscreen: Vollbild
  directionality: Richtung
dropdown: Dropdown
choices: Optionen
choices_option_configured_incorrectly: Auswahl falsch konfiguriert
deselect: Abwählen
deselect_all: Alle abwählen
other: Andere...
adding_user: Benutzer hinzufügen
unknown_user: Unbekannter Benutzer
creating_in: 'Erstelle Element in {collection}'
editing_in: 'Bearbeite Element in {collection}'
creating_unit: 'Erstelle {unit}'
editing_unit: 'Bearbeite {unit}'
editing_in_batch: '{count} Elemente werden bearbeitet'
no_options_available: Keine Optionen verfügbar
settings_data_model: Datenmodell
settings_permissions: Rollen & Berechtigungen
settings_project: Projekt-Einstellungen
settings_webhooks: Webhooks
settings_presets: Vorlagen & Lesezeichen
scope: Scope
select: Auswählen...
layout: Layout
tree_view: Baumansicht
changes_are_permanent: Änderungen können nicht rückgängig gemacht werden
preset_name_placeholder: Dient als Standard wenn leer...
preset_search_placeholder: Suchabfrage...
editing_preset: Preset bearbeiten
layout_preview: Layoutvorschau
layout_setup: Einrichtung Layout
unsaved_changes: Nicht gespeicherte Änderungen
unsaved_changes_copy: Bist Du sicher, dass Du diese Seite verlassen willst?
discard_changes: Änderungen verwerfen
keep_editing: Weiter bearbeiten
page_help_collections_overview: '**Sammlungsübersicht** — Liste aller Sammlungen, auf die Sie Zugriff haben.'
page_help_collections_collection: >-
  **Durchsuche Elemente** — Listet alle {collection} Elemente, auf die Sie Zugriff haben. Passen Sie Layout, Filter und
  Sortierung für Ihre Ansicht an und speichern Sie sogar Lesezeichen dieser verschiedenen Konfigurationen für einen
  schnelleren Zugriff.
page_help_collections_item: >-
  **Element-Detail** — Ein Formular zum Betrachten und Verwalten dieses Elements. Diese Sidebar enthält auch einen
  vollständigen Verlauf von Revisionen und eingebetteten Kommentaren.
page_help_activity_collection: >-
  **Aktivität durchsuchen** — Eine umfassende Auflistung aller System- und Inhaltstätigkeiten Ihres Benutzers.
page_help_docs_global: >-
  **Dokumentationsübersicht** — Dokumente, die speziell auf die Version und das Schema dieses Projekts zugeschnitten
  sind.
page_help_files_collection: >-
  **Dateibibliothek** — Listet alle Dateien auf, die in dieses Projekt hochgeladen wurden. Passen Sie Layout, Filter und
  Sortierung für Ihre Ansicht an und speichern Sie sogar Lesezeichen dieser verschiedenen Konfigurationen für einen
  schnelleren Zugriff.
page_help_files_item: >-
  **Datei-Detail** — Ein Formular zur Verwaltung von Metadaten, zur Bearbeitung der ursprünglichen Datei und zur
  Aktualisierung der Zugriffseinstellungen.
page_help_settings_project: '**Projekteinstellungen** — die globalen Konfigurationsoptionen Ihres Projekts.'
page_help_settings_datamodel_collections: >-
  **Datenmodell: Sammlungen** — Listet alle verfügbaren Sammlungen auf. Dazu gehören sichtbare, ausgeblendete und
  Systemsammlungen sowie nicht verwaltete Datenbanktabellen, die hinzugefügt werden können.
page_help_settings_datamodel_fields: >-
  **Datenmodell: Sammlung** — Ein Formular zur Verwaltung dieser Sammlung und ihrer Felder.
page_help_settings_roles_collection:
  '**Rollen durchsuchen** — Listet die Admin-, öffentlichen und benutzerdefinierten Benutzerrollen auf.'
page_help_settings_roles_item: '**Rollen-Detail** — Berechtigungen und andere Einstellungen einer Rolle verwalten.'
page_help_settings_presets_collection: >-
  **Presets durchsuchen** — Listet alle Presets im Projekt auf, einschließlich: Benutzer, Rolle, globale Lesezeichen,
  sowie Standardansichten.
page_help_settings_presets_item: >-
  **Preset-Detail** — Ein Formular zur Verwaltung von Lesezeichen und Sammlung-Presets.
page_help_settings_webhooks_collection: '**Durchsuche Webhooks** — Listet alle Webhooks im Projekt auf.'
page_help_settings_webhooks_item: '**Webhook-Detail** — Ein Formular zum Erstellen und Verwalten von Webhooks.'
page_help_users_collection: '**Benutzerverzeichnis** — Listet alle Benutzer in diesem Projekt auf.'
page_help_users_item: >-
  **Benutzer-Detail** — Kontoinformationen verwalten oder Details anderer Benutzer anzeigen.
activity_feed: Aktivitätenverlauf
add_new: Neu erstellen
create_new: Neu anlegen
all: Alles
none: Kein/e
no_layout_collection_selected_yet: Noch kein Layout oder keine Sammlung ausgewählt
batch_delete_confirm: >-
  Keine Elemente ausgewählt | Bist Du sicher, dass Du dieses Element löschen möchtest? Diese Aktion kann nicht
  rückgängig gemacht werden. | Bist Du sicher, dass Du diese {count} Elemente löschen möchtest? Diese Aktion kann nicht
  rückgängig gemacht werden.
cancel: Abbrechen
collection: Sammlung
collections: Sammlungen
singleton: Einzelnes Element
singleton_label: Als einzelnes Objekt behandeln
system_fields_locked: Systemfelder sind gesperrt und können nicht bearbeitet werden
fields:
  directus_activity:
    item: Item-Primärschlüssel
    action: Aktion
    collection: Sammlung
    timestamp: Aktion am
    user: Aktion von
    comment: Kommentar
    user_agent: User Agent
    ip: IP Adresse
    revisions: Revisionen
  directus_collections:
    collection: Sammlung
    icon: Symbol
    note: Notiz
    display_template: Anzeigevorlage
    hidden: Ausgeblendet
    singleton: Einzelnes Element
    translations: Namens-Übersetzungen der Sammlung
    archive_app_filter: Archivierungs-App-Filter
    archive_value: Archivierungswert
    unarchive_value: Dearchivierungswert
    sort_field: Sortierfeld
    accountability: Aktivitäts- und Änderungsverfolgung
  directus_files:
    $thumbnail: Miniaturansicht
    title: Titel
    description: Beschreibung
    tags: Stichwörter
    location: Ort
    storage: Speicher
    filename_disk: Dateiname (Festplatte)
    filename_download: Dateiname (Download)
    metadata: Metadaten
    type: MIME-Typ
    filesize: Dateigröße
    modified_by: Geändert von
    modified_on: Geändert am
    created_on: Erstellt am
    created_by: Erstellt von
    embed: Einbetten
    uploaded_by: Hochgeladen von
    folder: Ordner
    width: Breite
    uploaded_on: Hochgeladen am
    height: Höhe
    charset: Zeichensatz
    duration: Dauer
  directus_users:
    first_name: Vorname
    last_name: Nachname
    email: E-Mail
    password: Passwort
    avatar: Avatar
    location: Ort
    title: Titel
    description: Beschreibung
    tags: Stichwörter
    language: Sprache
    theme: Design
    tfa_secret: Zwei-Faktor-Authentifizierung
    status: Status
    role: Rolle
    token: Token
    last_page: Letzte Seite
    last_access: Letzter Zugriff
  directus_settings:
    project_name: Projektname
    project_url: Projekt URL
    project_color: Projekt Farbe
    project_logo: Projekt Logo
    public_foreground: Öffentlicher Vordergrund
    public_background: Öffentlicher Hintergrund
    public_note: Öffentliche Anmerkung
    auth_password_policy: Kennwortrichtlinie
    auth_login_attempts: Maximale Anmeldeversuche
    storage_asset_presets: Asset-Presets
    storage_asset_transform: Asset-Transformierung
    custom_css: Benutzerdefiniertes CSS
  directus_fields:
    collection: Sammlungsname
    icon: Sammlungsicon
    note: Notiz
    hidden: Ausgeblendet
    singleton: Einzelnes Element
    translation: Feldnamen-Übersetzungen
    display_template: Vorlage
  directus_roles:
    name: Rollenname
    icon: Rollen-Symbol
    description: Beschreibung
    app_access: App-Zugriff
    admin_access: Admin-Zugriff
    ip_access: IP-Zugriff
    enforce_tfa: 2FA erforderlich
    users: Benutzer in Rolle
    module_list: Modulnavigation
    collection_list: Sammlungsnavigation
field_options:
  directus_collections:
    track_activity_revisions: Verfolge Aktivitäten und Änderungen
    only_track_activity: Nur Aktivitäten verfolgen
    do_not_track_anything: Nichts verfolgen
no_fields_in_collection: 'Es gibt noch keine Felder in "{collection}"'
do_nothing: Keine Aktion
generate_and_save_uuid: UUID generieren und speichern
save_current_user_id: Aktuelle Benutzer-ID speichern
save_current_user_role: Aktuelle Benutzerrolle speichern
save_current_datetime: Aktuelles Datum/Zeit speichern
block: Blockieren
inline: Inline
comment: Kommentar
continue: Weiter
continue_as: >-
  <b>{name}</b> ist bereits authentifiziert. Wenn Sie dieses Konto kennen, drücken Sie bitte auf Fortfahren.
editing_role: '{role} Rolle'
creating_webhook: Webhook erstellen
default: Standard
delete: Löschen
delete_are_you_sure: >-
  Diese Aktion kann nicht rückgängig gemacht werden. Sind Sie sicher, dass Sie fortfahren möchten?
delete_field_are_you_sure: >-
  Soll das Feld "{field}" wirklich gelöscht werden? Diese Aktion kann nicht rückgängig gemacht werden.
description: Beschreibung
done: Erledigt
duplicate: Duplikat
email: E-Mail
embed: Einbetten
fallback_icon: Fallback-Symbol
field: Feld | Felder
file: Datei
file_library: Datei-Browser
forgot_password: Passwort vergessen
hidden: Ausgeblendet
icon: Symbol
info: Information
normal: Normal
success: Erfolgreich
warning: Warnung
danger: Achtung
junction_collection: Verbindungssammlung
latency: Latenz
login: Login
my_activity: Meine Aktivität
not_authenticated: Nicht authentifiziert
authenticated: Authentifiziert
options: Optionen
otp: Einmaliges Passwort
password: Passwort
permissions: Berechtigungen
relationship: Beziehung
reset: Zurücksetzen
reset_password: Passwort zurücksetzen
revisions: Revisionen
revert: Zurücksetzen
save: Speichern
schema: Schema
search: Suche
select_existing: Bitte auswählen
select_field_type: Feldtyp wählen
select_interface: Wähle eine Schnittstelle
settings: Einstellungen
sign_in: Login
sign_out: Ausloggen
sign_out_confirm: Bist Du sicher, dass Du Dich ausloggen möchtest?
something_went_wrong: Irgendwas ist schief gelaufen...
sort_direction: Sortierreihenfolge
sort_asc: Aufsteigend sortieren
sort_desc: Absteigend sortieren
template: Vorlage
translation: Übersetzung
value: Wert
view_project: Projekt anzeigen
report_error: Fehler melden
interfaces:
  presentation-links:
<<<<<<< HEAD
    primary: Primär
=======
    presentation-links: Button-Links
    links: Links
    description: Konfigurierbare Link-Buttons zum Starten dynamischer URLs
    style: Style
    primary: Primär
    link: Links
    button: Buttons
    error: Aktion kann nicht ausgeführt werden
  select-multiple-checkbox:
    checkboxes: Kontrollkästchen
    description: Zwischen mehreren Optionen auswählen über Kontrollkästchen
    allow_other: Andere erlauben
    show_more: 'Zeige {count} mehr'
    items_shown: Angezeigte Elemente
>>>>>>> 28ef6418
  input-code:
    code: Code
  collection:
    collection: Sammlung
    description: Aus bestehenden Sammlungen auswählen
    include_system_collections: Systemsammlungen einbeziehen
  system-collections:
    collections: Sammlungen
    description: Aus bestehenden Sammlungen auswählen
    include_system_collections: Systemsammlungen einbeziehen
  select-color:
    color: Farbe
  datetime:
    datetime: Datum & Uhrzeit
    description: Datum und Uhrzeit eingeben
    include_seconds: Sekunden einbeziehen
    set_to_now: Auf Jetzt setzen
    use_24: 24-Stunden-Format verwenden
  system-display-template:
    display-template: Anzeigevorlage
    collection_field_not_setup: Das Sammlungsfeld ist falsch konfiguriert
    select_a_collection: Sammlung auswählen
  presentation-divider:
    divider: Divider
<<<<<<< HEAD
  select-dropdown:
    choices_value_placeholder: Gib einen Wert ein...
=======
    description: Felder beschriften und in Abschnitte teilen
    title_placeholder: Titel eingeben...
    inline_title: Inline-Titel
    inline_title_label: Titel in Zeile anzeigen
    margin_top: Oberer Rand
    margin_top_label: Oberen Rand erhöhen
  select-dropdown:
    description: Wert aus einer Dropdown-Liste auswählen
    choices_placeholder: Neue Auswahl hinzufügen
    allow_other: Andere erlauben
    allow_other_label: Andere Werte erlauben
    allow_none: Keine Auswahl zulassen
    allow_none_label: Keine Auswahl zulassen
    choices_name_placeholder: Namen eingeben...
    choices_value_placeholder: Gib einen Wert ein...
  select-multiple-dropdown:
    select-multiple-dropdown: Dropdown (Mehrfachauswahl)
    description: Mehrere Werte aus einer Dropdown-Liste auswählen
>>>>>>> 28ef6418
  file:
    file: Datei
    description: Datei auswählen oder hochladen
  files:
    files: Dateien
    description: Mehrere Dateien auswählen oder hochladen
  input-hash:
    hash: Hash
  select-icon:
    icon: Symbol
  file-image:
    image: Bild
<<<<<<< HEAD
  system-interface:
    interface: Benutzeroberfläche
  select-dropdown-m2o:
    display_template: Anzeigevorlage
=======
    description: Bild auswählen oder hochladen
  system-interface:
    interface: Benutzeroberfläche
    description: Vorhandene Schnittstelle auswählen
    placeholder: Schnittstelle auswählen...
  system-interface-options:
    interface-options: Schnittstellenoptionen
    description: Ein modales Popup zum Auswählen der Schnittstellen-Optionen
  list-m2m:
    many-to-many: n:n-Beziehung
    description: Mehrere verwandte Elemente auswählen
  select-dropdown-m2o:
    many-to-one: n:1-Beziehung
    description: Ein einzelnes verwandtes Element auswählen
    display_template: Anzeigevorlage
  input-rich-text-md:
    markdown: Markdown
    description: Markdown eingeben und Vorschau anzeigen
    customSyntax: Benutzerdefinierte Blöcke
    customSyntax_label: Eigene Syntaxtypen hinzufügen
    customSyntax_add: Eigene Syntax hinzufügen
    box: Block / Inline
    imageToken: Bild-Token
    imageToken_label: (Statischer) Token, der an Bildquellen angehängt werden soll
  presentation-notice:
    notice: Anmerkung
    description: Kurze Anmerkung anzeigen
    text: Inhalt der Anmerkung eingeben...
  numeric:
    numeric: Numerisch
    description: Nummer eingeben
    minimum_value: Minimalwert
    maximum_value: Maximalwert
    step_interval: Schrittintervall
  list-o2m:
    one-to-many: 1 zu n
    description: Mehrere verwandte Elemente auswählen
    no_collection: Die Sammlung konnte nicht gefunden werden
  select-radio:
    radio-buttons: Radio Buttons
    description: Eine von mehreren Optionen auswählen
  list:
    repeater: Repeater
    description: Mehrere Einträge derselben Struktur erstellen
    edit_fields: Felder bearbeiten
    add_label: 'Neues Element erstellen'
    field_name_placeholder: Feldnamen eingeben...
    field_note_placeholder: Feldnotiz eingeben...
>>>>>>> 28ef6418
  slider:
    slider: Slider
    description: Nummer mit Schieberegler auswählen
    always_show_value: Wert immer anzeigen
  tags:
    tags: Stichwörter
    description: Tags auswählen oder hinzufügen
    whitespace: Leerzeichen
    hyphen: Mit Bindestrich ersetzen
    underscore: Mit Unterstrich ersetzen
    remove: Leerzeichen entfernen
    capitalization: Großschreibung
    uppercase: In Großbuchstaben umwandeln
    lowercase: In Kleinbuchstaben konvertieren
    auto_formatter: Auto-Formatierung für Titel verwenden
    alphabetize: Alphabetisch
    alphabetize_label: Alphabetische Reihenfolge erzwingen
    add_tags: Tags hinzufügen...
<<<<<<< HEAD
=======
  input:
    text-input: Texteingabe
    description: Einen einzeiligen Text eingeben
    trim: Beschneiden
    trim_label: Anfang und Ende kürzen
    mask: Maskiert
    mask_label: Tatsächlichen Wert ausblenden
    clear: Gelöschter Wert
    clear_label: Als leeren String abspeichern
  input-multiline:
    textarea: Textfeld
    description: Mehrzeiligen Klartext eingeben
>>>>>>> 28ef6418
  boolean:
    toggle: Umschalten
    label_default: Aktiviert
  translations:
    display_template: Anzeigevorlage
    no_collection: Keine Sammlung
<<<<<<< HEAD
=======
  list-o2m-tree-view:
    description: Baumansicht für verschachtelte rekursive 1:n-Elemente
    recursive_only: Die Baumansicht funktioniert nur für rekursive Abhängigkeiten.
>>>>>>> 28ef6418
  user:
    user: Benutzer
    description: Bestehenden Benutzer auswählen
    select_mode: Modus wählen
    modes:
      auto: Auto
      dropdown: Dropdown
      modal: Modal
<<<<<<< HEAD
=======
  input-rich-text-html:
    wysiwyg: WYSIWYG
    description: Rich-Text-Editor, der HTML-Inhalte erzeugt
    toolbar: Symbolleiste
    custom_formats: Benutzerdefiniertes Format
    options_override: Optionen überschreiben
>>>>>>> 28ef6418
displays:
  boolean:
    boolean: Boolean
    description: Ein-/Aus-Status anzeigen
    label_on: Label Ein
    label_on_placeholder: Label für Ein eingeben...
    label_off: Label Aus
    label_off_placeholder: Label für Aus eingeben...
    icon_on: Symbol an
    icon_off: Symbol aus
    color_on: Farbe Ein
    color_off: Farbe Aus
  collection:
    collection: Sammlung
    description: Sammlung anzeigen
    icon_label: Symbol der Sammlung anzeigen
  color:
    color: Farbe
    description: Einen farbigen Punkt anzeigen
    default_color: Standardfarbe
  datetime:
    datetime: Datum & Uhrzeit
    description: Werte in Bezug zur Zeit anzeigen
    format: Format
    format_note: >-
      Das benutzerdefinierte Format akzeptiert die __[Date Field Symbol
      Table](https://www.unicode.org/reports/tr35/tr35-dates.html#Date_Field_Symbol_Table)__
    long: Long
    short: Short
    relative: Relativ
    relative_label: 'Zeige relative Zeit, z. B.: vor 5 Minuten'
  file:
    file: Datei
    description: Dateien anzeigen
  filesize:
    filesize: Dateigröße
    description: Dateigröße anzeigen
  formatted-value:
    formatted-value: Formatierter Wert
    description: Eine formatierte Version des Textes anzeigen
    format_title: Titel formatieren
    format_title_label: Automatische Groß-/Kleinschreibung
    bold_label: Fett-Schnitt verwenden
  formatted-json-value:
    formatted-json-value: Formatierter JSON-Wert
    description: Eine formatierte Version des Objekts anzeigen
  icon:
    icon: Symbol
    description: Icon anzeigen
    filled: Ausgefüllt
    filled_label: Gefüllte Variante verwenden
  image:
    image: Bild
    description: Eine kleine Bildvorschau zeigen
    circle: Kreis
    circle_label: Als Kreis anzeigen
  labels:
    labels: Labels
    description: Entweder eine einzelne oder eine Liste von Labels anzeigen
    default_foreground: Standard Vordergrund
    default_background: Standard Hintergrund
    format_label: Jedes Label formatieren
    show_as_dot: Als Punkt anzeigen
    choices_value_placeholder: Gib einen Wert ein...
    choices_text_placeholder: Text eingeben...
  mime-type:
    mime-type: MIME-Typ
    description: MIME-Typ einer Datei anzeigen
    extension_only: Nur Dateiendung
    extension_only_label: Nur die Dateiendung anzeigen
  rating:
    rating: Bewertung
    description: Eine Zahl als Sterne im Verhältnis zum Maximalwert anzeigen
    simple: Einfach
    simple_label: Sterne in einem einfachen Format anzeigen
  raw:
    raw: Rohwert
  related-values:
    related-values: Verwandte Werte
    description: Relative Werte anzeigen
  user:
    user: Benutzer
    description: Benutzer anzeigen
    avatar: Avatar
    name: Name
    both: Beide
    circle_label: Benutzer in einem Kreis anzeigen
layouts:
  cards:
    cards: Karten
    image_source: Bildquelle
    image_fit: Bildeinpassung
    crop: Zuschneiden
    contain: Enthalten
    title: Titel
    subtitle: Untertitel
  tabular:
    tabular: Tabelle
    fields: Felder
    spacing: Abstand
    comfortable: Groß
    compact: Klein
    cozy: Mittel
  calendar:
    calendar: Kalender
    start_date_field: Datumsfeld Start
    end_date_field: Datumsfeld Ende<|MERGE_RESOLUTION|>--- conflicted
+++ resolved
@@ -344,10 +344,7 @@
 reset_interface: Schnittstelle zurücksetzen
 display_not_found: 'Anzeige "{display}" nicht gefunden.'
 reset_display: Anzeige zurücksetzen
-<<<<<<< HEAD
-=======
 list-m2a: Builder (Many-to-Any)
->>>>>>> 28ef6418
 item_count: 'Keine Elemente | Ein Element | {count} Elemente'
 no_items_copy: Bisher gibt es noch keine Elemente in dieser Sammlung.
 file_count: 'Keine Dateien | Eine Datei | {count} Dateien'
@@ -868,9 +865,6 @@
 report_error: Fehler melden
 interfaces:
   presentation-links:
-<<<<<<< HEAD
-    primary: Primär
-=======
     presentation-links: Button-Links
     links: Links
     description: Konfigurierbare Link-Buttons zum Starten dynamischer URLs
@@ -885,7 +879,6 @@
     allow_other: Andere erlauben
     show_more: 'Zeige {count} mehr'
     items_shown: Angezeigte Elemente
->>>>>>> 28ef6418
   input-code:
     code: Code
   collection:
@@ -910,10 +903,6 @@
     select_a_collection: Sammlung auswählen
   presentation-divider:
     divider: Divider
-<<<<<<< HEAD
-  select-dropdown:
-    choices_value_placeholder: Gib einen Wert ein...
-=======
     description: Felder beschriften und in Abschnitte teilen
     title_placeholder: Titel eingeben...
     inline_title: Inline-Titel
@@ -932,7 +921,6 @@
   select-multiple-dropdown:
     select-multiple-dropdown: Dropdown (Mehrfachauswahl)
     description: Mehrere Werte aus einer Dropdown-Liste auswählen
->>>>>>> 28ef6418
   file:
     file: Datei
     description: Datei auswählen oder hochladen
@@ -945,12 +933,6 @@
     icon: Symbol
   file-image:
     image: Bild
-<<<<<<< HEAD
-  system-interface:
-    interface: Benutzeroberfläche
-  select-dropdown-m2o:
-    display_template: Anzeigevorlage
-=======
     description: Bild auswählen oder hochladen
   system-interface:
     interface: Benutzeroberfläche
@@ -999,7 +981,6 @@
     add_label: 'Neues Element erstellen'
     field_name_placeholder: Feldnamen eingeben...
     field_note_placeholder: Feldnotiz eingeben...
->>>>>>> 28ef6418
   slider:
     slider: Slider
     description: Nummer mit Schieberegler auswählen
@@ -1018,8 +999,6 @@
     alphabetize: Alphabetisch
     alphabetize_label: Alphabetische Reihenfolge erzwingen
     add_tags: Tags hinzufügen...
-<<<<<<< HEAD
-=======
   input:
     text-input: Texteingabe
     description: Einen einzeiligen Text eingeben
@@ -1032,19 +1011,15 @@
   input-multiline:
     textarea: Textfeld
     description: Mehrzeiligen Klartext eingeben
->>>>>>> 28ef6418
   boolean:
     toggle: Umschalten
     label_default: Aktiviert
   translations:
     display_template: Anzeigevorlage
     no_collection: Keine Sammlung
-<<<<<<< HEAD
-=======
   list-o2m-tree-view:
     description: Baumansicht für verschachtelte rekursive 1:n-Elemente
     recursive_only: Die Baumansicht funktioniert nur für rekursive Abhängigkeiten.
->>>>>>> 28ef6418
   user:
     user: Benutzer
     description: Bestehenden Benutzer auswählen
@@ -1053,15 +1028,12 @@
       auto: Auto
       dropdown: Dropdown
       modal: Modal
-<<<<<<< HEAD
-=======
   input-rich-text-html:
     wysiwyg: WYSIWYG
     description: Rich-Text-Editor, der HTML-Inhalte erzeugt
     toolbar: Symbolleiste
     custom_formats: Benutzerdefiniertes Format
     options_override: Optionen überschreiben
->>>>>>> 28ef6418
 displays:
   boolean:
     boolean: Boolean
