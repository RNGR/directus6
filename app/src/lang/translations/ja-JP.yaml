---
edit_field: フィールドの編集
item_revision: 履歴
full_width: 最大幅
field_name_translations: 項目名の翻訳を追加する
add_field: フィールドの追加
role_name: 権限名
db_only_click_to_configure: 'データベースのみ: クリックして設定する '
required: 必須
requires_value: この項目は必須です
create_preset: プリセットの作成
create_role: 権限作成
create_user: ユーザーの作成
create_webhook: Webhookの作成
invite_users: ユーザーを招待
invite: 招待する
emails: メールアドレス
rename_folder: フォルダ名の変更
delete_folder: フォルダーの削除
reset_bookmark: ブックマークをリセット
rename_bookmark: ブックマークの名前を変更
update_bookmark: ブックマークを更新
delete_bookmark: ブックマークを削除
delete_bookmark_copy: >-
  "{bookmark}" ブックマークを削除してもよろしいですか？この操作は元に戻せません。
logoutReason:
  SIGN_OUT: ログアウト
  SESSION_EXPIRED: セッションが期限切れです
public: 公開
not_allowed: 許可されていない
directus_version: Directus Version
os_version: OSバージョン
archive: アーカイブ
recommended_defaults: 推奨されるデフォルト値
validationError:
  required: 必須項目です
  unique: 他と重複しない値である必要があります
no_access: アクセスなし
use_custom: カスタムを使う
field_standard: 標準
field_file: 1つのファイル
field_files: 複数のファイル
field_translations: 翻訳
delete_field: フィールドを削除
fields_and_layout: 項目とレイアウト
language: 言語
camera: カメラ
iso: ISO
schema_setup_key: この項目はデータベースの列名及びAPIキーとして使用されます
create_field: 新規項目の追加
hidden_on_detail: 詳細に表示しない
disabled_editing_value: 項目の編集を無効にする
key: キー
boolean: 真偽値
date: 日付
datetime: DateTime
decimal: Decimal
float: Float
integer: 整数
json: JSON
string: 文字列
text: テキスト
time: 時刻
timestamp: Timestamp
uuid: UUID
hash: ハッシュ値
auto_generate: 自動生成
click_here: ここをクリック
to_manually_setup_translations: 独自の翻訳を設定することができます
new_field: '新規フィールド'
new_collection: '新しいコレクション'
add_note: ユーザーに有益な注釈を追加...
default_value: 初期値
single_file: 1つのファイル
multiple_files: 複数のファイル
next: 次
field_name: 項目名
translations: 翻訳
note: 備考
enter_a_value: 値を入力...
length: 長さ
readonly: 読取り専用
unique: 単一
updated_on: 更新日時
updated_by: 最後に更新したユーザー
primary_key: プライマリーキー
raw_value: 値を加工しない
clear_value: 値の削除
reset_to_default: 初期化
undo_changes: 変更を元に戻す
notifications: 通知
page_not_found: ページが見つかりませんでした
page_not_found_body: お探しのページは存在しません。
title: タイトル
revision_delta_other: 履歴
private_user: 非公開ユーザー
revision_preview: 履歴のプレビュー
leave_comment: コメントを残す...
item_create_success: 作成されたアイテム|作成されたアイテム
item_update_success: 更新されたアイテム | 更新されたアイテム
item_delete_success: 削除されたアイテム|削除されたアイテム
this_collection: このコレクション
related_collection: 関連するコレクション
related_collections: 関連するコレクション
languages_collection: 言語コレクション
format: 書式
last_access: 最後にアクセスした日時
a_unique_table_name: 重複しない名前をつけてください
a_unique_column_name: 重複しない名前をつけてください
submit: 送信
move_to_folder: フォルダに移動
move: 移動
today: 今日
yesterday: 昨日
delete_comment: コメントの削除
month: 月
year: 年
select_all: すべて
months:
  january: 1月
  february: 2月
  march: 3月
  april: 4月
  may: 5月
  june: 6月
  july: 7月
  august: 8月
  september: 9月
  october: 10月
  november: 11月
  december: 12月
url: URL
file_details: ファイルの詳細
size: サイズ
modified: 修正されました
owner: 所有者
edited_by: '編集者:'
folder: フォルダ
download: ダウンロード
open: 開く
open_in_new_window: 新しいウィンドウで開く
background_color: 背景色
upload_from_device: デバイスからファイルをアップロード
choose_from_library: ライブラリから選択
import_from_url: URLからファイルをインポート
replace_from_device: デバイスからファイルを置き換え
replace_from_library: ライブラリからファイルを置き換え
replace_from_url: URLからファイルを置き換え
no_file_selected: ファイルが選択されていません
download_file: ファイルをダウンロード
name: 名前
primary_key_field: プライマリーキー
type: タイプ
creating_new_collection: 新しいコレクションの作成
created_by: 作成したユーザー
created_on: 作成日時
creating_collection_info: コレクション名（半角英数字を推奨）と投稿を識別するプライマリーキーを設定しましょう。
creating_collection_system: オプションフィールドの有効化および名称の変更ができます。
auto_increment_integer: 整数を自動生成
generated_uuid: UUIDを生成
manual_string: 値を手動で入力する
save_and_create_new: 保存して新規作成
save_and_stay: 保存してページに留まる
save_as_copy: 複製として保存
add_existing: 既存を追加
comments: コメント
no_items: アイテムがありません
disabled: 無効
information: インフォメーション
report_bug: 不具合の報告
request_feature: 機能リクエスト
reset_display: 表示をリセット
item_count: 'アイテムなし | 1つのアイテム | {count} 個のアイテム'
file_count: 'ファイルがありません | 1個のファイル | {count} 個のファイル'
no_files_copy: まだファイルがありません。
csv: CSVファイル
no_collections: コレクションがありません
create_collection: コレクションを作成する
no_collections_copy_admin: まだコレクションを作成していません。下のボタンをクリックして新しいコレクションを作成しましょう。
users: ユーザー
activity: 操作履歴
webhooks: Webhook
field_width: 入力欄幅
user_directory: ユーザーディレクトリ
documentation: ドキュメンテーション
collection_created: コレクションが作成されました
modified_on: 修正日時
sort_field: フィールドの並べ替え
sort: 並べ替え
status: ステータス
toggle_manual_sorting: 手動ソートを有効にする
bookmark_doesnt_exist: ブックマークは存在しません
bookmark_doesnt_exist_copy: 開こうとしているブックマークが見つかりませんでした。
errors:
  COLLECTION_NOT_FOUND: 'コレクションが存在しません'
  FORBIDDEN: アクセス禁止
  INVALID_CREDENTIALS: ユーザー名またはパスワードが間違っています
  INVALID_OTP: ワンタイムパスワードが間違っています
  INVALID_QUERY: 無効なクエリー
  ITEM_LIMIT_REACHED: アイテムの上限に達しました
  ITEM_NOT_FOUND: アイテムが見つかりませんでした。
  ROUTE_NOT_FOUND: 見つかりません
  RECORD_NOT_UNIQUE: 重複値が検出されました
  UNKNOWN: 予期しないエラーが発生しました
bookmark_name: ブックマーク名
create_bookmark: ブックマークを作成
edit_bookmark: ブックマークを編集
bookmarks: ブックマーク
presets: プリセット
unexpected_error: 予期しないエラーが発生しました
back: 戻る
rotate: 回転
all_users: すべてのユーザー
one_item: '1 つのアイテム'
icon_left: 左側に表示するアイコン
icon_right: 右側に表示するアイコン
font: フォント
color: 色
advanced_filter: 高度なフィルタ
operators:
  lt: より少ない
  gt: より大きい
  lte: より少ないまたは等しい
  gte: より大きいまたは等しい
  contains: 含む
  ncontains: 含まない
  empty: 空
loading: 読み込み中...
upload_files_indeterminate: '{done}/{total} ファイルをアップロードしています'
upload_files_success: '{count} 個のファイルがアップロードされました'
layout_options: レイアウト設定
collection_setup: コレクションの作成
optional_system_fields: システムフィールドのオプション
value_unique: 他と重複しない値である必要があります
all_activity: すべてのアクティビティ
create_item: アイテムの作成
all_files: すべてのファイル
my_files: マイファイル
recent_files: 最近使用したファイル
create_folder: フォルダを作成
folder_name: フォルダ名...
add_file: ファイルを追加する
no_results: 結果なし
saves_automatically: 変更は自動的に保存されます
user: ユーザー
no_presets: プリセットがありません
no_presets_copy: プリセットやブックマークはまだ保存されていません。
no_presets_cta: プリセットを追加
create: 作成
on_update: 更新時
read: 読取り
update: 更新
select_fields: 入力欄の選択
width: 幅
height: 高さ
wysiwyg_options:
  aligncenter: 中央揃え
  alignjustify: 両端揃え
  alignleft: 左揃え
  backcolor: 背景色
  hr: 水平線
  copy: コピー
  paste: ペースト
  heading: 見出し
  h1: 見出し 1
  h2: 見出し 2
  h3: 見出し 3
  h4: 見出し 4
  h5: 見出し 5
  h6: 見出し6
  fontselect: フォントを選択
  remove: 削除
  selectall: すべて
  table: テーブル
  fullscreen: 全画面表示
  directionality: 方向
choices: 選択項目
deselect: 選択解除
creating_in: '{collection} のアイテム作成'
editing_in: '{collection} のアイテムを編集中'
editing_in_batch: 'バッチが {count} 個のアイテムを編集中'
settings_data_model: データモデル
settings_permissions: 役割・権限
settings_project: プロジェクト設定
settings_webhooks: Webhook
settings_presets: プリセットとブックマーク
layout: レイアウト
editing_preset: プリセットを編集
layout_setup: レイアウト設定
unsaved_changes_copy: このページを離れてもよろしいですか？
discard_changes: 変更の破棄
keep_editing: 編集を続ける
add_new: 新規追加
create_new: 新規作成
all: すべて
batch_delete_confirm: >-
  項目が選択されていません | この項目を削除してよろしいですか？この操作を取り消すことはできません。 | これら {count}
  個の項目を削除してもよろしいですか？ この操作を取り消すことはできません。
cancel: キャンセル
collections: コレクション
singleton: シングルトン
singleton_label: シングルオブジェクトに設定する
fields:
  directus_activity:
    comment: コメント
    user_agent: ユーザーエージェント
    ip: IPアドレス
  directus_collections:
    icon: アイコン
    note: 備考
    hidden: 非表示
    singleton: シングルトン
    sort_field: フィールドの並べ替え
  directus_files:
    title: タイトル
    description: 説明
    tags: タグ
    location: 場所
    filename_disk: ファイル名 (ディスク)
    filename_download: ファイル名 (ダウンロード)
    type: MIMEタイプ
    filesize: ファイルサイズ
    modified_on: 修正日時
    created_on: 作成日時
    created_by: 作成したユーザー
    embed: 埋め込む
    folder: フォルダ
    width: 幅
    height: 高さ
  directus_users:
    first_name: 名
    last_name: 姓
    email: メールアドレス
    password: パスワード
    avatar: プロフィール画像
    location: 場所
    title: タイトル
    description: 説明
    tags: タグ
    language: 言語
    theme: テーマ
    status: ステータス
    token: トークン
    last_access: 最後にアクセスした日時
  directus_settings:
    project_name: プロジェクト名
    project_url: プロジェクトの URL
    project_color: プロジェクトの色
    project_logo: プロジェクトのロゴ
  directus_fields:
    note: 備考
    hidden: 非表示
    singleton: シングルトン
    translation: 項目名の翻訳を追加する
  directus_roles:
    name: 権限名
    description: 説明
    ip_access: IP アクセス
    enforce_tfa: 二段階認証が必要
no_fields_in_collection: 'まだ「{collection}」にフィールドがありません'
do_nothing: 何もしない
save_current_user_role: 現在のユーザーロールを保存
save_current_datetime: 現在の日付/時刻を保存
inline: インライン
comment: コメント
continue: 続ける
default: デフォルト
delete: 削除
delete_field_are_you_sure: >-
  このフィールド：\"{field}\"を削除してよろしいですか？この操作を取り消すことはできません。
description: 説明
done: 完了
duplicate: 複製
email: メールアドレス
embed: 埋め込む
file: ファイル
file_library: ファイルライブラリー
forgot_password: パスワード忘れ
hidden: 非表示
icon: アイコン
info: 情報
success: 成功
warning: 注意
junction_collection: 中継コレクション
latency: 待ち時間
login: ログイン
my_activity: 操作
not_authenticated: ' 認証されていません'
authenticated: 認証済み
options: オプション
otp: ワンタイムパスワード
password: パスワード
permissions: 許可
relationship: 関連
reset: リセット
reset_password: パスワードリセット
revert: 元に戻す
save: 保存
schema: スキーマ
search: 検索
select_existing: 既存から選択
select_interface: インターフェースを選択してください
settings: 設定
sign_in: サインイン
sign_out: サインアウト
sign_out_confirm: サインアウトしてもよろしいですか？
something_went_wrong: 問題が発生しました
sort_direction: ソート順
translation: 翻訳
value: 値
interfaces:
<<<<<<< HEAD
=======
  select-multiple-checkbox:
    checkboxes: チェックボックス
  input-code:
    description: コードスニペットでコードを共有
>>>>>>> 28ef6418
  system-collections:
    collections: コレクション
  select-color:
    color: 色
<<<<<<< HEAD
  datetime:
    set_to_now: 現在時刻を設定
  select-dropdown:
=======
    description: 色の入力または選択
    preset_colors: プリセットカラー
  select-dropdown:
    description: ドロップダウンから値を選択
>>>>>>> 28ef6418
    choices_value_placeholder: 値を入力...
  file:
    file: ファイル
  files:
    files: ファイル
  input-hash:
    hash: ハッシュ値
  select-icon:
    icon: アイコン
<<<<<<< HEAD
  tags:
    tags: タグ
=======
    description: ドロップダウンからアイコンを選択
  presentation-notice:
    notice: 補足
    description: 入力に関する簡単な補足を表示できます
    text: 補足の内容を入力してください
  numeric:
    numeric: 数値
  select-radio:
    description: 1つあるいは複数の値を選択できます
  slug:
    description: 半角英数字およびハイフンで構成される文字列を入力します（URLなどに使用するのに向いています）
  tags:
    tags: タグ
  input:
    text-input: テキスト入力
    description: 単一行での文字列入力
    mask: 入力値を非表示にします（暗号化する値など）
>>>>>>> 28ef6418
  translations:
    no_collection: コレクションがありません
  user:
    user: ユーザー
displays:
  boolean:
    boolean: 真偽値
  color:
    color: 色
  datetime:
    format: 書式
  file:
    file: ファイル
  filesize:
    filesize: ファイルサイズ
  icon:
    icon: アイコン
  labels:
    choices_value_placeholder: 値を入力...
  user:
    user: ユーザー
    avatar: プロフィール画像
    name: 名前
    both: 両方
layouts:
  cards:
    cards: カード
    image_source: 画像ソース
    title: タイトル
    subtitle: サブタイトル
  tabular:
    tabular: テーブル
    fields: 入力欄
    spacing: 間隔
    comfortable: 広め
    compact: コンパクト
    cozy: 普通<|MERGE_RESOLUTION|>--- conflicted
+++ resolved
@@ -409,27 +409,18 @@
 translation: 翻訳
 value: 値
 interfaces:
-<<<<<<< HEAD
-=======
   select-multiple-checkbox:
     checkboxes: チェックボックス
   input-code:
     description: コードスニペットでコードを共有
->>>>>>> 28ef6418
   system-collections:
     collections: コレクション
   select-color:
     color: 色
-<<<<<<< HEAD
-  datetime:
-    set_to_now: 現在時刻を設定
-  select-dropdown:
-=======
     description: 色の入力または選択
     preset_colors: プリセットカラー
   select-dropdown:
     description: ドロップダウンから値を選択
->>>>>>> 28ef6418
     choices_value_placeholder: 値を入力...
   file:
     file: ファイル
@@ -439,10 +430,6 @@
     hash: ハッシュ値
   select-icon:
     icon: アイコン
-<<<<<<< HEAD
-  tags:
-    tags: タグ
-=======
     description: ドロップダウンからアイコンを選択
   presentation-notice:
     notice: 補足
@@ -460,7 +447,6 @@
     text-input: テキスト入力
     description: 単一行での文字列入力
     mask: 入力値を非表示にします（暗号化する値など）
->>>>>>> 28ef6418
   translations:
     no_collection: コレクションがありません
   user:
