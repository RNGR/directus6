---
edit_field: Editar campo
item_revision: Revisão do item
duplicate_field: Campo duplicado
half_width: Meia largura
full_width: Largura total
fill_width: Preencher
field_name_translations: Traduções Dos Nomes Dos Campos
enter_password_to_enable_tfa: Digite sua senha para ativar a Autenticação em Duas Etapas
add_field: Adicionar Campo
role_name: Nome do cargo
db_only_click_to_configure: 'Apenas o banco de dados: clique para configurar'
show_archived_items: Mostrar itens arquivados
edited: Valor editado
required: Obrigatório
required_for_app_access: Obrigatório para o Acesso ao Aplicativo
requires_value: Requer valor
create_preset: Criar predefinição
create_role: Criar Função
create_user: Criar usuário
create_webhook: Criar Webhook
invite_users: Convidar Usuários
email_examples: 'admin@example.com, usuário@example.com...'
invite: Convidar
email_already_invited: Um convite já foi enviado para o email "{email}"
emails: Emails
connection_excellent: Conexão excelente
connection_good: Conexão boa
connection_fair: Conexão razoável
connection_poor: Conexão ruim
primary: Primário
rename_folder: Renomear Pasta
delete_folder: Excluir Pasta
prefix: Prefixo
suffix: Sufixo
reset_bookmark: Redefinir marcadores
rename_bookmark: Renomear marcador
update_bookmark: Atualizar Marcador
delete_bookmark: Deletar Marcador
delete_bookmark_copy: >-
  Tem certeza que deseja deletar o marcador "{bookmark}"? Esta ação não pode ser desfeita.
logoutReason:
  SIGN_OUT: Deslogado
  SESSION_EXPIRED: Sessão expirada
public: Público
public_description: Controla quais dados da API estão disponíveis sem autenticação.
not_allowed: Não permitido
directus_version: Versão do Directus
node_version: Versão Node
node_uptime: Node Uptime
os_type: Tipo de SO
os_version: Versão do SO
os_uptime: Uptime do SO
os_totalmem: Memória do SO
archive: Arquivar
archive_confirm: Tem certeza de que deseja arquivar este item?
archive_confirm_count: >-
  Nenhum Item Selecionado | Tem certeza que deseja arquivar este item? | Você tem certeza que deseja arquivar estes {count} itens?
reset_system_permissions_to: 'Redefinir permissões do sistema para:'
reset_system_permissions_copy: Esta ação irá sobrescrever quaisquer permissões personalizadas que você pode ter aplicado às coleções do sistema. Tem certeza?
the_following_are_minimum_permissions: As seguintes são as permissões mínimas necessárias quando o "Acesso ao Aplicativo" estiver ativado. Você pode estender as permissões além disto, mas não abaixo.
app_access_minimum: Acesso ao App Mínimo
recommended_defaults: Padrões Recomendados
unarchive: Desarquivar
unarchive_confirm: Tem certeza de que deseja desarquivar este item?
nested_files_folders_will_be_moved: Arquivos e pastas aninhadas serão movidos a um nível acima.
unknown_validation_errors: 'Houve erros de validação para os seguintes campos ocultos:'
validationError:
  eq: O valor tem de ser {valid}
  neq: O valor não pode ser {invalid}
  in: O valor tem de ser um de {valid}
  nin: O valor não pode ser um de {invalid}
  contains: O valor tem de conter {substring}
  ncontains: O valor não pode conter {substring}
  gt: O valor tem de ser maior que {valid}
  gte: O valor tem de ser maior ou igual a {valid}
  lt: O valor tem de ser menor que {valid}
  lte: O valor tem de ser menor ou igual a {valid}
  empty: O valor tem de ser vazio
  nempty: Valor não pode estar vazio
  null: Valor precisa ser nulo
  nnull: Valor não pode ser nulo
  required: Valor obrigatório
  unique: O valor deve ser único
  regex: O valor não tem o formato correto
all_access: Acesso Total
no_access: Sem acesso
use_custom: Usar Personalizado
nullable: Aceita nulos
allow_null_value: Permitir valores NULL
enter_value_to_replace_nulls: Por favor digite um novo valor que substituirá todos os NULLs presentes neste campo.
field_standard: Padrão
field_presentation: Apresentação e pseudônimos
field_file: Arquivo único
field_files: Múltiplos arquivos
field_m2o: Relacionamento M2O
field_m2a: Relacionamento M2A
field_o2m: Relacionamento O2M
field_m2m: Relacionamento M2M
field_translations: Traduções
item_permissions: Permissões do Item
field_permissions: Permissões dos campos
field_validation: Validação dos campos
field_presets: Predefinições de campo
permissions_for_role: 'Itens que o cargo {role} pode {action}.'
fields_for_role: 'Campos que o cargo {role} pode {action}.'
validation_for_role: 'As regras {action} do campo que o papel {role} deve obedecer.'
presets_for_role: 'Valores de campo padrões para a função {role}.'
presentation_and_aliases: Apresentação e pseudônimos
revision_post_update: Aqui está como este item ficou após a atualização...
changes_made: Estas são as mudanças específicas que foram feitas...
no_relational_data: Tenha em mente que isso não inclui dados relacionais.
hide_field_on_detail: Ocultar Campo em Detalhes
show_field_on_detail: Exibir Campo em Detalhes
delete_field: Excluir campo
fields_and_layout: Campos e Layout
field_create_success: 'Campo criado: "{field}"'
field_update_success: 'Campo atualizado: "{field}"'
duplicate_where_to: Para onde você gostaria de duplicar este campo?
language: Idioma
global: Global
admins_have_all_permissions: Administradores têm todas as permissões
camera: Câmera
exposure: Exposição
shutter: Obturador
iso: ISO
focal_length: Distância focal
schema_setup_key: O nome da coluna do banco de dados deste campo e a chave API
create_field: Criar Campo
creating_new_field: 'Novo campo ({collection})'
field_in_collection: '{field} ({collection})'
reset_page_preferences: Redefinir preferências da página
hidden_field: Campo oculto
hidden_on_detail: Oculto em Detalhe
disabled_editing_value: Desativar edição do valor
key: Chave
alias: Alias
bigInteger: Big Integer
boolean: Boolean
date: Data
datetime: DateTime
decimal: Decimal
float: Float
integer: Integer
json: JSON
xliff: XLIFF 1.2
xliff2: XLIFF 2.0
string: String
text: Texto
time: Hora
timestamp: Timestamp
uuid: UUID
hash: Hash
not_available_for_type: Não disponível para este tipo
create_translations: Criar Traduções
auto_refresh: Atualização automática
refresh_interval: Intervalo de atualização
no_refresh: Não atualizar
refresh_interval_seconds: Atualizar automaticamente a cada segundo, a cada {seconds} segundos
refresh_interval_minutes: A cada minuto, a cada {minutes} minutos
auto_generate: Gerar automaticamente
this_will_auto_setup_fields_relations: Isto irá automaticamente configurar todos os campos e relações obrigatórias.
click_here: Clique aqui
to_manually_setup_translations: to manually setup translations.
click_to_manage_translated_fields: >-
  Ainda não há campos traduzidos. Clique aqui para criá-los. | Há um campo traduzido. Clique aqui para gerenciá-lo. | Há {count} campos traduzidos. Clique aqui para gerenciá-los.
fields_group: Grupo de Campos
no_collections_found: Nenhuma coleção encontrada.
new_data_alert: 'O seguinte será criado em seu modelo de dados:'
search_collection: Pesquisar Coleção...
new_field: 'Novo campo'
new_collection: 'Nova Coleção'
add_m2o_to_collection: 'Adicionar Muitos-para-Um a "{collection}"'
add_o2m_to_collection: 'Adicionar Um-para-Muitos a "{collection}"'
add_m2m_to_collection: 'Adicionar Muitos-para-Muitos a "{collection}"'
choose_a_type: Escolha um tipo...
determined_by_relationship: Determinado por Relacionamento
add_note: Crie uma nota de ajuda para os usuários...
default_value: Valor padrão
standard_field: Campo Padrão
single_file: Arquivo único
multiple_files: Múltiplos arquivos
m2o_relationship: Relacionamento Muitos-pra-Um
o2m_relationship: Relacionamento Um-pra-Muitos
m2m_relationship: Relacionamento Muitos-pra-Muitos
m2a_relationship: Relacionamento Muitos-pra-Qualquer
invalid_item: Item inválido
next: Próximo
field_name: Nome do campo
translations: Traduções
note: Nota
enter_a_value: Insira um valor...
enter_a_placeholder: Adicionar um placeholder...
length: Comprimento
precision_scale: Precisão e Escala
readonly: Leitura apenas
unique: Único
updated_on: Atualizado em
updated_by: Atualizado por
primary_key: Chave primária
foreign_key: Chave Extrangeira
finish_setup: Concluir a instalação
dismiss: Dispensar
raw_value: Valor bruto
edit_raw_value: Editar valor bruto
enter_raw_value: Insira valor bruto...
clear_value: Limpar valor
reset_to_default: Redefinir para o padrão
undo_changes: Desfazer alterações
notifications: Notificações
show_all_activity: Mostrar todas as atividades
page_not_found: Página não encontrada
page_not_found_body: A página que você está procurando não existe.
confirm_revert: Confirmar Reverter
confirm_revert_body: Isto irá reverter o item para o estado selecionado.
display: Exibir
settings_update_success: Configurações atualizadas
title: Título
revision_delta_created: Criado
revision_delta_created_externally: Criado externamente
revision_delta_updated: '1 campo atualizado | {count} campos atualizados'
revision_delta_deleted: Excluído
revision_delta_reverted: Revertido
revision_delta_other: Revisão
revision_delta_by: '{date} por {user}'
private_user: Usuário privado
revision_preview: Pré-visualização de revisão
updates_made: Atualizações feitas
leave_comment: Deixe um comentário...
post_comment_success: Comentário postado
item_create_success: Item criado | Itens criados
item_update_success: Item atualizado | Itens atualizados
item_delete_success: Item deletado | Itens deletados
this_collection: Esta coleção
related_collection: Coleções relacionadas
related_collections: Coleções relacionadas
translations_collection: Coleção de traduções
languages_collection: Coleção de idiomas
export_data: Exportar dados
format: Formato
use_current_filters_settings: Usar filtros e configurações atuais
export_collection: 'Exportar {collection}'
last_page: Última página
last_access: Último acesso
fill_template: Preencher com valor de template
a_unique_table_name: Um nome de tabela único...
a_unique_column_name: Um nome de coluna único...
enable_custom_values: Habilitar valores customizados
submit: Enviar
move_to_folder: Mover para pasta
move: Mover
system: Sistema
add_field_related: Adicionar Campo à Coleção Relacionada
interface: Interface
today: Hoje
yesterday: Ontem
delete_comment: Excluir comentário
date-fns_date: PPP
date-fns_time: 'h:mm:ss a'
date-fns_time_no_seconds: 'h:mm a'
date-fns_date_short: 'MMM d, u'
date-fns_time_short: 'h:mma'
date-fns_date_short_no_year: MMM d
month: Mês
year: Ano
select_all: Selecionar todos
months:
  january: Janeiro
  february: Fevereiro
  march: Março
  april: Abril
  may: Maio
  june: Junho
  july: Julho
  august: Agosto
  september: September
  october: Outubro
  november: Novembro
  december: Dezembro
drag_mode: Modo de arrastar
cancel_crop: Cancelar Recorte
original: Original
url: URL
import: Importar
file_details: Detalhes do Arquivo
dimensions: Dimensões
size: Tamanho
created: Criado
modified: Modificado
checksum: Checksum
owner: Proprietário
edited_by: Editado por
folder: Pasta
zoom: Zoom
download: Download
open: Abrir
open_in_new_window: Abrir em nova janela
foreground_color: Cor da fonte
background_color: Cor de fundo
upload_from_device: Carregar do dispositivo
choose_from_library: Selecionar a partir da biblioteca
import_from_url: Importar arquivo de URL
replace_from_device: Substituir Arquivo do Dispositivo
replace_from_library: Substituir Arquivo da Biblioteca
replace_from_url: Substituir Arquivo da URL
no_file_selected: Nenhum arquivo selecionado
download_file: Baixar arquivo
collection_key: Chave da coleção
name: Nome
primary_key_field: Campo de chave primária
type: Tipo
creating_new_collection: Criando nova coleção
created_by: Criado por
created_on: Criado em
creating_collection_info: Nomeie a coleção e configure seu campo de "chave" única...
creating_collection_system: Ativar e renomear qualquer um desses campos opcionais.
auto_increment_integer: Integer auto-incremental
generated_uuid: UUID gerado
manual_string: String inserida manualmente
save_and_create_new: Salvar e criar novo
save_and_stay: Salvar e manter aqui
save_as_copy: Salvar e Copiar
add_existing: Adicionar existente
creating_items: Criando Itens
enable_create_button: Habilitar botão de criação
selecting_items: Selecionando Itens
enable_select_button: Habilitar botão de seleção
comments: Comentários
no_comments: Nenhum comentário ainda
click_to_expand: Clique para expandir
select_item: Selecionar item
no_items: Nenhum item
search_items: Buscar Itens...
disabled: Desabilitado
information: Informação
report_bug: Relatar erro
request_feature: Pedir funcionalidade
interface_not_found: 'Interface "{interface}" não encontrada.'
reset_interface: Redefinir interface
display_not_found: 'Exibição "{display}" não foi encontrada.'
reset_display: Redefinir Exibição
m2a_builder: Construtor (M2A)
item_count: 'Sem Itens | Um Item | {count} Itens'
no_items_copy: Ainda não há itens nesta coleção.
file_count: 'Nenhum arquivo | Um arquivo | {count} arquivos'
no_files_copy: Ainda não há arquivos aqui.
user_count: 'Nenhum usuário | Um usuário | {count} usuários'
no_users_copy: Não há usuários neste cargo ainda.
webhooks_count: 'Nenhum Webhook | Um Webhook | {count} Webhooks'
no_webhooks_copy: Ainda não possui Webhooks.
all_items: Todos os itens
csv: CSV
no_collections: Sem coleções
create_collection: Criar Coleção
no_collections_copy_admin: Você ainda não tem nenhuma coleção. Clique no botão abaixo para começar.
no_collections_copy: Você ainda não tem nenhuma coleção. Entre em contato com o administrador do sistema.
relationship_not_setup: O relacionamento não foi configurado corretamente
display_template_not_setup: A opção do modelo de exibição está configurada incorretamente
collection_field_not_setup: A opção do campo de coleção está configurada incorretamente
select_a_collection: Selecione uma coleção
active: Ativo
users: Usuários
activity: Atividade
webhooks: Webhooks
field_width: Largura do campo
add_filter: Adicionar filtro
upper_limit: Limite superior...
lower_limit: Limite inferior...
user_directory: Usuários
documentation: Documentação
sidebar: Barra lateral
duration: Duração
charset: Codificação de caracteres
second: Segundo
file_moved: Arquivo movido
collection_created: Coleção criada
modified_on: Modificado em
card_size: Tamanho do cartão
sort_field: Campo de ordenação
add_sort_field: Adicionar campo de ordenação
sort: Ordenar
status: Status
toggle_manual_sorting: Alternar ordenação manual
bookmark_doesnt_exist: Marcador não existe
bookmark_doesnt_exist_copy: O marcador que você está tentando abrir não pôde ser encontrado.
bookmark_doesnt_exist_cta: Voltar à coleção
select_an_item: Selecione um item...
edit: Editar
enabled: Habilitado
disable_tfa: Desativar verificação em duas etapas
tfa_scan_code: Escaneie o código no seu aplicativo de autenticação para terminar de configurar a 2FA
enter_otp_to_disable_tfa: Digite o OTP para desativar a 2FA
create_account: Criar conta
account_created_successfully: Conta criada com sucesso
auto_fill: Preench. automático
corresponding_field: Campo correspondente
errors:
  COLLECTION_NOT_FOUND: "A coleção não existe"
  FIELD_NOT_FOUND: Campo não encontrado
  FORBIDDEN: Não permitido
  INVALID_CREDENTIALS: Nome de usuário ou senha incorreta
  INVALID_OTP: Senha de uso único incorreta
  INVALID_PAYLOAD: Payload inválido
  INVALID_QUERY: Consulta inválida
  ITEM_LIMIT_REACHED: Limite de elementos alcançado
  ITEM_NOT_FOUND: Item não encontrado
  ROUTE_NOT_FOUND: Não encontrado
  RECORD_NOT_UNIQUE: Valor duplicado detectado
  USER_SUSPENDED: Usuário suspenso
  CONTAINS_NULL_VALUES: O campo contém valores nulos
  UNKNOWN: Erro inesperado
value_hashed: Valor secretamente salvo em hash
bookmark_name: Nome do marcador...
create_bookmark: Criar marcador
edit_bookmark: Editar marcador
bookmarks: Favoritos
presets: Predefinições
unexpected_error: Erro inesperado
unexpected_error_copy: Um erro inesperado ocorreu. Tente novamente mais tarde.
copy_details: Copiar detalhes
no_app_access: Sem acesso ao app
no_app_access_copy: Este usuário não tem permissão para usar o admin app.
password_reset_sent: Enviamos um link seguro para redefinir sua senha
password_reset_successful: Senha redefinida com sucesso
back: Voltar
editing_image: Editando Imagem
square: Quadrado
free: Livre
flip_horizontal: Inverter horizontalmente
flip_vertical: Inverter verticalmente
aspect_ratio: Proporção da imagem
rotate: Girar
all_users: Todos os usuários
delete_collection: Excluir coleção
update_collection_success: Coleção atualizada
delete_collection_success: Coleção excluída
start_end_of_count_items: '{start}-{end} de {count} itens'
start_end_of_count_filtered_items: '{start}-{end} de {count} itens filtrados'
one_item: '1 item'
one_filtered_item: '1 item filtrado'
delete_collection_are_you_sure: >-
  Tem certeza que deseja excluir esta coleção? Isto irá apagar a coleção e todos os itens nela. Esta ação é permanente.
collections_shown: Coleções mostradas
visible_collections: Coleções visíveis
hidden_collections: Coleções ocultas
show_hidden_collections: Mostrar Coleções Ocultas
hide_hidden_collections: Não Mostrar Coleções Ocultas
unmanaged_collections: Coleções não configuradas
system_collections: Coleções do sistema
placeholder: Placeholder
icon_left: Ícone à Esquerda
icon_right: Ícone à Direita
count_other_revisions: '{count} Outras Revisões'
font: Fonte
sans_serif: Sans Serif
serif: Serif
monospace: Monoespaçada
divider: Divisor
color: Cor
circle: Círculo
empty_item: Item vazio
log_in_with: 'Entrar com {provider}'
advanced_filter: Filtro avançado
delete_advanced_filter: Excluir Filtro
change_advanced_filter_operator: Modificar Operador
operators:
  eq: É igual
  neq: Não é igual
  lt: Menor que
  gt: Maior
  lte: Menor ou igual à
  gte: Maior ou igual a
  in: É um de
  nin: Não é um de
  null: É nulo
  nnull: Não é nulo
  contains: Contém
  ncontains: Não contém
  between: Está entre
  nbetween: Não está entre
  empty: Está vazio
  nempty: Não está vazio
  all: Contém essas chaves
  has: Contém algumas dessas chaves
loading: Carregando...
drop_to_upload: Solte para enviar
item: Item
items: Itens
upload_file: Enviar arquivo
upload_file_indeterminate: Enviando arquivo...
upload_file_success: Arquivo enviado
upload_files_indeterminate: 'Enviando arquivos {done}/{total}'
upload_files_success: '{count} arquivos enviados'
upload_pending: Envio pendente
drag_file_here: Arraste e solte arquivos aqui para enviar
click_to_browse: Clique para pesquisar
layout_options: Opções de Layout
rows: Linhas
columns: Colunas
collection_setup: Configurando coleção
optional_system_fields: Campos de sistema opcionais
value_unique: O valor deve ser único
all_activity: Todas as atividades
create_item: Criar item
display_template: Modelo de exibição
n_items_selected: 'Não há itens selecionados | 1 item selecionado | {n} itens selecionados'
per_page: Por página
all_files: Todos os arquivos
my_files: Meus arquivos
recent_files: Arquivos recentes
create_folder: Criar pasta
folder_name: Nome da pasta...
add_file: Adicionar arquivo
replace_file: Substituir arquivo
no_results: Sem resultados
no_results_copy: Ajuste ou limpe os filtros de busca para ver resultados.
clear_filters: Limpar filtros
saves_automatically: Salva automaticamente
role: Função
user: Usuário
no_presets: Sem predefinições
no_presets_copy: Nenhuma predefinição ou marcador foi salvo ainda.
no_presets_cta: Adicionar predefinição
create: Criar
on_create: Ao Criar
on_update: Pós-alteração
read: Leitura
update: Alteração
select_fields: Selecionar campos
format_text: Formatar texto
bold: Negrito
toggle: Alternar
icon_on: Ícone ligado
icon_off: Ícone desligado
label: Rótulo
image_url: URL da Imagem
alt_text: Texto Alternativo
media: Mídia
width: Largura
height: Altura
source: Código
url_placeholder: Digite uma URL...
display_text: Texto de Exibição
display_text_placeholder: Digite um texto de exibição...
tooltip: Dica
tooltip_placeholder: Insira uma dica de ferramenta...
unlimited: Ilimitado
open_link_in: Abrir link em
new_tab: Nova aba
current_tab: Aba atual
wysiwyg_options:
  aligncenter: Alinhar ao centro
  alignjustify: Justificar
  alignleft: Alinhar à esquerda
  alignnone: Não alinhar
  alignright: Alinhar à direita
  forecolor: Cor da fonte
  backcolor: Cor de fundo
  bold: Negrito
  italic: Itálico
  underline: Sublinhado
  strikethrough: Tachado
  subscript: Subscrito
  superscript: Sobrescrito
  codeblock: Código
  blockquote: Bloco de citação
  bullist: Lista de itens
  numlist: Lista numerada
  hr: Linha Horizontal
  link: Adicionar/Editar link
  unlink: Excluir Link
  media: Adicionar/Editar mídia
  image: Adicionar/Editar imagem
  copy: Copiar
  cut: Recortar
  paste: Colar
  heading: Cabeçalho
  h1: Cabeçalho 1
  h2: Cabeçalho 2
  h3: Cabeçalho 3
  h4: Cabeçalho 4
  h5: Cabeçalho 5
  h6: Cabeçalho 6
  fontselect: Selecionar fonte
  fontsizeselect: Selecionar tamanho da fonte
  indent: Indentar
  outdent: Desindentar
  undo: Desfazer
  redo: Refazer
  remove: Remover
  removeformat: Remover formatação
  selectall: Selecionar todos
  table: Tabela
  visualaid: Ver elementos invisíveis
  source_code: Editar o código-fonte
  fullscreen: Tela cheia
  directionality: Direcionalidade
dropdown: Seleção
choices: Escolhas
choices_option_configured_incorrectly: Opções configuradas incorretamente
deselect: Desmarcar
deselect_all: Desmarcar tudo
other: Outros...
adding_user: Adicionando usuário
unknown_user: Usuário desconhecido
creating_in: 'Criando Item em {collection}'
editing_in: 'Editando Item em {collection}'
creating_unit: 'Criando {unit}'
editing_unit: 'Editando {unit}'
editing_in_batch: 'Editando Lote {count} Itens'
no_options_available: Nenhuma opção disponível
settings_data_model: Modelo de dados
settings_permissions: Funções & Permissões
settings_project: Configurações do projeto
settings_webhooks: Webhooks
settings_presets: Predefinições & Marcadores
scope: Escopo
select: Selecionar...
layout: Layout
tree_view: Exibição em Árvore
changes_are_permanent: As alterações são permanentes
preset_name_placeholder: Serve como padrão quando vazio...
preset_search_placeholder: Termos da pesquisa...
editing_preset: Editando predefinição
layout_preview: Pré-visualização do Layout
layout_setup: Configuração de Layout
unsaved_changes: Alterações Não Salvas
unsaved_changes_copy: Tem certeza que deseja sair desta página?
discard_changes: Descartar Mudanças
keep_editing: Continuar editando
page_help_collections_overview: '**Visão geral das coleções** — Lista de todas as coleções que você tem acesso.'
page_help_collections_collection: >-
  **Navegando em itens** — Lista todos os {collection} itens que você tem acesso. Personalize o layout, os filtros e a ordenação para personalizar a sua vista e até mesmo salve marcadores dessas diferentes configurações para acesso rápido.
page_help_collections_item: >-
  **Detalhes do Item** — Um formulário para visualizar e gerenciar este item. Esta barra lateral também contém um histórico completo de revisões e comentários incorporados.
page_help_activity_collection: >-
  **Navegando em atividades** — Uma listagem abrangente do sistema de todos os seus usuários e atividade de conteúdo.
page_help_docs_global: >-
  **Visão geral de documentação** — Documentação feita especificamente para esta versão e esquema deste projeto.
page_help_files_collection: >-
  **Biblioteca de Arquivos** - Lista todos os arquivos enviados para este projeto. Personalize o layout, os filtros e a ordenação para personalizar a sua vista e até mesmo salve marcadores dessas diferentes configurações para acesso rápido.
page_help_files_item: >-
  **Detalhe do Arquivo** — Um formulário para gerenciar os metadados do arquivo, editar o asset original e atualizar as configurações de acesso.
page_help_settings_project: "**Configurações do projeto** — Opções de configuração globais do seu projeto."
page_help_settings_datamodel_collections: >-
  **Modelo de Dados: Coleções** — Lista todas as coleções disponíveis. Isso inclui coleções visíveis, escondidas e do sistema, bem como tabelas de banco de dados não gerenciadas que podem ser adicionadas.
page_help_settings_datamodel_fields: >-
  **Modelo de Dados: Coleção** — Um formulário para gerenciar esta coleção e seus campos.
page_help_settings_roles_collection: '**Navegando em cargos** - Lista os cargos de administrador, público e também personalizados.'
page_help_settings_roles_item: "**Detalhes do cargo** — Gerencie as permissões de um cargo e outras configurações."
page_help_settings_presets_collection: >-
  **Navegando em predefinições** — Lista todas as predefinições no projeto, incluindo: usuário, cargo e marcadores globais, bem como visualizações padrão.
page_help_settings_presets_item: >-
  **Detalhe da predefinição** — Um formulário para gerenciar marcadores e predefinições de coleção padrão.
page_help_settings_webhooks_collection: '**Navegando em Webhooks** — Lista todos os webhooks dentro do projeto.'
page_help_settings_webhooks_item: '**Detalhe de Webhook** — Um formulário para criar e gerenciar os webhooks do projeto.'
page_help_users_collection: '**Diretório do Usuário** — Lista todos os usuários do sistema neste projeto.'
page_help_users_item: >-
  **Detalhe do Usuário** — Gerencie as informações da sua conta, ou veja os detalhes de outros usuários.
activity_feed: Feed de atividade
add_new: Adicionar Novo
create_new: Criar novo
all: Tudo
none: Nenhum
no_layout_collection_selected_yet: Nenhum layout/coleção selecionado ainda
batch_delete_confirm: >-
  Nenhum item foi selecionado | Você tem certeza que deseja deletar esse item? Essa ação não pode ser desfeita. | Você tem certeza que deseja deletar esses {count} itens? Essa ação não pode ser desfeita.
cancel: Cancelar
collection: Coleção
collections: Coleções
singleton: Singleton
singleton_label: Tratar como objeto único
system_fields_locked: Os campos do sistema estão bloqueados e não podem ser editados
fields:
  directus_activity:
    item: Chave Primária do Item
    action: Ação
    collection: Coleção
    timestamp: Ação Em
    user: Ação Por
    comment: Comentário
    user_agent: Agente de Usuário
    ip: Endereço de IP
    revisions: Revisões
  directus_collections:
    collection: Coleção
    icon: Ícone
    note: Nota
    display_template: Modelo de exibição
    hidden: Oculto
    singleton: Singleton
    translations: Traduções do nome da coleção
    archive_app_filter: Filtro de arquivados
    archive_value: Valor quando arquivado
    unarchive_value: Valor quando desarquivado
    sort_field: Campo de ordenação
    accountability: Rastreamento de Atividades e Revisões
  directus_files:
    $thumbnail: Miniatura
    title: Título
    description: Descrição
    tags: Tags
    location: Local
    storage: Armazenamento
    filename_disk: Nome do Arquivo (Disco)
    filename_download: Nome do arquivo (Download)
    metadata: Metadados
    type: Tipo Mime
    filesize: Tamanho do Arquivo
    modified_by: Modificado Por
    modified_on: Modificado em
    created_on: Criado em
    created_by: Criado por
    embed: Incorporar
    uploaded_by: Enviado Por
    folder: Pasta
    width: Largura
    uploaded_on: Enviado Em
    height: Altura
    charset: Codificação de caracteres
    duration: Duração
  directus_users:
    first_name: Primeiro Nome
    last_name: Sobrenome
    email: E-mail
    password: Senha
    avatar: Imagem de Perfil
    location: Local
    title: Título
    description: Descrição
    tags: Tags
    language: Idioma
    theme: Tema
    tfa_secret: Autenticação em Duas Etapas
    status: Status
    role: Função
    token: Token
    last_page: Última página
    last_access: Último acesso
  directus_settings:
    project_name: Nome do projeto
    project_url: URL do projeto
    project_color: Cor do projeto
    project_logo: Logotipo do projeto
    public_foreground: Primeiro plano público
    public_background: Fundo público
    public_note: Nota pública
    auth_password_policy: Política de senha para autenticação
    auth_login_attempts: Tentativas de autenticação
    storage_asset_presets: Predefinições de armazenamento
    storage_asset_transform: Transformação de arquivos
    custom_css: CSS Personalizado
  directus_fields:
    collection: Nome da coleção
    icon: Ícone da coleção
    note: Nota
    hidden: Oculto
    singleton: Singleton
    translation: Traduções Dos Nomes Dos Campos
    display_template: Template
  directus_roles:
    name: Nome do cargo
    icon: Ícone do cargo
    description: Descrição
    app_access: Acesso ao app
    admin_access: Acesso de administrador
    ip_access: Acesso IP
    enforce_tfa: Exigir 2FA
    users: Usuários no cargo
    module_list: Navegação do Módulo
    collection_list: Navegação da Coleção
field_options:
  directus_collections:
    track_activity_revisions: Rastrear Atividades e Revisões
    only_track_activity: Acompanhar apenas Atividade
    do_not_track_anything: Não rastreie nada
no_fields_in_collection: 'Ainda não há campos em "{collection}"'
do_nothing: Não fazer nada
generate_and_save_uuid: Gerar e salvar UUID
save_current_user_id: Salvar ID de usuário atual
save_current_user_role: Salvar a Função de Usuário Atual
save_current_datetime: Salvar data/hora atual
block: Bloco
inline: Em linha
comment: Comentário
continue: Continuar
continue_as: >-
  <b>{name}</b> está atualmente autenticado. Se você reconhecer esta conta, clique em continuar.
editing_role: 'Cargo {role}'
creating_webhook: Criando Webhook
default: Padrão
delete: Deletar
delete_are_you_sure: >-
  Esta ação é permanente e não pode ser desfeita. Tem certeza de que deseja prosseguir?
delete_field_are_you_sure: >-
  Tem certeza que deseja deletar o campo "{field}"? Esta ação não pode ser desfeita.
description: Descrição
done: Finalizar
duplicate: Duplicado
email: E-mail
embed: Incorporar
fallback_icon: Ícone de reserva
field: Campo | Campos
file: Arquivo
file_library: Galeria de Arquivos
forgot_password: Esqueci minha Senha
hidden: Oculto
icon: Ícone
info: Informação
normal: Normal
success: Sucesso
warning: Atenção
danger: Perigo
junction_collection: Jução da coleção
latency: Latência
login: Entrar
my_activity: Minha Atividade
not_authenticated: Não autenticado
authenticated: Autenticado
options: Opções
otp: Senha de uso único
password: Senha
permissions: Permissões
relationship: Relacionamento
reset: Redefinir
reset_password: Recuperar senha
revisions: Revisões
revert: Reverter
save: Salvar
schema: Esquema
search: Buscar
select_existing: Selecionar existente
select_field_type: Selecionar tipo de campo
select_interface: Selecione uma interface
settings: Configurações
sign_in: Entrar
sign_out: Sair
sign_out_confirm: Tem certeza que deseja sair?
something_went_wrong: Algo está errado.
sort_direction: Direção da ordenação
sort_asc: Ordenação Crescente
sort_desc: Ordenação Decrescente
template: Template
translation: Tradução
value: Valor
view_project: Visualizar projeto
report_error: Relatar erro
interfaces:
  button-links:
    button-links: Links do Botão
    links: Links
    description: Botões de link configuráveis para iniciar URLs dinâmicas
    style: Estilo
    primary: Primário
    link: Links
    button: Botões
    error: Não foi possível executar a ação
  checkboxes:
    checkboxes: Caixas de Seleção
    description: Escolha entre várias opções através de caixas de seleção
    allow_other: Permitir Outros
    show_more: 'Exibir mais {count}'
    items_shown: Itens mostrados
  code:
    code: Código
    description: Escreva ou compartilhe trechos de código
    line_number: Número da Linha
    placeholder: Inserir código aqui...
  collection:
    collection: Coleção
    description: Selecione entre coleções existentes
    include_system_collections: Incluir coleções do sistema
  collections:
    collections: Coleções
    description: Selecione entre coleções existentes
    include_system_collections: Incluir coleções do sistema
  color:
    color: Cor
    description: Digite ou selecione um valor de cor
    placeholder: Escolha uma cor...
    preset_colors: Cores predefinidas
    preset_colors_add_label: Adicionar nova cor...
    name_placeholder: Inserir nome da cor...
  datetime:
    datetime: Data e Hora
    description: Insira datas e horas
    include_seconds: Incluir segundos
    set_to_now: Definir como Agora
    use_24: Usar formato de 24 horas
  display-template:
    display-template: Modelo de exibição
    description: Misturar texto estático e valores dos campos dinâmicos
    collection_field: Campo da coleção
    collection_field_not_setup: A opção do campo de coleção está configurada incorretamente
    select_a_collection: Selecione uma coleção
  divider:
    divider: Divisor
    description: Rótulo e divisão de campos em seções
    title_placeholder: Insira um título...
    inline_title: Título na linha
    inline_title_label: Mostrar título dentro da linha
    margin_top: Margem Superior
    margin_top_label: Aumentar margem superior
  dropdown:
    description: Selecione um valor a partir de uma seleção
    choices_placeholder: Adicionar uma nova escolha
    allow_other: Permitir Outros
    allow_other_label: Permitir outros valores
    allow_none: Permitir nenhum
    allow_none_label: Permitir nenhuma seleção
    choices_name_placeholder: Insira um nome...
    choices_value_placeholder: Insira um valor...
  dropdown-multiselect:
    dropdown-multiselect: Seleção (Múltipla)
    description: Selecione vários valores a partir de uma seleção
  file:
    file: Arquivo
    description: Selecione ou envie um arquivo
  files:
    files: Arquivos
    description: Selecione ou envie vários arquivos
  hash:
    hash: Hash
    description: Insira um valor para ser hasheado
    masked: Mascarado
    masked_label: Ocultar os valores verdadeiros
  icon:
    icon: Ícone
    description: Selecione um ícone a partir de uma seleção
    search_for_icon: Procurar por um ícone...
  image:
    image: Imagem
    description: Selecione ou envie uma imagem
  interface:
    interface: Interface
    description: Selecione uma interface existente
    placeholder: Selecione uma interface...
  interface-options:
    interface-options: Opções de Interface
    description: Um modal para selecionar opções de uma interface
  many-to-many:
    many-to-many: Muitos-para-muitos (N para N)
    description: Selecione vários itens relacionados
  many-to-one:
    many-to-one: Muitos-para-um (N para 1)
    description: Selecione um único item relacionado
    display_template: Modelo de exibição
  markdown:
    markdown: Markdown
    description: Inserir e pré-visualizar markdown
    customSyntax: Blocos Personalizados
    customSyntax_label: Adicionar tipos de sintaxe personalizados
    customSyntax_add: Adicionar tipos de sintaxe personalizados
    box: Bloco / Em linha
    imageToken: Token da imagem
    imageToken_label: Qual token (estático) a ser adicionado nas imagens
  notice:
    notice: Aviso
    description: Mostrar um breve aviso
    text: Digite o conteúdo do aviso aqui...
  numeric:
    numeric: Numérico
    description: Digite um número
    minimum_value: Valor mínimo
    maximum_value: Valor máximo
    step_interval: Intervalo dos passos
  one-to-many:
    one-to-many: Um-para-muitos (1 para N)
    description: Selecione vários itens relacionados
    no_collection: A coleção não pôde ser encontrada
  radio-buttons:
    radio-buttons: Botões de radio
    description: Selecione uma das múltiplas escolhas
  repeater:
    repeater: Repetidor
    description: Criar múltiplas entradas da mesma estrutura
    edit_fields: Editar campos
<<<<<<< HEAD
=======
    add_label: 'Texto de "Criar Novo"'
>>>>>>> 4c04eba4
    field_name_placeholder: Inserir nome do campo...
    field_note_placeholder: Insira uma nota pro campo...
  slider:
    slider: Slider
    description: Selecione um número usando um controle deslizante
    always_show_value: Sempre mostrar valor
  slug:
    slug: Slug
    description: Digite uma palavra conectada com hífens
  tags:
    tags: Tags
    description: Selecione ou adicione tags
    whitespace: Espaço em branco
    hyphen: Substituir com hífen
    underscore: Substituir com sublinhado
    remove: Remover espaço em branco
    capitalization: Capitalização
    uppercase: Converter em maiúsculas
    lowercase: Converter em minúsculas
    auto_formatter: Utilizar auto formatação de título
    alphabetize: Alfabetizar
    alphabetize_label: Forçar ordem alfabética
    add_tags: Adicionar tags...
  text-input:
    text-input: Entrada de texto
    description: Digite um texto de linha única
    trim: Aparar
    trim_label: Aparar o início e fim
    mask: Mascarado
    mask_label: Ocultar o valor real
    clear: Limpar valor
    clear_label: Salvar como string vazia
  textarea:
    textarea: Área de texto
    description: Insira texto puro de múltiplas linhas
  toggle:
    toggle: Alternar
    description: Alternar entre ligado e desligado
    label_placeholder: Insira uma etiqueta...
    label_default: Habilitado
  translations:
    display_template: Modelo de exibição
    no_collection: Nenhuma coleção
  tree-view:
    description: Visualização de árvore para itens recursivos aninhados um-para-muitos
    recursive_only: A interface de exibição em árvore só funciona para relações recursivas.
  user:
    user: Usuário
    description: Selecione um usuário Directus existente
    select_mode: Selecionar modo
    modes:
      auto: Automático
      dropdown: Seleção
      modal: Modal
  wysiwyg:
    wysiwyg: WYSIWYG
    description: Um editor de rich-text que gera HTML
    toolbar: Barra de ferramentas
    custom_formats: Formatos Personalizados
    options_override: Sobrescrever opções
displays:
  boolean:
    boolean: Boolean
    description: Exibir estados ativados e desativados
    label_on: Rótulo ligado
    label_on_placeholder: Digite o rótulo para ligado...
    label_off: Rótulo desligado
    label_off_placeholder: Digite o rótulo para desligado...
    icon_on: Ícone ligado
    icon_off: Ícone desligado
    color_on: Cor ligada
    color_off: Cor desligada
  collection:
    collection: Coleção
    description: Exibir uma coleção
    icon_label: Exibir o ícone da coleção
  color:
    color: Cor
    description: Exibir um ponto colorido
    default_color: Cor padrão
  datetime:
    datetime: Data e Hora
    description: Exibir valores relacionados ao tempo
    format: Formato
    format_note: >-
      O formato personalizado aceita __[tabela de símbolos de campo de Data](https://www.unicode.org/reports/tr35/tr35-dates.html#Date_Field_Symbol_Table)__
    long: Longo
    short: Curto
    relative: Relativo
    relative_label: 'Mostrar tempo relativo, por exemplo: 5 minutos atrás'
  file:
    file: Arquivo
    description: Exibir arquivos
  filesize:
    filesize: Tamanho de Arquivo
    description: Exibe o tamanho de um arquivo
  formatted-value:
    formatted-value: Valor formatado
    description: Exibe uma versão formatada do texto
    format_title: Formatar título
    format_title_label: Auto-formatar capitalização
    bold_label: Usar estilo negrito
  formatted-json-value:
    formatted-json-value: Valor JSON formatado
    description: Exibe uma versão formatada do objeto
  icon:
    icon: Ícone
    description: Exibir um ícone
    filled: Preenchido
    filled_label: Usar a variante preenchida
  image:
    image: Imagem
    description: Exibe uma visualização de imagem minúscula
    circle: Círculo
    circle_label: Exibir como um círculo
  labels:
    labels: Rótulos
    description: Exibir uma única ou uma lista de rótulos
    default_foreground: Primeiro plano padrão
    default_background: Plano de fundo padrão
    format_label: Formatar cada rótulo
    show_as_dot: Mostrar como ponto
    choices_value_placeholder: Insira um valor...
    choices_text_placeholder: Insira um texto...
  mime-type:
    mime-type: Tipo MIME
    description: Mostrar o tipo MIME de um arquivo
    extension_only: Extensão apenas
    extension_only_label: Exibir apenas a extensão do arquivo
  rating:
    rating: Avaliação
    description: Visualizar um número como estrelas relativo ao valor máximo
    simple: Simples
    simple_label: Mostrar estrelas em um formato simples
  raw:
    raw: Valor bruto
  related-values:
    related-values: Valores Relacionados
    description: Exibir valores relativos
  user:
    user: Usuário
    description: Exibe um usuário do Directus
    avatar: Imagem de Perfil
    name: Nome
    both: Ambos
    circle_label: Exibir usuário em um círculo
layouts:
  cards:
    cards: Cartões
    image_source: Fonte da Imagem
    image_fit: Ajustar Imagem
    crop: Recortar
    contain: Conter
    title: Título
    subtitle: Subtítulo
  tabular:
    tabular: Tabela
    fields: Campos
    spacing: Espaçamento
    comfortable: Confortável
    compact: Compacto
    cozy: Aconchegante<|MERGE_RESOLUTION|>--- conflicted
+++ resolved
@@ -975,10 +975,7 @@
     repeater: Repetidor
     description: Criar múltiplas entradas da mesma estrutura
     edit_fields: Editar campos
-<<<<<<< HEAD
-=======
     add_label: 'Texto de "Criar Novo"'
->>>>>>> 4c04eba4
     field_name_placeholder: Inserir nome do campo...
     field_note_placeholder: Insira uma nota pro campo...
   slider:
