---
edit_field: Editar campo
item_revision: Revisão do item
duplicate_field: Campo duplicado
half_width: Meia largura
full_width: Largura total
fill_width: Preencher
field_name_translations: Traduções Dos Nomes Dos Campos
enter_password_to_enable_tfa: Digite sua senha para ativar a Autenticação em Duas Etapas
add_field: Adicionar Campo
role_name: Nome do cargo
db_only_click_to_configure: 'Apenas o banco de dados: clique para configurar'
show_archived_items: Mostrar itens arquivados
edited: Valor editado
required: Obrigatório
required_for_app_access: Obrigatório para o Acesso ao Aplicativo
requires_value: Requer valor
create_preset: Criar predefinição
create_role: Criar Função
create_user: Criar usuário
create_webhook: Criar Webhook
invite_users: Convidar Usuários
email_examples: 'admin@example.com, usuário@example.com...'
invite: Convidar
email_already_invited: Um convite já foi enviado para o email "{email}"
emails: Emails
connection_excellent: Conexão excelente
connection_good: Conexão boa
connection_fair: Conexão razoável
connection_poor: Conexão ruim
primary: Primário
rename_folder: Renomear Pasta
delete_folder: Excluir Pasta
prefix: Prefixo
suffix: Sufixo
reset_bookmark: Redefinir marcadores
rename_bookmark: Renomear marcador
update_bookmark: Atualizar Marcador
delete_bookmark: Deletar Marcador
delete_bookmark_copy: >-
  Tem certeza que deseja deletar o marcador "{bookmark}"? Esta ação não pode ser desfeita.
logoutReason:
  SIGN_OUT: Deslogado
  SESSION_EXPIRED: Sessão expirada
public: Público
public_description: Controla quais dados da API estão disponíveis sem autenticação.
not_allowed: Não permitido
directus_version: Versão do Directus
node_version: Versão Node
node_uptime: Node Uptime
os_type: Tipo de SO
os_version: Versão do SO
os_uptime: Uptime do SO
os_totalmem: Memória do SO
archive: Arquivar
archive_confirm: Tem certeza de que deseja arquivar este item?
archive_confirm_count: >-
  Nenhum Item Selecionado | Tem certeza que deseja arquivar este item? | Você tem certeza que deseja arquivar estes
  {count} itens?
reset_system_permissions_to: 'Redefinir permissões do sistema para:'
reset_system_permissions_copy:
  Esta ação irá sobrescrever quaisquer permissões personalizadas que você pode ter aplicado às coleções do sistema. Tem
  certeza?
the_following_are_minimum_permissions:
  As seguintes são as permissões mínimas necessárias quando o "Acesso ao Aplicativo" estiver ativado. Você pode estender
  as permissões além disto, mas não abaixo.
app_access_minimum: Acesso ao App Mínimo
recommended_defaults: Padrões Recomendados
unarchive: Desarquivar
unarchive_confirm: Tem certeza de que deseja desarquivar este item?
nested_files_folders_will_be_moved: Arquivos e pastas aninhadas serão movidos a um nível acima.
unknown_validation_errors: 'Houve erros de validação para os seguintes campos ocultos:'
validationError:
  eq: O valor tem de ser {valid}
  neq: O valor não pode ser {invalid}
  in: O valor tem de ser um de {valid}
  nin: O valor não pode ser um de {invalid}
  contains: O valor tem de conter {substring}
  ncontains: O valor não pode conter {substring}
  gt: O valor tem de ser maior que {valid}
  gte: O valor tem de ser maior ou igual a {valid}
  lt: O valor tem de ser menor que {valid}
  lte: O valor tem de ser menor ou igual a {valid}
  empty: O valor tem de ser vazio
  nempty: Valor não pode estar vazio
  null: Valor precisa ser nulo
  nnull: Valor não pode ser nulo
  required: Valor obrigatório
  unique: O valor deve ser único
  regex: O valor não tem o formato correto
all_access: Acesso Total
no_access: Sem acesso
use_custom: Usar Personalizado
nullable: Aceita nulos
allow_null_value: Permitir valores NULL
enter_value_to_replace_nulls: Por favor digite um novo valor que substituirá todos os NULLs presentes neste campo.
field_standard: Padrão
field_presentation: Apresentação e pseudônimos
field_file: Arquivo único
field_files: Múltiplos arquivos
field_m2o: Relacionamento M2O
field_m2a: Relacionamento M2A
field_o2m: Relacionamento O2M
field_m2m: Relacionamento M2M
field_translations: Traduções
item_permissions: Permissões do Item
field_permissions: Permissões dos campos
field_validation: Validação dos campos
field_presets: Predefinições de campo
permissions_for_role: 'Itens que o cargo {role} pode {action}.'
fields_for_role: 'Campos que o cargo {role} pode {action}.'
validation_for_role: 'As regras {action} do campo que o papel {role} deve obedecer.'
presets_for_role: 'Valores de campo padrões para a função {role}.'
presentation_and_aliases: Apresentação e pseudônimos
revision_post_update: Aqui está como este item ficou após a atualização...
changes_made: Estas são as mudanças específicas que foram feitas...
no_relational_data: Tenha em mente que isso não inclui dados relacionais.
hide_field_on_detail: Ocultar Campo em Detalhes
show_field_on_detail: Exibir Campo em Detalhes
delete_field: Excluir campo
fields_and_layout: Campos e Layout
field_create_success: 'Campo criado: "{field}"'
field_update_success: 'Campo atualizado: "{field}"'
duplicate_where_to: Para onde você gostaria de duplicar este campo?
language: Idioma
global: Global
admins_have_all_permissions: Administradores têm todas as permissões
camera: Câmera
exposure: Exposição
shutter: Obturador
iso: ISO
focal_length: Distância focal
schema_setup_key: O nome da coluna do banco de dados deste campo e a chave API
create_field: Criar Campo
creating_new_field: 'Novo campo ({collection})'
field_in_collection: '{field} ({collection})'
reset_page_preferences: Redefinir preferências da página
hidden_field: Campo oculto
hidden_on_detail: Oculto em Detalhe
disabled_editing_value: Desativar edição do valor
key: Chave
alias: Alias
bigInteger: Big Integer
boolean: Boolean
date: Data
datetime: DateTime
decimal: Decimal
float: Float
integer: Integer
json: JSON
<<<<<<< HEAD
xliff: XLIFF 1.2
xliff2: XLIFF 2.0
=======
xml: XML
>>>>>>> ceb57886
string: String
text: Texto
time: Hora
timestamp: Timestamp
uuid: UUID
hash: Hash
not_available_for_type: Não disponível para este tipo
create_translations: Criar Traduções
auto_refresh: Atualização automática
refresh_interval: Intervalo de atualização
no_refresh: Não atualizar
refresh_interval_seconds: Atualizar automaticamente a cada segundo, a cada {seconds} segundos
refresh_interval_minutes: A cada minuto, a cada {minutes} minutos
auto_generate: Gerar automaticamente
this_will_auto_setup_fields_relations: Isto irá automaticamente configurar todos os campos e relações obrigatórias.
click_here: Clique aqui
to_manually_setup_translations: to manually setup translations.
click_to_manage_translated_fields: >-
  Ainda não há campos traduzidos. Clique aqui para criá-los. | Há um campo traduzido. Clique aqui para gerenciá-lo. | Há
  {count} campos traduzidos. Clique aqui para gerenciá-los.
fields_group: Grupo de Campos
no_collections_found: Nenhuma coleção encontrada.
new_data_alert: 'O seguinte será criado em seu modelo de dados:'
search_collection: Pesquisar Coleção...
new_field: 'Novo campo'
new_collection: 'Nova Coleção'
add_m2o_to_collection: 'Adicionar Muitos-para-Um a "{collection}"'
add_o2m_to_collection: 'Adicionar Um-para-Muitos a "{collection}"'
add_m2m_to_collection: 'Adicionar Muitos-para-Muitos a "{collection}"'
choose_a_type: Escolha um tipo...
determined_by_relationship: Determinado por Relacionamento
add_note: Crie uma nota de ajuda para os usuários...
default_value: Valor padrão
standard_field: Campo Padrão
single_file: Arquivo único
multiple_files: Múltiplos arquivos
m2o_relationship: Relacionamento Muitos-pra-Um
o2m_relationship: Relacionamento Um-pra-Muitos
m2m_relationship: Relacionamento Muitos-pra-Muitos
m2a_relationship: Relacionamento Muitos-pra-Qualquer
invalid_item: Item inválido
next: Próximo
field_name: Nome do campo
translations: Traduções
note: Nota
enter_a_value: Insira um valor...
enter_a_placeholder: Adicionar um placeholder...
length: Comprimento
precision_scale: Precisão e Escala
readonly: Leitura apenas
unique: Único
updated_on: Atualizado em
updated_by: Atualizado por
primary_key: Chave primária
foreign_key: Chave Extrangeira
finish_setup: Concluir a instalação
dismiss: Dispensar
raw_value: Valor bruto
edit_raw_value: Editar valor bruto
enter_raw_value: Insira valor bruto...
clear_value: Limpar valor
reset_to_default: Redefinir para o padrão
undo_changes: Desfazer alterações
notifications: Notificações
show_all_activity: Mostrar todas as atividades
page_not_found: Página não encontrada
page_not_found_body: A página que você está procurando não existe.
confirm_revert: Confirmar Reverter
confirm_revert_body: Isto irá reverter o item para o estado selecionado.
display: Exibir
settings_update_success: Configurações atualizadas
title: Título
revision_delta_created: Criado
revision_delta_created_externally: Criado externamente
revision_delta_updated: '1 campo atualizado | {count} campos atualizados'
revision_delta_deleted: Excluído
revision_delta_reverted: Revertido
revision_delta_other: Revisão
revision_delta_by: '{date} por {user}'
private_user: Usuário privado
revision_preview: Pré-visualização de revisão
updates_made: Atualizações feitas
leave_comment: Deixe um comentário...
post_comment_success: Comentário postado
item_create_success: Item criado | Itens criados
item_update_success: Item atualizado | Itens atualizados
item_delete_success: Item deletado | Itens deletados
this_collection: Esta coleção
related_collection: Coleções relacionadas
related_collections: Coleções relacionadas
translations_collection: Coleção de traduções
languages_collection: Coleção de idiomas
export_data: Exportar dados
format: Formato
use_current_filters_settings: Usar filtros e configurações atuais
export_collection: 'Exportar {collection}'
last_page: Última página
last_access: Último acesso
fill_template: Preencher com valor de template
a_unique_table_name: Um nome de tabela único...
a_unique_column_name: Um nome de coluna único...
enable_custom_values: Habilitar valores customizados
submit: Enviar
move_to_folder: Mover para pasta
move: Mover
system: Sistema
add_field_related: Adicionar Campo à Coleção Relacionada
interface: Interface
today: Hoje
yesterday: Ontem
delete_comment: Excluir comentário
date-fns_date: PPP
date-fns_time: 'h:mm:ss a'
date-fns_time_no_seconds: 'h:mm a'
date-fns_date_short: 'MMM d, u'
date-fns_time_short: 'h:mma'
date-fns_date_short_no_year: MMM d
month: Mês
year: Ano
select_all: Selecionar todos
months:
  january: Janeiro
  february: Fevereiro
  march: Março
  april: Abril
  may: Maio
  june: Junho
  july: Julho
  august: Agosto
  september: September
  october: Outubro
  november: Novembro
  december: Dezembro
drag_mode: Modo de arrastar
cancel_crop: Cancelar Recorte
original: Original
url: URL
import: Importar
file_details: Detalhes do Arquivo
dimensions: Dimensões
size: Tamanho
created: Criado
modified: Modificado
checksum: Checksum
owner: Proprietário
edited_by: Editado por
folder: Pasta
zoom: Zoom
download: Download
open: Abrir
open_in_new_window: Abrir em nova janela
foreground_color: Cor da fonte
background_color: Cor de fundo
upload_from_device: Carregar do dispositivo
choose_from_library: Selecionar a partir da biblioteca
import_from_url: Importar arquivo de URL
replace_from_device: Substituir Arquivo do Dispositivo
replace_from_library: Substituir Arquivo da Biblioteca
replace_from_url: Substituir Arquivo da URL
no_file_selected: Nenhum arquivo selecionado
download_file: Baixar arquivo
collection_key: Chave da coleção
name: Nome
primary_key_field: Campo de chave primária
type: Tipo
creating_new_collection: Criando nova coleção
created_by: Criado por
created_on: Criado em
creating_collection_info: Nomeie a coleção e configure seu campo de "chave" única...
creating_collection_system: Ativar e renomear qualquer um desses campos opcionais.
auto_increment_integer: Integer auto-incremental
generated_uuid: UUID gerado
manual_string: String inserida manualmente
save_and_create_new: Salvar e criar novo
save_and_stay: Salvar e manter aqui
save_as_copy: Salvar e Copiar
add_existing: Adicionar existente
creating_items: Criando Itens
enable_create_button: Habilitar botão de criação
selecting_items: Selecionando Itens
enable_select_button: Habilitar botão de seleção
comments: Comentários
no_comments: Nenhum comentário ainda
click_to_expand: Clique para expandir
select_item: Selecionar item
no_items: Nenhum item
search_items: Buscar Itens...
disabled: Desabilitado
information: Informação
report_bug: Relatar erro
request_feature: Pedir funcionalidade
interface_not_found: 'Interface "{interface}" não encontrada.'
reset_interface: Redefinir interface
display_not_found: 'Exibição "{display}" não foi encontrada.'
reset_display: Redefinir Exibição
list-m2a: Construtor (M2A)
item_count: 'Sem Itens | Um Item | {count} Itens'
no_items_copy: Ainda não há itens nesta coleção.
file_count: 'Nenhum arquivo | Um arquivo | {count} arquivos'
no_files_copy: Ainda não há arquivos aqui.
user_count: 'Nenhum usuário | Um usuário | {count} usuários'
no_users_copy: Não há usuários neste cargo ainda.
webhooks_count: 'Nenhum Webhook | Um Webhook | {count} Webhooks'
no_webhooks_copy: Ainda não possui Webhooks.
all_items: Todos os itens
csv: CSV
no_collections: Sem coleções
create_collection: Criar Coleção
no_collections_copy_admin: Você ainda não tem nenhuma coleção. Clique no botão abaixo para começar.
no_collections_copy: Você ainda não tem nenhuma coleção. Entre em contato com o administrador do sistema.
relationship_not_setup: O relacionamento não foi configurado corretamente
display_template_not_setup: A opção do modelo de exibição está configurada incorretamente
collection_field_not_setup: A opção do campo de coleção está configurada incorretamente
select_a_collection: Selecione uma coleção
active: Ativo
users: Usuários
activity: Atividade
webhooks: Webhooks
field_width: Largura do campo
add_filter: Adicionar filtro
upper_limit: Limite superior...
lower_limit: Limite inferior...
user_directory: Usuários
documentation: Documentação
sidebar: Barra lateral
duration: Duração
charset: Codificação de caracteres
second: Segundo
file_moved: Arquivo movido
collection_created: Coleção criada
modified_on: Modificado em
card_size: Tamanho do cartão
sort_field: Campo de ordenação
add_sort_field: Adicionar campo de ordenação
sort: Ordenar
status: Status
toggle_manual_sorting: Alternar ordenação manual
bookmark_doesnt_exist: Marcador não existe
bookmark_doesnt_exist_copy: O marcador que você está tentando abrir não pôde ser encontrado.
bookmark_doesnt_exist_cta: Voltar à coleção
select_an_item: Selecione um item...
edit: Editar
enabled: Habilitado
disable_tfa: Desativar verificação em duas etapas
tfa_scan_code: Escaneie o código no seu aplicativo de autenticação para terminar de configurar a 2FA
enter_otp_to_disable_tfa: Digite o OTP para desativar a 2FA
create_account: Criar conta
account_created_successfully: Conta criada com sucesso
auto_fill: Preench. automático
corresponding_field: Campo correspondente
errors:
  COLLECTION_NOT_FOUND: 'A coleção não existe'
  FIELD_NOT_FOUND: Campo não encontrado
  FORBIDDEN: Não permitido
  INVALID_CREDENTIALS: Nome de usuário ou senha incorreta
  INVALID_OTP: Senha de uso único incorreta
  INVALID_PAYLOAD: Payload inválido
  INVALID_QUERY: Consulta inválida
  ITEM_LIMIT_REACHED: Limite de elementos alcançado
  ITEM_NOT_FOUND: Item não encontrado
  ROUTE_NOT_FOUND: Não encontrado
  RECORD_NOT_UNIQUE: Valor duplicado detectado
  USER_SUSPENDED: Usuário suspenso
  CONTAINS_NULL_VALUES: O campo contém valores nulos
  UNKNOWN: Erro inesperado
value_hashed: Valor secretamente salvo em hash
bookmark_name: Nome do marcador...
create_bookmark: Criar marcador
edit_bookmark: Editar marcador
bookmarks: Favoritos
presets: Predefinições
unexpected_error: Erro inesperado
unexpected_error_copy: Um erro inesperado ocorreu. Tente novamente mais tarde.
copy_details: Copiar detalhes
no_app_access: Sem acesso ao app
no_app_access_copy: Este usuário não tem permissão para usar o admin app.
password_reset_sent: Enviamos um link seguro para redefinir sua senha
password_reset_successful: Senha redefinida com sucesso
back: Voltar
editing_image: Editando Imagem
square: Quadrado
free: Livre
flip_horizontal: Inverter horizontalmente
flip_vertical: Inverter verticalmente
aspect_ratio: Proporção da imagem
rotate: Girar
all_users: Todos os usuários
delete_collection: Excluir coleção
update_collection_success: Coleção atualizada
delete_collection_success: Coleção excluída
start_end_of_count_items: '{start}-{end} de {count} itens'
start_end_of_count_filtered_items: '{start}-{end} de {count} itens filtrados'
one_item: '1 item'
one_filtered_item: '1 item filtrado'
delete_collection_are_you_sure: >-
  Tem certeza que deseja excluir esta coleção? Isto irá apagar a coleção e todos os itens nela. Esta ação é permanente.
collections_shown: Coleções mostradas
visible_collections: Coleções visíveis
hidden_collections: Coleções ocultas
show_hidden_collections: Mostrar Coleções Ocultas
hide_hidden_collections: Não Mostrar Coleções Ocultas
unmanaged_collections: Coleções não configuradas
system_collections: Coleções do sistema
placeholder: Placeholder
icon_left: Ícone à Esquerda
icon_right: Ícone à Direita
count_other_revisions: '{count} Outras Revisões'
font: Fonte
sans_serif: Sans Serif
serif: Serif
monospace: Monoespaçada
divider: Divisor
color: Cor
circle: Círculo
empty_item: Item vazio
log_in_with: 'Entrar com {provider}'
advanced_filter: Filtro avançado
delete_advanced_filter: Excluir Filtro
change_advanced_filter_operator: Modificar Operador
operators:
  eq: É igual
  neq: Não é igual
  lt: Menor que
  gt: Maior
  lte: Menor ou igual à
  gte: Maior ou igual a
  in: É um de
  nin: Não é um de
  null: É nulo
  nnull: Não é nulo
  contains: Contém
  ncontains: Não contém
  between: Está entre
  nbetween: Não está entre
  empty: Está vazio
  nempty: Não está vazio
  all: Contém essas chaves
  has: Contém algumas dessas chaves
loading: Carregando...
drop_to_upload: Solte para enviar
item: Item
items: Itens
upload_file: Enviar arquivo
upload_file_indeterminate: Enviando arquivo...
upload_file_success: Arquivo enviado
upload_files_indeterminate: 'Enviando arquivos {done}/{total}'
upload_files_success: '{count} arquivos enviados'
upload_pending: Envio pendente
drag_file_here: Arraste e solte arquivos aqui para enviar
click_to_browse: Clique para pesquisar
layout_options: Opções de Layout
rows: Linhas
columns: Colunas
collection_setup: Configurando coleção
optional_system_fields: Campos de sistema opcionais
value_unique: O valor deve ser único
all_activity: Todas as atividades
create_item: Criar item
display_template: Modelo de exibição
n_items_selected: 'Não há itens selecionados | 1 item selecionado | {n} itens selecionados'
per_page: Por página
all_files: Todos os arquivos
my_files: Meus arquivos
recent_files: Arquivos recentes
create_folder: Criar pasta
folder_name: Nome da pasta...
add_file: Adicionar arquivo
replace_file: Substituir arquivo
no_results: Sem resultados
no_results_copy: Ajuste ou limpe os filtros de busca para ver resultados.
clear_filters: Limpar filtros
saves_automatically: Salva automaticamente
role: Função
user: Usuário
no_presets: Sem predefinições
no_presets_copy: Nenhuma predefinição ou marcador foi salvo ainda.
no_presets_cta: Adicionar predefinição
create: Criar
on_create: Ao Criar
on_update: Pós-alteração
read: Leitura
update: Alteração
select_fields: Selecionar campos
format_text: Formatar texto
bold: Negrito
toggle: Alternar
icon_on: Ícone ligado
icon_off: Ícone desligado
label: Rótulo
image_url: URL da Imagem
alt_text: Texto Alternativo
media: Mídia
width: Largura
height: Altura
source: Código
url_placeholder: Digite uma URL...
display_text: Texto de Exibição
display_text_placeholder: Digite um texto de exibição...
tooltip: Dica
tooltip_placeholder: Insira uma dica de ferramenta...
unlimited: Ilimitado
open_link_in: Abrir link em
new_tab: Nova aba
current_tab: Aba atual
wysiwyg_options:
  aligncenter: Alinhar ao centro
  alignjustify: Justificar
  alignleft: Alinhar à esquerda
  alignnone: Não alinhar
  alignright: Alinhar à direita
  forecolor: Cor da fonte
  backcolor: Cor de fundo
  bold: Negrito
  italic: Itálico
  underline: Sublinhado
  strikethrough: Tachado
  subscript: Subscrito
  superscript: Sobrescrito
  codeblock: Código
  blockquote: Bloco de citação
  bullist: Lista de itens
  numlist: Lista numerada
  hr: Linha Horizontal
  link: Adicionar/Editar link
  unlink: Excluir Link
  media: Adicionar/Editar mídia
  image: Adicionar/Editar imagem
  copy: Copiar
  cut: Recortar
  paste: Colar
  heading: Cabeçalho
  h1: Cabeçalho 1
  h2: Cabeçalho 2
  h3: Cabeçalho 3
  h4: Cabeçalho 4
  h5: Cabeçalho 5
  h6: Cabeçalho 6
  fontselect: Selecionar fonte
  fontsizeselect: Selecionar tamanho da fonte
  indent: Indentar
  outdent: Desindentar
  undo: Desfazer
  redo: Refazer
  remove: Remover
  removeformat: Remover formatação
  selectall: Selecionar todos
  table: Tabela
  visualaid: Ver elementos invisíveis
  source_code: Editar o código-fonte
  fullscreen: Tela cheia
  directionality: Direcionalidade
dropdown: Seleção
choices: Escolhas
choices_option_configured_incorrectly: Opções configuradas incorretamente
deselect: Desmarcar
deselect_all: Desmarcar tudo
other: Outros...
adding_user: Adicionando usuário
unknown_user: Usuário desconhecido
creating_in: 'Criando Item em {collection}'
editing_in: 'Editando Item em {collection}'
creating_unit: 'Criando {unit}'
editing_unit: 'Editando {unit}'
editing_in_batch: 'Editando Lote {count} Itens'
no_options_available: Nenhuma opção disponível
settings_data_model: Modelo de dados
settings_permissions: Funções & Permissões
settings_project: Configurações do projeto
settings_webhooks: Webhooks
settings_presets: Predefinições & Marcadores
one_or_more_options_are_missing: Uma ou mais opções estão faltando
scope: Escopo
select: Selecionar...
layout: Layout
tree_view: Exibição em Árvore
changes_are_permanent: As alterações são permanentes
preset_name_placeholder: Serve como padrão quando vazio...
preset_search_placeholder: Termos da pesquisa...
editing_preset: Editando predefinição
layout_preview: Pré-visualização do Layout
layout_setup: Configuração de Layout
unsaved_changes: Alterações Não Salvas
unsaved_changes_copy: Tem certeza que deseja sair desta página?
discard_changes: Descartar Mudanças
keep_editing: Continuar editando
page_help_collections_overview: '**Visão geral das coleções** — Lista de todas as coleções que você tem acesso.'
page_help_collections_collection: >-
  **Navegando em itens** — Lista todos os {collection} itens que você tem acesso. Personalize o layout, os filtros e a
  ordenação para personalizar a sua vista e até mesmo salve marcadores dessas diferentes configurações para acesso
  rápido.
page_help_collections_item: >-
  **Detalhes do Item** — Um formulário para visualizar e gerenciar este item. Esta barra lateral também contém um
  histórico completo de revisões e comentários incorporados.
page_help_activity_collection: >-
  **Navegando em atividades** — Uma listagem abrangente do sistema de todos os seus usuários e atividade de conteúdo.
page_help_docs_global: >-
  **Visão geral de documentação** — Documentação feita especificamente para esta versão e esquema deste projeto.
page_help_files_collection: >-
  **Biblioteca de Arquivos** - Lista todos os arquivos enviados para este projeto. Personalize o layout, os filtros e a
  ordenação para personalizar a sua vista e até mesmo salve marcadores dessas diferentes configurações para acesso
  rápido.
page_help_files_item: >-
  **Detalhe do Arquivo** — Um formulário para gerenciar os metadados do arquivo, editar o asset original e atualizar as
  configurações de acesso.
page_help_settings_project: '**Configurações do projeto** — Opções de configuração globais do seu projeto.'
page_help_settings_datamodel_collections: >-
  **Modelo de Dados: Coleções** — Lista todas as coleções disponíveis. Isso inclui coleções visíveis, escondidas e do
  sistema, bem como tabelas de banco de dados não gerenciadas que podem ser adicionadas.
page_help_settings_datamodel_fields: >-
  **Modelo de Dados: Coleção** — Um formulário para gerenciar esta coleção e seus campos.
page_help_settings_roles_collection:
  '**Navegando em cargos** - Lista os cargos de administrador, público e também personalizados.'
page_help_settings_roles_item: '**Detalhes do cargo** — Gerencie as permissões de um cargo e outras configurações.'
page_help_settings_presets_collection: >-
  **Navegando em predefinições** — Lista todas as predefinições no projeto, incluindo: usuário, cargo e marcadores
  globais, bem como visualizações padrão.
page_help_settings_presets_item: >-
  **Detalhe da predefinição** — Um formulário para gerenciar marcadores e predefinições de coleção padrão.
page_help_settings_webhooks_collection: '**Navegando em Webhooks** — Lista todos os webhooks dentro do projeto.'
page_help_settings_webhooks_item:
  '**Detalhe de Webhook** — Um formulário para criar e gerenciar os webhooks do projeto.'
page_help_users_collection: '**Diretório do Usuário** — Lista todos os usuários do sistema neste projeto.'
page_help_users_item: >-
  **Detalhe do Usuário** — Gerencie as informações da sua conta, ou veja os detalhes de outros usuários.
activity_feed: Feed de atividade
add_new: Adicionar Novo
create_new: Criar novo
all: Tudo
none: Nenhum
no_layout_collection_selected_yet: Nenhum layout/coleção selecionado ainda
batch_delete_confirm: >-
  Nenhum item foi selecionado | Você tem certeza que deseja deletar esse item? Essa ação não pode ser desfeita. | Você
  tem certeza que deseja deletar esses {count} itens? Essa ação não pode ser desfeita.
cancel: Cancelar
collection: Coleção
collections: Coleções
singleton: Singleton
singleton_label: Tratar como objeto único
system_fields_locked: Os campos do sistema estão bloqueados e não podem ser editados
fields:
  directus_activity:
    item: Chave Primária do Item
    action: Ação
    collection: Coleção
    timestamp: Ação Em
    user: Ação Por
    comment: Comentário
    user_agent: Agente de Usuário
    ip: Endereço de IP
    revisions: Revisões
  directus_collections:
    collection: Coleção
    icon: Ícone
    note: Nota
    display_template: Modelo de exibição
    hidden: Oculto
    singleton: Singleton
    translations: Traduções do nome da coleção
    archive_app_filter: Filtro de arquivados
    archive_value: Valor quando arquivado
    unarchive_value: Valor quando desarquivado
    sort_field: Campo de ordenação
    accountability: Rastreamento de Atividades e Revisões
  directus_files:
    $thumbnail: Miniatura
    title: Título
    description: Descrição
    tags: Tags
    location: Local
    storage: Armazenamento
    filename_disk: Nome do Arquivo (Disco)
    filename_download: Nome do arquivo (Download)
    metadata: Metadados
    type: Tipo Mime
    filesize: Tamanho do Arquivo
    modified_by: Modificado Por
    modified_on: Modificado em
    created_on: Criado em
    created_by: Criado por
    embed: Incorporar
    uploaded_by: Enviado Por
    folder: Pasta
    width: Largura
    uploaded_on: Enviado Em
    height: Altura
    charset: Codificação de caracteres
    duration: Duração
  directus_users:
    first_name: Primeiro Nome
    last_name: Sobrenome
    email: E-mail
    password: Senha
    avatar: Imagem de Perfil
    location: Local
    title: Título
    description: Descrição
    tags: Tags
    language: Idioma
    theme: Tema
    tfa_secret: Autenticação em Duas Etapas
    status: Status
    role: Função
    token: Token
    last_page: Última página
    last_access: Último acesso
  directus_settings:
    project_name: Nome do projeto
    project_url: URL do projeto
    project_color: Cor do projeto
    project_logo: Logotipo do projeto
    public_foreground: Primeiro plano público
    public_background: Fundo público
    public_note: Nota pública
    auth_password_policy: Política de senha para autenticação
    auth_login_attempts: Tentativas de autenticação
    storage_asset_presets: Predefinições de armazenamento
    storage_asset_transform: Transformação de arquivos
    custom_css: CSS Personalizado
  directus_fields:
    collection: Nome da coleção
    icon: Ícone da coleção
    note: Nota
    hidden: Oculto
    singleton: Singleton
    translation: Traduções Dos Nomes Dos Campos
    display_template: Template
  directus_roles:
    name: Nome do cargo
    icon: Ícone do cargo
    description: Descrição
    app_access: Acesso ao app
    admin_access: Acesso de administrador
    ip_access: Acesso IP
    enforce_tfa: Exigir 2FA
    users: Usuários no cargo
    module_list: Navegação do Módulo
    collection_list: Navegação da Coleção
field_options:
  directus_collections:
    track_activity_revisions: Rastrear Atividades e Revisões
    only_track_activity: Acompanhar apenas Atividade
    do_not_track_anything: Não rastreie nada
no_fields_in_collection: 'Ainda não há campos em "{collection}"'
do_nothing: Não fazer nada
generate_and_save_uuid: Gerar e salvar UUID
save_current_user_id: Salvar ID de usuário atual
save_current_user_role: Salvar a Função de Usuário Atual
save_current_datetime: Salvar data/hora atual
block: Bloco
inline: Em linha
comment: Comentário
continue: Continuar
continue_as: >-
  <b>{name}</b> está atualmente autenticado. Se você reconhecer esta conta, clique em continuar.
editing_role: 'Cargo {role}'
creating_webhook: Criando Webhook
default: Padrão
delete: Deletar
delete_are_you_sure: >-
  Esta ação é permanente e não pode ser desfeita. Tem certeza de que deseja prosseguir?
delete_field_are_you_sure: >-
  Tem certeza que deseja deletar o campo "{field}"? Esta ação não pode ser desfeita.
description: Descrição
done: Finalizar
duplicate: Duplicado
email: E-mail
embed: Incorporar
fallback_icon: Ícone de reserva
field: Campo | Campos
file: Arquivo
file_library: Galeria de Arquivos
forgot_password: Esqueci minha Senha
hidden: Oculto
icon: Ícone
info: Informação
normal: Normal
success: Sucesso
warning: Atenção
danger: Perigo
junction_collection: Jução da coleção
latency: Latência
login: Entrar
my_activity: Minha Atividade
not_authenticated: Não autenticado
authenticated: Autenticado
options: Opções
otp: Senha de uso único
password: Senha
permissions: Permissões
relationship: Relacionamento
reset: Redefinir
reset_password: Recuperar senha
revisions: Revisões
revert: Reverter
save: Salvar
schema: Esquema
search: Buscar
select_existing: Selecionar existente
select_field_type: Selecionar tipo de campo
select_interface: Selecione uma interface
settings: Configurações
sign_in: Entrar
sign_out: Sair
sign_out_confirm: Tem certeza que deseja sair?
something_went_wrong: Algo está errado.
sort_direction: Direção da ordenação
sort_asc: Ordenação Crescente
sort_desc: Ordenação Decrescente
template: Template
translation: Tradução
value: Valor
view_project: Visualizar projeto
report_error: Relatar erro
interfaces:
  presentation-links:
    presentation-links: Links do Botão
    links: Links
    description: Botões de link configuráveis para iniciar URLs dinâmicos
    style: Estilo
    primary: Primário
    link: Links
    button: Botões
    error: Não foi possível executar a ação
  select-multiple-checkbox:
    checkboxes: Caixas de Seleção
    description: Escolha entre várias opções através de caixas de seleção
    allow_other: Permitir Outros
    show_more: 'Exibir mais {count}'
    items_shown: Itens mostrados
  input-code:
    code: Código
    description: Escrever ou compartilhar trechos de código
    line_number: Número da linha
    placeholder: Inserir código aqui...
  collection:
    collection: Coleção
    description: Selecione entre coleções existentes
    include_system_collections: Incluir coleções do sistema
  system-collections:
    collections: Coleções
    description: Selecione entre coleções existentes
    include_system_collections: Incluir coleções do sistema
  select-color:
    color: Cor
    description: Digite ou selecione um valor de cor
    placeholder: Escolha uma cor...
    preset_colors: Cores predefinidas
    preset_colors_add_label: Adicionar nova cor...
    name_placeholder: Inserir nome da cor...
  datetime:
    datetime: Data e Hora
    description: Insira datas e horas
    include_seconds: Incluir segundos
    set_to_now: Definir como Agora
    use_24: Usar formato de 24 horas
  system-display-template:
    display-template: Modelo de exibição
    description: Combinar texto estático e valores dinâmicos
    collection_field: Campo de coleção
    collection_field_not_setup: A opção do campo de coleção está configurada incorretamente
    select_a_collection: Selecione uma coleção
  presentation-divider:
    divider: Divisor
    description: Rotular e dividir campos em seções
    title_placeholder: Insira um título...
    inline_title: Título na linha
    inline_title_label: Mostrar título dentro da linha
    margin_top: Margem Superior
    margin_top_label: Aumentar margem superior
  select-dropdown:
    description: Selecione um valor a partir de uma seleção
    choices_placeholder: Adicionar uma nova escolha
    allow_other: Permitir outros
    allow_other_label: Permitir outros valores
    allow_none: Permitir nenhum
    allow_none_label: Permitir nenhuma seleção
    choices_name_placeholder: Insira um nome...
    choices_value_placeholder: Insira um valor...
  select-multiple-dropdown:
    select-multiple-dropdown: Seleção (Múltipla)
    description: Selecione vários valores a partir de uma seleção
  file:
    file: Arquivo
    description: Selecione ou envie um arquivo
  files:
    files: Arquivos
    description: Selecione ou envie vários arquivos
  input-hash:
    hash: Hash
    description: Digite um valor para o hash
    masked: Mascarado
    masked_label: Ocultar os valores verdadeiros
  select-icon:
    icon: Ícone
    description: Selecione um ícone em um menu suspenso
    search_for_icon: Procurar por ícone...
  file-image:
    image: Imagem
    description: Selecione ou envie uma imagem
  system-interface:
    interface: Interface
    description: Selecione uma interface existente
    placeholder: Selecione uma interface...
  system-interface-options:
    interface-options: Opções de Interface
    description: Um modal para selecionar opções de uma interface
  list-m2m:
    many-to-many: Muitos-para-muitos (N para N)
    description: Selecione vários itens relacionados
  select-dropdown-m2o:
    many-to-one: Muitos-para-um (N para 1)
    description: Selecione um único item relacionado
    display_template: Modelo de exibição
  input-rich-text-md:
    markdown: Markdown
    description: Inserir e pré-visualizar markdown
    customSyntax: Blocos personalizados
    customSyntax_label: Adicionar tipos de sintaxe personalizados
    customSyntax_add: Adicionar sintaxe personalizada
    box: Bloco / Em linha
    imageToken: Token da imagem
    imageToken_label: Qual token (estático) a ser adicionado nas imagens
  presentation-notice:
    notice: Aviso
    description: Mostrar um breve aviso
    text: Digite o conteúdo do aviso aqui...
  numeric:
    numeric: Numérico
    description: Digite um número
    minimum_value: Valor mínimo
    maximum_value: Valor máximo
    step_interval: Intervalo dos passos
  list-o2m:
    one-to-many: Um-para-muitos (1 para N)
    description: Selecione vários itens relacionados
    no_collection: A coleção não pôde ser encontrada
  select-radio:
    radio-buttons: Botões de radio
    description: Selecione uma das múltiplas escolhas
  list:
    repeater: Repetidor
    description: Crie múltiplas entradas com a mesma estrutura
    edit_fields: Editar campos
    add_label: 'Texto de "Criar Novo"'
    field_name_placeholder: Inserir nome do campo...
    field_note_placeholder: Insira a nota de campo...
  slider:
    slider: Slider
    description: Selecione um número usando um controle deslizante
    always_show_value: Sempre mostrar valor
  tags:
    tags: Tags
    description: Selecione ou adicione tags
    whitespace: Espaço em branco
    hyphen: Substituir com hífen
    underscore: Substituir com sublinhado
    remove: Remover espaço em branco
    capitalization: Capitalização
    uppercase: Converter em maiúsculas
    lowercase: Converter em minúsculas
    auto_formatter: Utilizar auto formatação de título
    alphabetize: Alfabetizar
    alphabetize_label: Forçar ordem alfabética
    add_tags: Adicionar tags...
  input:
    text-input: Entrada de texto
    description: Digite um texto de linha única
    trim: Aparar
    trim_label: Aparar o início e fim
    mask: Mascarado
    mask_label: Ocultar o valor real
    clear: Limpar valor
    clear_label: Salvar como string vazia
  input-multiline:
    textarea: Área de texto
    description: Insira texto puro de múltiplas linhas
  boolean:
    toggle: Alternar
    description: Alternar entre ligado e desligado
    label_placeholder: Insira um rótulo...
    label_default: Habilitado
  translations:
    display_template: Modelo de exibição
    no_collection: Nenhuma coleção
  list-o2m-tree-view:
    description: Visualização de árvore para itens recursivos aninhados um-para-muitos
    recursive_only: A interface de exibição em árvore só funciona para relações recursivas.
  user:
    user: Usuário
    description: Selecione um usuário Directus existente
    select_mode: Selecionar modo
    modes:
      auto: Automático
      dropdown: Seleção
      modal: Modal
  input-rich-text-html:
    wysiwyg: WYSIWYG
    description: Um editor de rich-text que gera HTML
    toolbar: Barra de ferramentas
    custom_formats: Formatos Personalizados
    options_override: Sobrescrever opções
  input-autocomplete-api:
    input-autocomplete-api: Entrada de preenchimento automático (API)
    description: Um tipo de pesquisa para valores de API externos.
    results_path: Caminho de resultados
    value_path: Caminho do Valor
    trigger: Acionar
    rate: Avaliar
displays:
  boolean:
    boolean: Boolean
    description: Exibir estados ativados e desativados
    label_on: Rótulo ligado
    label_on_placeholder: Digite o rótulo para ligado...
    label_off: Rótulo desligado
    label_off_placeholder: Digite o rótulo para desligado...
    icon_on: Ícone ligado
    icon_off: Ícone desligado
    color_on: Cor ligada
    color_off: Cor desligada
  collection:
    collection: Coleção
    description: Exibir uma coleção
    icon_label: Exibir o ícone da coleção
  color:
    color: Cor
    description: Exibir um ponto colorido
    default_color: Cor padrão
  datetime:
    datetime: Data e Hora
    description: Exibir valores relacionados ao tempo
    format: Formato
    format_note: >-
      O formato personalizado aceita __[tabela de símbolos de campo de
      Data](https://www.unicode.org/reports/tr35/tr35-dates.html#Date_Field_Symbol_Table)__
    long: Longo
    short: Curto
    relative: Relativo
    relative_label: 'Mostrar tempo relativo, por exemplo: 5 minutos atrás'
  file:
    file: Arquivo
    description: Exibir arquivos
  filesize:
    filesize: Tamanho de Arquivo
    description: Exibe o tamanho de um arquivo
  formatted-value:
    formatted-value: Valor formatado
    description: Exibe uma versão formatada do texto
    format_title: Formatar título
    format_title_label: Auto-formatar capitalização
    bold_label: Usar estilo negrito
  formatted-json-value:
    formatted-json-value: Valor JSON formatado
    description: Exibe uma versão formatada do objeto
  icon:
    icon: Ícone
    description: Exibir um ícone
    filled: Preenchido
    filled_label: Usar a variante preenchida
  image:
    image: Imagem
    description: Exibe uma visualização de imagem minúscula
    circle: Círculo
    circle_label: Exibir como um círculo
  labels:
    labels: Rótulos
    description: Exibir uma única ou uma lista de rótulos
    default_foreground: Primeiro plano padrão
    default_background: Plano de fundo padrão
    format_label: Formatar cada rótulo
    show_as_dot: Mostrar como ponto
    choices_value_placeholder: Insira um valor...
    choices_text_placeholder: Insira um texto...
  mime-type:
    mime-type: Tipo MIME
    description: Mostrar o tipo MIME de um arquivo
    extension_only: Extensão apenas
    extension_only_label: Exibir apenas a extensão do arquivo
  rating:
    rating: Avaliação
    description: Visualizar um número como estrelas relativo ao valor máximo
    simple: Simples
    simple_label: Mostrar estrelas em um formato simples
  raw:
    raw: Valor bruto
  related-values:
    related-values: Valores Relacionados
    description: Exibir valores relativos
  user:
    user: Usuário
    description: Exibe um usuário do Directus
    avatar: Imagem de Perfil
    name: Nome
    both: Ambos
    circle_label: Exibir usuário em um círculo
layouts:
  cards:
    cards: Cartões
    image_source: Fonte da Imagem
    image_fit: Ajustar Imagem
    crop: Recortar
    contain: Conter
    title: Título
    subtitle: Subtítulo
  tabular:
    tabular: Tabela
    fields: Campos
    spacing: Espaçamento
    comfortable: Confortável
    compact: Compacto
    cozy: Aconchegante
  calendar:
    calendar: Calendário
    start_date_field: Campo de Data de Início
    end_date_field: Campo de Data Final<|MERGE_RESOLUTION|>--- conflicted
+++ resolved
@@ -148,12 +148,9 @@
 float: Float
 integer: Integer
 json: JSON
-<<<<<<< HEAD
 xliff: XLIFF 1.2
 xliff2: XLIFF 2.0
-=======
 xml: XML
->>>>>>> ceb57886
 string: String
 text: Texto
 time: Hora
