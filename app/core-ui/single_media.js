//  Single Media core UI component
//  Directus 6.0

//  (c) RANGER
//  Directus may be freely distributed under the GNU license.
//  For all details and documentation:
//  http://www.getdirectus.com

// Attribute          Type              Contains                                Example
// -------------------------------------------------------------------------------------------------------------------------------------
// options.schema     Backbone.Model    Structure/Schema for this table row     options.schema.get('type') [column_name, comment, type]
// options.model      Backbone.Model    Data/Model for this table row           options.model.get('id') [any column in current table row]
// options.value      String            Value for this field
// options.settings   Backbone.Model    Saved values for current UI options     options.settings.get('length') [any key from this UI options]
// options.name       String            Field name


define(['app', 'backbone', 'core/directus', 'modules/media'], function(app, Backbone, Directus, Media) {

  var Module = {};

  Module.id = 'single_media';
  Module.dataTypes = ['INT'];

  Module.variables = [
    {id: 'allowed_filetypes', ui: 'textinput', char_length:200}
  ];

  var template =  '<label>{{capitalize name}} <span class="note">{{comment}}</span></label> \
                  <style type="text/css"> \
                  div.ui-thumbnail { \
                    float: left; \
                    margin-top: 8px; \
                    max-height: 200px; \
                    padding: 10px; \
                    background-color: #ffffff; \
                    border: 1px solid #ededed; \
                    -webkit-border-radius:3px; \
                    -moz-border-radius:3px; \
                    border-radius:3px; \
                    color: #ededed; \
                    text-align: center; \
                    cursor: pointer; \
                  } \
                  div.ui-thumbnail.empty { \
                    width: 300px; \
                    height: 100px; \
                    background-color: #ffffff; \
                    border: 2px dashed #ededed; \
                    padding: 9px; \
                    font-size: 16px; \
                    font-weight: 600; \
                    line-height: 100px; \
                  } \
                  div.ui-thumbnail.empty:hover { \
                    background-color: #fefefe; \
                    border: 2px dashed #cccccc; \
                    cursor: pointer; \
                  } \
                  div.ui-thumbnail img { \
                    max-height: 200px; \
                  } \
                  div.ui-img-details { \
                    float: left; \
                    position: relative; \
                    margin-top: 15px; \
                    margin-left: 10px; \
                    line-height: 18px; \
                  } \
                  div.ui-img-details a.title { \
                    font-size: 18px; \
                  } \
                  div.ui-img-details div { \
                    display: inline; \
                  } \
                  div.ui-img-details i { \
                    font-weight: 400; \
                    font-style: italic; \
                    color: #ccc; \
                  } \
                  button.btn-right { \
                    margin-top: 8px; \
                    margin-right: 10px; \
                  } \
                  </style> \
                  {{#if url}} \
                  <div class="ui-thumbnail has-media"> \
                    <img src="{{url}}"> \
                  </div> \
                  <div class="ui-img-details"> \
                    <a href="#" class="title">{{title}}</a><br> \
                    Uploaded by {{userName user}} {{contextualDate date_uploaded}}<br> \
                    <i>{{width}} &times; {{height}} – {{bytesToSize size}}</i><br> \
                    <button class="btn btn-small btn-primary btn-right" data-action="swap" type="button">Choose media</button> \
                    <button class="btn btn-small btn-primary btn-right" data-action="remove" type="button">Remove media</button> \
                  </div> \
<<<<<<< HEAD
                  {{else}} \
                  <div class="ui-thumbnail empty ui-thumbnail-dropzone">Drag media here, or click for existing</div> \
=======
>>>>>>> 0e4fda44
                  {{/if}}';

  Module.Input = Backbone.Layout.extend({

    tagName: 'fieldset',

    template: Handlebars.compile(template),

    events: {
      'click button[data-action="remove"]': function() { this.mediaModel.clear(); },
      'click button[data-action="swap"],.ui-thumbnail-dropzone': 'swap',
      'click .has-media': 'edit'
    },

    swap: function() {
      var collection = app.media;
      var model;
      var mediaModel = this.mediaModel;
      var view = new Directus.Table({collection: collection, selectable: false, footer: false, navigate: true});
      view.navigate = function(id) {
        model = collection.get(id);
        mediaModel.clear({silent: true});
        mediaModel.set(model.toJSON());
        modal.close();
      };
      var modal = app.router.openModal(view, {stretch: true, title: 'Insert Media'});
      collection.fetch();
    },

    edit: function() {
      var model = this.mediaModel;
      var view = new Directus.EditView({model: model});
      var modal = app.router.openModal(view, {stretch: true, title: 'Edit'});
      view.render();

      modal.save = function() {
        var data = view.data();
        model.set(data);
        modal.close();
      };
    },

    afterRender: function() {
      var timer;
      var $dropzone = this.$el.find('.ui-thumbnail');
      var model = this.mediaModel;

      $dropzone.on('dragover', function(e) {
        clearInterval(timer);
        e.stopPropagation();
        e.preventDefault();
        $dropzone.addClass('dragover');
      });

      $dropzone.on('dragleave', function(e) {
        clearInterval(timer);
        timer = setInterval(function(){
          $dropzone.removeClass('dragover');
          clearInterval(timer);
        },50);
      });

      // Since data transfer is not supported by jquery...
      // XHR2, FormData
      $dropzone[0].ondrop = _.bind(function(e) {
        e.stopPropagation();
        e.preventDefault();
        if (e.dataTransfer.files.length > 1) {
          alert('One file only please');
          return;
        }
        app.sendFiles(e.dataTransfer.files, function(data) {
          _.each(data, function(item) {
            item.user = 1;
            item.active = 1;
            item.title = app.capitalize(item.name);
            model.set(item);
          });
        });
        $dropzone.removeClass('dragover');
      }, this);

    },

    serialize: function() {
      var url = this.mediaModel.has('name') ? app.RESOURCES_URL + 'thumbnail/' + this.mediaModel.get('name') : null;

      console.log(this.mediaModel.toJSON());

      return {
        name: this.options.name,
        url: url,
        allowed_filetypes: (this.options.settings && this.options.settings.has('allowed_filetypes')) ? this.options.settings.get('allowed_filetypes') : '0',
        title: this.mediaModel.get('name'),
        date_uploaded: this.mediaModel.get('date_uploaded'),
        width: this.mediaModel.get('width'),
        height: this.mediaModel.get('height'),
        size: this.mediaModel.get('size'),
        user: this.mediaModel.get('user'),
        comment: this.options.schema.get('comment')
      };
    },

    initialize: function() {
      this.mediaModel = this.options.value;
      this.mediaModel.on('change', this.render, this);
      //this.collection = app.entries['directus_media'];
      //this.collection.fetch();
      this.collection.on('reset', this.render, this);
    }

  });

  Module.validate = function(value) {
    //
  };

  Module.list = function(options) {
    return options.value;
  };

  return Module;

});<|MERGE_RESOLUTION|>--- conflicted
+++ resolved
@@ -94,11 +94,8 @@
                     <button class="btn btn-small btn-primary btn-right" data-action="swap" type="button">Choose media</button> \
                     <button class="btn btn-small btn-primary btn-right" data-action="remove" type="button">Remove media</button> \
                   </div> \
-<<<<<<< HEAD
                   {{else}} \
                   <div class="ui-thumbnail empty ui-thumbnail-dropzone">Drag media here, or click for existing</div> \
-=======
->>>>>>> 0e4fda44
                   {{/if}}';
 
   Module.Input = Backbone.Layout.extend({
