--- conflicted
+++ resolved
@@ -166,17 +166,17 @@
         default_value: true
       },
       {
-<<<<<<< HEAD
         id: 'basic_image_list',
         ui: 'toggle',
         type: 'Boolean',
         comment: 'use basic image listing in ui (potentially slow with high number of images)',
-=======
+        default_value: true
+      },
+      {
         id: 'show_format_menu',
         ui: 'toggle',
         type: 'Boolean',
         comment: 'Show the format menu',
->>>>>>> 7542a8ab
         default_value: true
       }
     ],
