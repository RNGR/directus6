define(['./interface', 'core/UIComponent', 'core/t', 'utils'], function (Input, UIComponent, __t, Utils) {
  return UIComponent.extend({
    id: 'dropdown',
    dataTypes: ['VARCHAR'],
    variables: [
<<<<<<< HEAD
      {
        id: 'options',
        ui: 'json',
        type: 'String',
        comment: __t('select_options_comment'),
        default_value: '',
        required: true,
        options: {
          rows: 25,
          placeholder: JSON.stringify({
            value1: 'Option One',
            value2: 'Option two',
            value3: 'Option three'
          }, null, '  ')
        }
      },
      {
        id: 'placeholder',
        ui: 'text_input',
        type: 'String',
        comment: 'Enter Placeholder Text',
        default_value: ''
      },
      {
        id: 'read_only',
        default_value: false,
        ui: 'toggle'
      },
      {
        id: 'use_native_input',
        ui: 'toggle',
        type: 'String',
        comment: 'Render the dropdown as a native HTML <section> element instead of our custom solution',
        default_value: false
      }
=======
      {id: 'options', default_value: '', ui: 'json', options: {rows: 25, placeholder_text: '{\n    "value1": "Option One",\n    "value2": "Option Two",\n    "value3": "Option Three"\n}'}, comment: __t('select_options_comment'), required: true},
      {id: 'placeholder', default_value: '', ui: 'text_input'},
      {id: 'read_only', default_value: false, ui: 'toggle'},
      {id: 'use_native_input', ui: 'toggle', default_value: false, comment: 'Render the dropdown as a native HTML <section> element instead of our custom solution'},
      {id: 'list_view_formatting', ui: 'radio_buttons', default_value: 'text', options: {options: {text: 'Display Text', value: 'Value'}}}
>>>>>>> 1210ea8c
    ],
    Input: Input,
    validate: function (value, options) {
      if (options.schema.isRequired() && Utils.isEmpty(value)) {
        return __t('this_field_is_required');
      }
    },
    list: function (options) {
      var showAsText = options.settings.get('list_view_formatting') === 'text';

      if (showAsText) {
        var displayOptions = JSON.parse(options.settings.get('options'));
        return displayOptions[options.value];
      }

      return options.value;
    }
  });
});<|MERGE_RESOLUTION|>--- conflicted
+++ resolved
@@ -3,7 +3,6 @@
     id: 'dropdown',
     dataTypes: ['VARCHAR'],
     variables: [
-<<<<<<< HEAD
       {
         id: 'options',
         ui: 'json',
@@ -38,14 +37,20 @@
         type: 'String',
         comment: 'Render the dropdown as a native HTML <section> element instead of our custom solution',
         default_value: false
+      },
+      {
+        id: 'list_view_formatting',
+        ui: 'radio_buttons',
+        type: 'string',
+        comment: 'The output format on the list view',
+        default_value: 'text',
+        options: {
+          options: {
+            text: 'Display Text',
+            value: 'Value'
+          }
+        }
       }
-=======
-      {id: 'options', default_value: '', ui: 'json', options: {rows: 25, placeholder_text: '{\n    "value1": "Option One",\n    "value2": "Option Two",\n    "value3": "Option Three"\n}'}, comment: __t('select_options_comment'), required: true},
-      {id: 'placeholder', default_value: '', ui: 'text_input'},
-      {id: 'read_only', default_value: false, ui: 'toggle'},
-      {id: 'use_native_input', ui: 'toggle', default_value: false, comment: 'Render the dropdown as a native HTML <section> element instead of our custom solution'},
-      {id: 'list_view_formatting', ui: 'radio_buttons', default_value: 'text', options: {options: {text: 'Display Text', value: 'Value'}}}
->>>>>>> 1210ea8c
     ],
     Input: Input,
     validate: function (value, options) {
