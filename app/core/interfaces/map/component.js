define(['./interface', 'core/UIComponent', 'core/t'], function (Input, UIComponent, __t) {
  'use strict';

  return UIComponent.extend({
    id: 'map',
    dataTypes: ['VARCHAR', 'ALIAS'],
    variables: [
      // Google API Key (Provided by Google)
<<<<<<< HEAD
      {
        id: 'apiKey',
        ui: 'text_input',
        type: 'String',
        comment: 'Google API Key w/ Maps JS access',
        default_value: '',
        required: true,
        char_length: 200
      },
      // Column names to fill with respective item
      {
        id: 'street_number_field',
        ui: 'text_input',
        type: 'String',
        comment: 'Street number column to fill with respective item',
        default_value: '',
        char_length: 200
      },
      {
        id: 'street_field',
        ui: 'text_input',
        type: 'String',
        comment: 'Street column to fill with respective item',
        default_value: '',
        char_length: 200
      },
      {
        id: 'city_field',
        ui: 'text_input',
        type: 'String',
        comment: 'City column to fill with respective item',
        default_value: '',
        char_length: 200
      },
      {
        id: 'postal_code_field',
        ui: 'text_input',
        type: 'String',
        comment: 'Postal code column to fill with respective item',
        default_value: '',
        char_length: 200
      },
      {
        id: 'state_field',
        ui: 'text_input',
        type: 'String',
        comment: 'State column to fill with respective item',
        default_value: '',
        char_length: 200
      },
      {
        id: 'stateCode_field',
        ui: 'text_input',
        type: 'String',
        comment: 'State code column to fill with respective item',
        default_value: '',
        char_length: 200
      },
      {
        id: 'country_field',
        ui: 'text_input',
        type: 'String',
        comment: 'Country column to fill with respective item',
        default_value: '',
        char_length: 200
      },
      {
        id: 'countryCode_field',
        ui: 'text_input',
        type: 'String',
        comment: 'Country code column to fill with respective item',
        default_value: '',
        char_length: 200
      },
      {
        id: 'mapHeight',
        ui: 'numeric',
        type: 'Number',
        comment: __t('map_mapHeight_comment'),
        default_value: 400,
        char_length: 4
      },
      {
        id: 'showLatLng',
        ui: 'toggle',
        type: 'Boolean',
        comment: __t('map_showLatLng_comment'),
        default_value: false
      }
=======
      {id: 'google_api_key', type: 'String', default_value: '', ui: 'text_input', char_length: 200, required: true},
      // Column names to fill with respective item
      {id: 'street_number_field', type: 'String', default_value: '', ui: 'text_input', char_length: 200},
      {id: 'street_field', type: 'String', default_value: '', ui: 'text_input', char_length: 200},
      {id: 'city_field', type: 'String', default_value: '', ui: 'text_input', char_length: 200},
      {id: 'postal_code_field', type: 'String', default_value: '', ui: 'text_input', char_length: 200},
      {id: 'state_field', type: 'String', default_value: '', ui: 'text_input', char_length: 200},
      {id: 'state_code_field', type: 'String', default_value: '', ui: 'text_input', char_length: 200},
      {id: 'country_field', type: 'String', default_value: '', ui: 'text_input', char_length: 200},
      {id: 'country_code_field', type: 'String', default_value: '', ui: 'text_input', char_length: 200},
      // Height of Map Element in Pixels
      {id: 'map_height', type: 'Number', default_value: 400, ui: 'numeric', char_length: 4, comment: __t('map_mapHeight_comment')},
      {id: 'show_lat_lng', type: 'Boolean', default_value: false, ui: 'toggle', comment: __t('map_showLatLng_comment')}
>>>>>>> 0ed57269
    ],
    settings: [{
      collection: 'global',
      id: 'google_api_key',
      ui: 'text_input',
      char_length: 200,
      comment: __t('maps_ui_global_settings_google_api_key')
    }],
    Input: Input,
    list: function (options) {
      return (options.value) ? options.value.toString().replace(/<(?:.|\n)*?>/gm, '').substr(0, 100) : '';
    }
  });
});<|MERGE_RESOLUTION|>--- conflicted
+++ resolved
@@ -6,9 +6,8 @@
     dataTypes: ['VARCHAR', 'ALIAS'],
     variables: [
       // Google API Key (Provided by Google)
-<<<<<<< HEAD
       {
-        id: 'apiKey',
+        id: 'google_api_key',
         ui: 'text_input',
         type: 'String',
         comment: 'Google API Key w/ Maps JS access',
@@ -58,7 +57,7 @@
         char_length: 200
       },
       {
-        id: 'stateCode_field',
+        id: 'state_code_field',
         ui: 'text_input',
         type: 'String',
         comment: 'State code column to fill with respective item',
@@ -74,7 +73,7 @@
         char_length: 200
       },
       {
-        id: 'countryCode_field',
+        id: 'country_code_field',
         ui: 'text_input',
         type: 'String',
         comment: 'Country code column to fill with respective item',
@@ -82,7 +81,7 @@
         char_length: 200
       },
       {
-        id: 'mapHeight',
+        id: 'map_height',
         ui: 'numeric',
         type: 'Number',
         comment: __t('map_mapHeight_comment'),
@@ -90,27 +89,12 @@
         char_length: 4
       },
       {
-        id: 'showLatLng',
+        id: 'show_lat_lng',
         ui: 'toggle',
         type: 'Boolean',
         comment: __t('map_showLatLng_comment'),
         default_value: false
       }
-=======
-      {id: 'google_api_key', type: 'String', default_value: '', ui: 'text_input', char_length: 200, required: true},
-      // Column names to fill with respective item
-      {id: 'street_number_field', type: 'String', default_value: '', ui: 'text_input', char_length: 200},
-      {id: 'street_field', type: 'String', default_value: '', ui: 'text_input', char_length: 200},
-      {id: 'city_field', type: 'String', default_value: '', ui: 'text_input', char_length: 200},
-      {id: 'postal_code_field', type: 'String', default_value: '', ui: 'text_input', char_length: 200},
-      {id: 'state_field', type: 'String', default_value: '', ui: 'text_input', char_length: 200},
-      {id: 'state_code_field', type: 'String', default_value: '', ui: 'text_input', char_length: 200},
-      {id: 'country_field', type: 'String', default_value: '', ui: 'text_input', char_length: 200},
-      {id: 'country_code_field', type: 'String', default_value: '', ui: 'text_input', char_length: 200},
-      // Height of Map Element in Pixels
-      {id: 'map_height', type: 'Number', default_value: 400, ui: 'numeric', char_length: 4, comment: __t('map_mapHeight_comment')},
-      {id: 'show_lat_lng', type: 'Boolean', default_value: false, ui: 'toggle', comment: __t('map_showLatLng_comment')}
->>>>>>> 0ed57269
     ],
     settings: [{
       collection: 'global',
