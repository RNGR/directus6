import { MethodNotSupported } from './exceptions';
import {
	Response,
	SignedUrlResponse,
	ContentResponse,
	ExistsResponse,
	SignedUrlOptions,
	StatResponse,
	FileListResponse,
	DeleteResponse,
	Range,
} from './types';

export default abstract class Storage {
	/**
	 * Appends content to a file.
	 *
	 * Supported drivers: "local"
	 */
	append(_location: string, _content: Buffer | string): Promise<Response> {
		throw new MethodNotSupported('append', this.constructor.name);
	}

	/**
	 * Copy a file to a location.
	 *
	 * Supported drivers: "local", "s3", "gcs", "azure"
	 */
	copy(_src: string, _dest: string): Promise<Response> {
		throw new MethodNotSupported('copy', this.constructor.name);
	}

	/**
	 * Delete existing file.
	 * The value returned by this method will have a `wasDeleted` property that
	 * can be either a boolean (`true` if a file was deleted, `false` if there was
	 * no file to delete) or `null` (if no information about the file is available).
	 *
	 * Supported drivers: "local", "s3", "gcs", "azure"
	 */
	delete(_location: string): Promise<DeleteResponse> {
		throw new MethodNotSupported('delete', this.constructor.name);
	}

	/**
	 * Returns the driver.
	 *
	 * Supported drivers: "local", "s3", "gcs", "azure"
	 */
	public driver(): unknown {
		throw new MethodNotSupported('driver', this.constructor.name);
	}

	/**
	 * Determines if a file or folder already exists.
	 *
	 * Supported drivers: "local", "s3", "gcs", "azure"
	 */
	exists(_location: string): Promise<ExistsResponse> {
		throw new MethodNotSupported('exists', this.constructor.name);
	}

	/**
	 * Returns the file contents as a string.
	 *
	 * Supported drivers: "local", "s3", "gcs", "azure"
	 */
	get(_location: string, _encoding?: string): Promise<ContentResponse<string>> {
		throw new MethodNotSupported('get', this.constructor.name);
	}

	/**
	 * Returns the file contents as a Buffer.
	 *
	 * Supported drivers: "local", "s3", "gcs", "azure"
	 */
	getBuffer(_location: string): Promise<ContentResponse<Buffer>> {
		throw new MethodNotSupported('getBuffer', this.constructor.name);
	}

	/**
	 * Returns signed url for an existing file.
	 *
	 * Supported drivers: "s3", "gcs", "azure"
	 */
	getSignedUrl(_location: string, _options?: SignedUrlOptions): Promise<SignedUrlResponse> {
		throw new MethodNotSupported('getSignedUrl', this.constructor.name);
	}

	/**
	 * Returns file's size and modification date.
	 *
	 * Supported drivers: "local", "s3", "gcs", "azure"
	 */
	getStat(_location: string): Promise<StatResponse> {
		throw new MethodNotSupported('getStat', this.constructor.name);
	}

	/**
	 * Returns the stream for the given file.
	 *
	 * Supported drivers: "local", "s3", "gcs", "azure"
	 */
	getStream(_location: string, _range?: Range): NodeJS.ReadableStream {
		throw new MethodNotSupported('getStream', this.constructor.name);
	}

	/**
	 * Returns url for a given key. Note this method doesn't
	 * validates the existence of file or it's visibility
	 * status.
	 *
	 * Supported drivers: "s3", "gcs", "azure"
	 */
	getUrl(_location: string): string {
		throw new MethodNotSupported('getUrl', this.constructor.name);
	}

	/**
	 * Move file to a new location.
	 *
	 * Supported drivers: "local", "s3", "gcs", "azure"
	 */
	move(_src: string, _dest: string): Promise<Response> {
		throw new MethodNotSupported('move', this.constructor.name);
	}

	/**
	 * Creates a new file.
	 * This method will create missing directories on the fly.
	 *
	 * Supported drivers: "local", "s3", "gcs", "azure"
	 */
<<<<<<< HEAD
	put(_location: string, _content: Buffer | NodeJS.ReadableStream | string): Promise<Response> {
=======
	put(location: string, content: Buffer | NodeJS.ReadableStream | string, type?: string): Promise<Response> {
>>>>>>> 78b86533
		throw new MethodNotSupported('put', this.constructor.name);
	}

	/**
	 * Prepends content to a file.
	 *
	 * Supported drivers: "local"
	 */
	prepend(_location: string, _content: Buffer | string): Promise<Response> {
		throw new MethodNotSupported('prepend', this.constructor.name);
	}

	/**
	 * List files with a given prefix.
	 *
	 * Supported drivers: "local", "s3", "gcs", "azure"
	 */
	flatList(_prefix?: string): AsyncIterable<FileListResponse> {
		throw new MethodNotSupported('flatList', this.constructor.name);
	}
}<|MERGE_RESOLUTION|>--- conflicted
+++ resolved
@@ -131,11 +131,7 @@
 	 *
 	 * Supported drivers: "local", "s3", "gcs", "azure"
 	 */
-<<<<<<< HEAD
-	put(_location: string, _content: Buffer | NodeJS.ReadableStream | string): Promise<Response> {
-=======
-	put(location: string, content: Buffer | NodeJS.ReadableStream | string, type?: string): Promise<Response> {
->>>>>>> 78b86533
+	put(_location: string, _content: Buffer | NodeJS.ReadableStream | string, _type?: string): Promise<Response> {
 		throw new MethodNotSupported('put', this.constructor.name);
 	}
 
