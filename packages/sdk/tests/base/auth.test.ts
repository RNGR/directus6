--- conflicted
+++ resolved
@@ -3,10 +3,6 @@
  */
 
 import { Directus } from '../../src';
-<<<<<<< HEAD
-import { NotAuthenticated } from '../../src/errors';
-=======
->>>>>>> 4c04eba4
 import { test } from '../utils';
 
 describe('auth', function () {
@@ -22,19 +18,6 @@
 		await sdk.auth.static('token');
 	});
 
-<<<<<<< HEAD
-	it(`throws when refreshing without authenticating first`, async () => {
-		const sdk = new Directus('http://localhost');
-		try {
-			await sdk.auth.refresh(true);
-			fail('Should have failed');
-		} catch (err) {
-			expect(err).toBeInstanceOf(NotAuthenticated);
-		}
-	});
-
-=======
->>>>>>> 4c04eba4
 	/*
 	test(`throws when refresh time resolves to an invalid value`, async (url, nock) => {
 		nock()
