--- conflicted
+++ resolved
@@ -1,10 +1,6 @@
 {
 	"name": "@directus/schema",
-<<<<<<< HEAD
-	"version": "9.0.0-rc.76",
-=======
 	"version": "9.0.0-rc.78",
->>>>>>> 4366cceb
 	"description": "Utility for extracting information about existing DB schema",
 	"main": "dist/index.js",
 	"types": "dist/index.d.ts",
@@ -43,13 +39,8 @@
 	},
 	"homepage": "https://github.com/directus/directus#readme",
 	"devDependencies": {
-<<<<<<< HEAD
-		"npm-watch": "^0.10.0",
-		"typescript": "^4.3.2"
-=======
 		"npm-watch": "0.10.0",
 		"typescript": "4.3.4"
->>>>>>> 4366cceb
 	},
 	"dependencies": {
 		"knex-schema-inspector": "^1.3.0",
