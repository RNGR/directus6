--- conflicted
+++ resolved
@@ -1,9 +1,5 @@
-<<<<<<< HEAD
-import KnexPostgres from 'knex-schema-inspector/dist/dialects/postgres';
+import KnexPostgres, { parseDefaultValue } from 'knex-schema-inspector/dist/dialects/postgres';
 import { Column } from 'knex-schema-inspector/dist/types/column';
-=======
-import KnexPostgres, { parseDefaultValue } from 'knex-schema-inspector/dist/dialects/postgres';
->>>>>>> 1d7e977e
 import { SchemaOverview } from '../types/overview';
 import { SchemaInspector } from '../types/schema';
 
@@ -87,22 +83,11 @@
 			overview[column.table_name].columns[column.column_name] = column;
 		}
 
-<<<<<<< HEAD
 		for (const { table_name, column_name } of primaryKeys) {
 			overview[table_name].primary = column_name;
 		}
 		for (const { table_name, column_name, data_type } of geometryColumns) {
 			overview[table_name].columns[column_name].data_type = data_type;
-=======
-			overview[column.table_name].columns[column.column_name] = {
-				...column,
-				default_value:
-					column.is_identity === 'YES' || column.default_value?.startsWith('nextval(')
-						? 'AUTO_INCREMENT'
-						: parseDefaultValue(column.default_value),
-				is_nullable: column.is_nullable === 'YES',
-			};
->>>>>>> 1d7e977e
 		}
 
 		return overview;
