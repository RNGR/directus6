type: object
x-collection: directus_fields
properties:
  collection:
    description: Unique name of the collection this field is in.
    example: about_us
    type: string
  field:
    description: Unique name of the field. Field name is unique within the collection.
    example: id
    type: string
<<<<<<< HEAD
  auto_increment:
    description: If the value in this field is auto incremented. Only applies to integer
      type fields.
    example: true
    type: boolean
  datatype:
    description: SQL datatype of the column that corresponds to this field.
    example: INT
    type: string
    nullable: true
  group:
    description: What field group this field is part of.
    example: null
    type: integer
    nullable: true
  hidden_browse:
    description: If this field should be hidden from the item browse (listing) page.
    example: true
    type: boolean
  hidden_detail:
    description: If this field should be hidden from the item detail (edit) page.
    example: true
    type: boolean
  interface:
    description: What interface is used in the admin app to edit the value for this
      field.
    example: primary-key
    type: string
    nullable: true
  length:
    description: Length of the field. Will be used in SQL to set the `length` property
      of the colummn.
    example: '10'
    type: string
    nullable: true
  locked:
    description: If the field can be altered by the end user. Directus system fields
      have this value set to `true`.
    example: true
    type: boolean
  note:
    description: A user provided note for the field. Will be rendered alongside the
      interface on the edit page.
    example: ''
    type: string
    nullable: true
  options:
    description: Options for the interface that's used. This format is based on the
      individual interface.
    example: null
    type: object
    nullable: true
  primary_key:
    description: If this field is the primary key of the collection.
    example: true
    type: boolean
  readonly:
    description: Prevents the user from editing the value in the field.
    example: false
    type: boolean
  required:
    description: If this field requires a value.
    example: true
    type: boolean
  signed:
    description: If the value is signed or not. Only applies to integer type fields.
    example: false
    type: boolean
  sort:
    description: Sort order of this field on the edit page of the admin app.
    example: 1
    type: integer
    nullable: true
  translation:
    description: 'Key value pair of `<language>: <translation>` that allows the user
      to change the displayed name of the field in the admin app.'
    example: null
    type: object
    nullable: true
=======
>>>>>>> 067ece85
  type:
    description: Directus specific data type. Used to cast values in the API.
    example: integer
    type: string
  schema:
    description: The schema info.
    type: object
    properties:
      name:
        description: The name of the field.
        example: title
        type: string
      table:
        description: The collection of the field.
        example: posts
        type: string
      type:
        description: The datatype of the field.
        example: string
        type: string
      default_value:
        description: The default value of the field.
        example: null
        type: string
        nullable: true
      max_length:
        description: The max length of the field.
        example: null
        type: integer
        nullable: true
      is_nullable:
        description: If the field is nullable.
        example: false
        type: boolean
      is_primary_key:
        description: If the field is primary key.
        example: false
        type: boolean
      has_auto_increment:
        description: If the field has auto increment.
        example: false
        type: boolean
      foreign_key_column:
        description: Related column from the foreign key constraint.
        example: null
        type: string
        nullable: true
      foreign_key_table:
        description: Related table from the foreign key constraint.
        example: null
        type: string
        nullable: true
      comment:
        description: Comment as saved in the database.
        example: null
        type: string
        nullable: true
      schema:
        description: Database schema (pg only).
        example: public
        type: string
      foreign_key_schema:
        description: Related schema from the foreign key constraint (pg only).
        example: null
        type: string
        nullable: true
  meta:
    description: The meta info.
    type: object
    nullable: true
    properties:
      id:
        description: Unique identifier for the field in the `directus_fields` collection.
        example: 3
        type: integer
      collection:
        description: Unique name of the collection this field is in.
        example: posts
        type: string
      field:
        description: Unique name of the field. Field name is unique within the collection.
        example: title
        type: string
      special:
        description: Transformation flags for field
        example: null
        type: array
        items:
          type: string
        nullable: true
      interface:
        description:
          What interface is used in the admin app to edit the value for this field.
        example: primary-key
        type: string
        nullable: true
      options:
        description:
          Options for the interface that's used. This format is based on the individual interface.
        example: null
        type: object
        nullable: true
      display:
        description: What display is used in the admin app to display the value for this field.
        example: null
        type: string
        nullable: true
      display_options:
        description: Options for the display that's used. This format is based on the individual display.
        example: null
        type: object
        nullable: true
      locked:
        description:
          If the field can be altered by the end user. Most Directus system fields
          have this value set to `true`.
        example: true
        type: boolean
      readonly:
        description: Prevents the user from editing the value in the field.
        example: false
        type: boolean
      hidden:
        description: If this field should be hidden.
        example: true
        type: boolean
      sort:
        description: Sort order of this field on the edit page of the admin app.
        example: 1
        type: integer
        nullable: true
      width:
        description: Width of the field on the edit form.
        example: null
        type: string
        nullable: true
        enum: [half, half-left, half-right, full, fill, null]
      group:
        description: What field group this field is part of.
        example: null
        type: integer
        nullable: true
      translations:
        description:
          "Key value pair of `<locale>: <translation>` that allows the user
          to change the displayed name of the field in the admin app."
        example: null
        type: object
        nullable: true
      note:
        description:
          A user provided note for the field. Will be rendered alongside the
          interface on the edit page.
        example: ""
        type: string
        nullable: true<|MERGE_RESOLUTION|>--- conflicted
+++ resolved
@@ -9,88 +9,6 @@
     description: Unique name of the field. Field name is unique within the collection.
     example: id
     type: string
-<<<<<<< HEAD
-  auto_increment:
-    description: If the value in this field is auto incremented. Only applies to integer
-      type fields.
-    example: true
-    type: boolean
-  datatype:
-    description: SQL datatype of the column that corresponds to this field.
-    example: INT
-    type: string
-    nullable: true
-  group:
-    description: What field group this field is part of.
-    example: null
-    type: integer
-    nullable: true
-  hidden_browse:
-    description: If this field should be hidden from the item browse (listing) page.
-    example: true
-    type: boolean
-  hidden_detail:
-    description: If this field should be hidden from the item detail (edit) page.
-    example: true
-    type: boolean
-  interface:
-    description: What interface is used in the admin app to edit the value for this
-      field.
-    example: primary-key
-    type: string
-    nullable: true
-  length:
-    description: Length of the field. Will be used in SQL to set the `length` property
-      of the colummn.
-    example: '10'
-    type: string
-    nullable: true
-  locked:
-    description: If the field can be altered by the end user. Directus system fields
-      have this value set to `true`.
-    example: true
-    type: boolean
-  note:
-    description: A user provided note for the field. Will be rendered alongside the
-      interface on the edit page.
-    example: ''
-    type: string
-    nullable: true
-  options:
-    description: Options for the interface that's used. This format is based on the
-      individual interface.
-    example: null
-    type: object
-    nullable: true
-  primary_key:
-    description: If this field is the primary key of the collection.
-    example: true
-    type: boolean
-  readonly:
-    description: Prevents the user from editing the value in the field.
-    example: false
-    type: boolean
-  required:
-    description: If this field requires a value.
-    example: true
-    type: boolean
-  signed:
-    description: If the value is signed or not. Only applies to integer type fields.
-    example: false
-    type: boolean
-  sort:
-    description: Sort order of this field on the edit page of the admin app.
-    example: 1
-    type: integer
-    nullable: true
-  translation:
-    description: 'Key value pair of `<language>: <translation>` that allows the user
-      to change the displayed name of the field in the admin app.'
-    example: null
-    type: object
-    nullable: true
-=======
->>>>>>> 067ece85
   type:
     description: Directus specific data type. Used to cast values in the API.
     example: integer
@@ -235,7 +153,7 @@
         nullable: true
       translations:
         description:
-          "Key value pair of `<locale>: <translation>` that allows the user
+          "Key value pair of `<language>: <translation>` that allows the user
           to change the displayed name of the field in the admin app."
         example: null
         type: object
