{
	"name": "@directus/format-title",
<<<<<<< HEAD
	"version": "9.0.0-rc.60",
=======
	"version": "9.0.0-rc.62",
>>>>>>> 4c04eba4
	"description": "Custom string formatter that converts any string into [Title Case](http://www.grammar-monster.com/lessons/capital_letters_title_case.htm)",
	"keywords": [
		"title-case",
		"title",
		"case",
		"directus",
		"format",
		"string",
		"articles",
		"conjunctions",
		"prepositions"
	],
	"main": "dist/format-title.cjs.js",
	"module": "dist/format-title.bundler.js",
	"unpkg": "dist/format-title.global.min.js",
	"types": "dist/types/index.d.ts",
	"files": [
		"dist"
	],
	"author": "rijkvanzanten <rijkvanzanten@me.com>",
	"repository": "directus/format-title",
	"license": "MIT",
	"engines": {
		"node": ">=6.0.0"
	},
	"scripts": {
		"prebuild": "rimraf dist",
		"build": "rollup -c rollup.config.js",
		"start": "rollup -c rollup.config.js -w",
		"prepublishOnly": "npm run build"
	},
	"devDependencies": {
		"@rollup/plugin-commonjs": "^17.1.0",
		"@rollup/plugin-json": "^4.1.0",
		"@rollup/plugin-node-resolve": "^11.2.0",
		"rimraf": "^3.0.2",
		"rollup": "^2.46.0",
		"rollup-plugin-sourcemaps": "^0.6.3",
		"rollup-plugin-terser": "^7.0.2",
		"rollup-plugin-typescript2": "^0.30.0",
		"typescript": "^4.0.5"
	},
	"gitHead": "71bf628955b5da15ce3070dc09478bc558f243a4"
}<|MERGE_RESOLUTION|>--- conflicted
+++ resolved
@@ -1,10 +1,6 @@
 {
 	"name": "@directus/format-title",
-<<<<<<< HEAD
-	"version": "9.0.0-rc.60",
-=======
 	"version": "9.0.0-rc.62",
->>>>>>> 4c04eba4
 	"description": "Custom string formatter that converts any string into [Title Case](http://www.grammar-monster.com/lessons/capital_letters_title_case.htm)",
 	"keywords": [
 		"title-case",
