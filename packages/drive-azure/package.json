--- conflicted
+++ resolved
@@ -1,10 +1,6 @@
 {
 	"name": "@directus/drive-azure",
-<<<<<<< HEAD
-	"version": "9.0.0-rc.76",
-=======
 	"version": "9.0.0-rc.78",
->>>>>>> 4366cceb
 	"description": "Azure Blob driver for @directus/drive",
 	"license": "MIT",
 	"main": "dist/index.js",
@@ -39,11 +35,7 @@
 	],
 	"dependencies": {
 		"@azure/storage-blob": "^12.6.0",
-<<<<<<< HEAD
-		"@directus/drive": "9.0.0-rc.76",
-=======
 		"@directus/drive": "9.0.0-rc.78",
->>>>>>> 4366cceb
 		"normalize-path": "^3.0.0"
 	},
 	"devDependencies": {
