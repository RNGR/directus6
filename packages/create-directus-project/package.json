--- conflicted
+++ resolved
@@ -1,10 +1,6 @@
 {
 	"name": "create-directus-project",
-<<<<<<< HEAD
-	"version": "9.0.0-rc.60",
-=======
 	"version": "9.0.0-rc.62",
->>>>>>> 4c04eba4
 	"description": "A small installer util that will create a directory, add boilerplate folders, and install Directus through npm.",
 	"main": "lib/index.js",
 	"bin": "./lib/index.js",
