{
	"name": "directus-monorepo",
	"workspaces": [
		"./app",
		"./api",
		"./docs",
		"./packages/*"
	],
	"scripts": {
		"lint": "npm-run-all -p lint:*",
		"lint:eslint": "eslint .",
		"lint:stylelint": "stylelint .",
		"format": "prettier --write \"**/*.{js,vue,ts,md}\"",
		"dev": "lerna run dev --stream --parallel",
		"build": "lerna run build",
		"release": "lerna publish --force-publish",
		"postinstall": "npm run build",
		"cli": "cross-env DIRECTUS_DEV=true NODE_ENV=development DOTENV_CONFIG_PATH=api/.env ts-node -r dotenv/config --script-mode --transpile-only api/src/cli/index.ts"
	},
	"devDependencies": {
		"eslint": "^7.22.0",
		"eslint-config-prettier": "^8.1.0",
		"eslint-plugin-prettier": "^3.3.1",
		"eslint-plugin-prettier-vue": "^2.1.1",
		"eslint-plugin-vue": "^7.8.0",
		"lerna": "^4.0.0",
		"lint-staged": "^10.5.4",
		"npm-run-all": "^4.1.5",
		"prettier": "^2.2.1",
		"simple-git-hooks": "^2.2.0",
		"stylelint": "^13.12.0",
		"stylelint-config-prettier": "^8.0.2",
		"stylelint-config-rational-order": "^0.1.2",
		"stylelint-config-standard": "^21.0.0",
<<<<<<< HEAD
		"xliff": "^5.5.2"
=======
		"stylelint-order": "^4.1.0",
		"stylelint-scss": "^3.19.0"
>>>>>>> a12c4332
	},
	"simple-git-hooks": {
		"pre-commit": "npx lint-staged"
	},
	"lint-staged": {
		"*.{js,ts,md,vue}": "prettier --write",
		"*.{css,scss,vue}": "stylelint --fix"
	}
}<|MERGE_RESOLUTION|>--- conflicted
+++ resolved
@@ -32,12 +32,9 @@
 		"stylelint-config-prettier": "^8.0.2",
 		"stylelint-config-rational-order": "^0.1.2",
 		"stylelint-config-standard": "^21.0.0",
-<<<<<<< HEAD
+		"stylelint-order": "^4.1.0",
+		"stylelint-scss": "^3.19.0",
 		"xliff": "^5.5.2"
-=======
-		"stylelint-order": "^4.1.0",
-		"stylelint-scss": "^3.19.0"
->>>>>>> a12c4332
 	},
 	"simple-git-hooks": {
 		"pre-commit": "npx lint-staged"
