{
	"name": "directus-monorepo",
	"workspaces": [
		"./app",
		"./api",
		"./docs",
		"./packages/*"
	],
	"scripts": {
		"lint": "npm-run-all -p lint:*",
		"lint:eslint": "eslint .",
		"lint:stylelint": "stylelint .",
		"format": "prettier --write \"**/*.{js,vue,ts,md}\"",
		"dev": "lerna run dev --stream --parallel",
		"build": "lerna run build",
		"release": "lerna publish --force-publish",
		"postinstall": "npm run build",
<<<<<<< HEAD
		"test": "lerna run test"
=======
		"cli": "cross-env DIRECTUS_DEV=true NODE_ENV=development DOTENV_CONFIG_PATH=api/.env ts-node -r dotenv/config --script-mode --transpile-only api/src/cli/index.ts"
>>>>>>> 943c27c3
	},
	"devDependencies": {
		"eslint": "^7.22.0",
		"eslint-config-prettier": "^8.1.0",
		"eslint-plugin-prettier": "^3.3.1",
		"eslint-plugin-prettier-vue": "^2.1.1",
		"eslint-plugin-vue": "^7.8.0",
		"lerna": "^4.0.0",
		"lint-staged": "^10.5.4",
		"npm-run-all": "^4.1.5",
		"prettier": "^2.2.1",
		"simple-git-hooks": "^2.2.0",
		"stylelint": "^13.12.0",
		"stylelint-config-prettier": "^8.0.2",
		"stylelint-config-rational-order": "^0.1.2",
		"stylelint-config-standard": "^21.0.0",
		"stylelint-order": "^4.1.0",
		"stylelint-scss": "^3.19.0"
	},
	"simple-git-hooks": {
		"pre-commit": "npx lint-staged"
	},
	"lint-staged": {
		"*.{js,ts,md,vue}": "prettier --write",
		"*.{css,scss,vue}": "stylelint --fix"
	}
}<|MERGE_RESOLUTION|>--- conflicted
+++ resolved
@@ -15,11 +15,8 @@
 		"build": "lerna run build",
 		"release": "lerna publish --force-publish",
 		"postinstall": "npm run build",
-<<<<<<< HEAD
-		"test": "lerna run test"
-=======
+		"test": "lerna run test",
 		"cli": "cross-env DIRECTUS_DEV=true NODE_ENV=development DOTENV_CONFIG_PATH=api/.env ts-node -r dotenv/config --script-mode --transpile-only api/src/cli/index.ts"
->>>>>>> 943c27c3
 	},
 	"devDependencies": {
 		"eslint": "^7.22.0",
