--- conflicted
+++ resolved
@@ -32,11 +32,7 @@
 		"eslint-config-prettier": "^8.3.0",
 		"eslint-plugin-prettier": "^3.4.0",
 		"eslint-plugin-prettier-vue": "^3.0.0",
-<<<<<<< HEAD
 		"eslint-plugin-vue": "^7.9.0",
-=======
-		"eslint-plugin-vue": "^7.8.0",
->>>>>>> acd41eb0
 		"globby": "^11.0.3",
 		"jest": "^26.6.3",
 		"knex": "^0.95.4",
