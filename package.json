--- conflicted
+++ resolved
@@ -29,16 +29,10 @@
 		"axios": "^0.21.1",
 		"dockerode": "^3.2.1",
 		"eslint": "^7.22.0",
-<<<<<<< HEAD
+		"eslint-config-prettier": "^8.3.0",
 		"eslint-plugin-prettier": "^3.4.0",
 		"eslint-plugin-prettier-vue": "^3.0.0",
 		"eslint-plugin-vue": "^7.9.0",
-=======
-		"eslint-config-prettier": "^8.3.0",
-		"eslint-plugin-prettier": "^3.4.0",
-		"eslint-plugin-prettier-vue": "^2.1.1",
-		"eslint-plugin-vue": "^7.8.0",
->>>>>>> c225bbf7
 		"globby": "^11.0.3",
 		"jest": "^26.6.3",
 		"knex": "^0.95.4",
