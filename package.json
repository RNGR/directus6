{
	"name": "directus-monorepo",
	"workspaces": [
		"./app",
		"./api",
		"./docs",
		"./packages/*"
	],
	"scripts": {
		"lint": "npm-run-all -p lint:*",
		"lint:eslint": "eslint .",
		"lint:stylelint": "stylelint .",
		"format": "prettier --write \"**/*.{js,vue,ts,md}\"",
		"dev": "lerna run dev --stream --parallel",
		"build": "lerna run build",
		"release": "lerna publish --force-publish",
		"test": "lerna run test",
		"test:e2e": "jest e2e-tests -c e2e-tests/jest.config.js",
		"cli": "cross-env DIRECTUS_DEV=true NODE_ENV=development DOTENV_CONFIG_PATH=api/.env ts-node -r dotenv/config --script-mode --transpile-only api/src/cli/index.ts"
	},
	"devDependencies": {
		"@types/dockerode": "^3.2.3",
		"@types/jest": "^26.0.22",
		"@types/listr": "^0.14.2",
		"@types/node": "^14.14.37",
		"@types/supertest": "^2.0.11",
		"axios": "^0.21.1",
		"dockerode": "^3.2.1",
		"eslint": "^7.22.0",
		"eslint-config-prettier": "^8.1.0",
		"eslint-plugin-prettier": "^3.3.1",
		"eslint-plugin-prettier-vue": "^2.1.1",
		"eslint-plugin-vue": "^7.8.0",
		"globby": "^11.0.3",
		"jest": "^26.6.3",
		"knex": "^0.95.4",
		"lerna": "^4.0.0",
		"lint-staged": "^10.5.4",
		"listr": "^0.14.3",
		"mysql": "^2.18.1",
		"nanoid": "^3.1.22",
		"npm-run-all": "^4.1.5",
		"oracledb": "^5.1.0",
		"pg": "^8.5.1",
		"prettier": "^2.2.1",
		"simple-git-hooks": "^2.2.0",
		"sqlite3": "^5.0.2",
		"stylelint": "^13.12.0",
		"stylelint-config-prettier": "^8.0.2",
		"stylelint-config-rational-order": "^0.1.2",
		"stylelint-config-standard": "^21.0.0",
		"stylelint-order": "^4.1.0",
		"stylelint-scss": "^3.19.0",
<<<<<<< HEAD
		"xliff": "^5.5.2"
=======
		"supertest": "^6.1.3",
		"tedious": "^11.0.6",
		"ts-jest": "^26.5.4",
		"ts-node": "^9.1.1"
>>>>>>> 86d232c0
	},
	"simple-git-hooks": {
		"pre-commit": "npx lint-staged"
	},
	"lint-staged": {
		"*.{js,ts,md,vue}": "prettier --write",
		"*.{css,scss,vue}": "stylelint --fix"
	}
}<|MERGE_RESOLUTION|>--- conflicted
+++ resolved
@@ -51,14 +51,11 @@
 		"stylelint-config-standard": "^21.0.0",
 		"stylelint-order": "^4.1.0",
 		"stylelint-scss": "^3.19.0",
-<<<<<<< HEAD
-		"xliff": "^5.5.2"
-=======
 		"supertest": "^6.1.3",
 		"tedious": "^11.0.6",
 		"ts-jest": "^26.5.4",
-		"ts-node": "^9.1.1"
->>>>>>> 86d232c0
+		"ts-node": "^9.1.1",
+		"xliff": "^5.5.2"
 	},
 	"simple-git-hooks": {
 		"pre-commit": "npx lint-staged"
