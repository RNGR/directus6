--- conflicted
+++ resolved
@@ -57,7 +57,6 @@
 		"@types/express-pino-logger": "^4.0.2",
 		"@types/express-session": "^1.17.2",
 		"@types/fs-extra": "^9.0.4",
-		"@types/geojson": "^7946.0.7",
 		"@types/highlight.js": "^9.12.4",
 		"@types/inquirer": "^6.5.0",
 		"@types/joi": "^14.3.4",
@@ -66,7 +65,6 @@
 		"@types/jsonwebtoken": "^8.5.0",
 		"@types/keyv": "^3.1.1",
 		"@types/lodash": "^4.14.159",
-		"@types/maplibre-gl": "^1.13.0",
 		"@types/marked": "^1.1.0",
 		"@types/mime-types": "^2.1.0",
 		"@types/mocha": "^8.0.4",
@@ -184,8 +182,7 @@
 		"vuepress": "^1.5.2",
 		"webpack": "^4.43.0",
 		"webpack-assets-manifest": "^3.1.1",
-		"webpack-merge": "^5.4.0",
-		"worker-plugin": "^5.0.0"
+		"webpack-merge": "^5.4.0"
 	},
 	"dependencies": {
 		"@directus/app": "file:app",
@@ -193,16 +190,9 @@
 		"@directus/format-title": "file:packages/format-title",
 		"@directus/sdk-js": "file:packages/sdk-js",
 		"@directus/specs": "file:packages/specs",
-		"@turf/meta": "^6.0.2",
-		"comlink": "^4.3.0",
 		"create-directus-project": "file:packages/create-directus-project",
 		"directus": "file:api",
-<<<<<<< HEAD
-		"maplibre-gl": "^1.13.0-rc.4",
-		"wkx": "^0.5.0"
-=======
 		"dompurify": "^2.2.6"
->>>>>>> 53c0164c
 	},
 	"husky": {
 		"hooks": {
